--- conflicted
+++ resolved
@@ -28,8 +28,6 @@
     rm Microsoft.SqlTools.Migration-osx-arm64-unsigned-net8.0.tar.gz
   displayName: 'Delete the unsigned arm64-osx packages'
 
-<<<<<<< HEAD
-
 - task: GitHubRelease@1
         inputs:
           gitHubConnection: 'gosqlcmd_github'
@@ -42,15 +40,4 @@
             '$(Build.SourcesDirectory)/artifacts/package/*.zip'
           changeLogCompareToRelease: 'lastFullRelease'
           changeLogType: 'commitBased'
-          isPreRelease: true
-=======
-- task: PowerShell@2
-  displayName: 'Run Automated Release Script'
-  inputs:
-    filePath: '$(System.DefaultWorkingDirectory)/AutomatedReleases/sqltoolsserviceRelease.ps1'
-    arguments: '-workspace $(Build.SourcesDirectory) -minTag $(Major).$(Minor).$(Patch).0 -target $(Build.SourceBranch) -isPrerelease $false -artifactsBuildId $(Build.BuildId)'
-    workingDirectory: '$(Build.SourcesDirectory)'
-  env:
-    GITHUB_DISTRO_MIXIN_PASSWORD: $(github-distro-mixin-password)
-    ADO_CROSSPLATBUILDSCRIPTS_PASSWORD: $(ado-crossplatbuildscripts-password)
->>>>>>> a6eaf223
+          isPreRelease: true