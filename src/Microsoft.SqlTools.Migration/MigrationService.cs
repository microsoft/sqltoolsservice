﻿//
// Copyright (c) Microsoft. All rights reserved.
// Licensed under the MIT license. See LICENSE file in the project root for full license information.
//

#nullable disable
using System;
using System.Collections.Generic;
using System.Data;
using System.Diagnostics;
using System.Globalization;
using System.IO;
using System.Linq;
using System.Reflection;
using System.Threading;
using System.Threading.Tasks;

using Microsoft.Data.SqlClient;
using Microsoft.SqlServer.DataCollection.Common;
using Microsoft.SqlServer.DataCollection.Common.Contracts.OperationsInfrastructure;
using Microsoft.SqlServer.Management.Assessment;
using Microsoft.SqlServer.Management.Assessment.Checks;
using Microsoft.SqlServer.Migration.Assessment.Common.Contracts.Models;
using Microsoft.SqlServer.Migration.Assessment.Common.Engine;
using Microsoft.SqlServer.Migration.Assessment.Common.Models;
using Microsoft.SqlServer.Migration.Assessment.Common.Utils;
using Microsoft.SqlServer.Migration.Logins;
using Microsoft.SqlServer.Migration.Logins.Contracts;
using Microsoft.SqlServer.Migration.Logins.Contracts.ErrorHandling;
using Microsoft.SqlServer.Migration.Logins.Contracts.Exceptions;
using Microsoft.SqlServer.Migration.Logins.ErrorHandling;
using Microsoft.SqlServer.Migration.Logins.Helpers;
using Microsoft.SqlServer.Migration.Logins.Models;
using Microsoft.SqlServer.Migration.SkuRecommendation;
using Microsoft.SqlServer.Migration.SkuRecommendation.Aggregation;
using Microsoft.SqlServer.Migration.SkuRecommendation.Billing;
using Microsoft.SqlServer.Migration.SkuRecommendation.Contracts;
using Microsoft.SqlServer.Migration.SkuRecommendation.Contracts.Constants;
using Microsoft.SqlServer.Migration.SkuRecommendation.Contracts.Exceptions;
using Microsoft.SqlServer.Migration.SkuRecommendation.Contracts.Models;
using Microsoft.SqlServer.Migration.SkuRecommendation.Contracts.Models.Environment;
using Microsoft.SqlServer.Migration.SkuRecommendation.Contracts.Models.Sku;
using Microsoft.SqlServer.Migration.SkuRecommendation.ElasticStrategy;
using Microsoft.SqlServer.Migration.SkuRecommendation.ElasticStrategy.AzureSqlDatabase;
using Microsoft.SqlServer.Migration.SkuRecommendation.ElasticStrategy.AzureSqlManagedInstance;
using Microsoft.SqlServer.Migration.SkuRecommendation.Models;
using Microsoft.SqlServer.Migration.SkuRecommendation.Models.Sql;
using Microsoft.SqlServer.Migration.SkuRecommendation.TargetProvisioning.Contracts;
using Microsoft.SqlServer.Migration.SkuRecommendation.Utils;
using Microsoft.SqlServer.Migration.TargetProvisioning;
using Microsoft.SqlServer.Migration.Tde;
using Microsoft.SqlServer.Migration.Tde.Common;
using Microsoft.SqlServer.Migration.Tde.Validations;
using Microsoft.SqlTools.Hosting;
using Microsoft.SqlTools.Hosting.Protocol;
using Microsoft.SqlTools.Migration.Contracts;
using Microsoft.SqlTools.Migration.Models;
using Microsoft.SqlTools.Migration.Utils;
using Microsoft.SqlTools.Utility;

using Newtonsoft.Json;

namespace Microsoft.SqlTools.Migration
{
    internal class MigrationService : IHostedService
    {
        private static readonly Lazy<MigrationService> instance = new Lazy<MigrationService>(() => new MigrationService());

        private bool disposed;

        /// <summary>
        /// Gets the singleton instance object
        /// </summary>
        public static MigrationService Instance
        {
            get { return instance.Value; }
        }

        /// Gets the <see cref="Engine"/> used to run assessment operations.
        /// </summary>
        internal Engine Engine { get; } = new Engine();

        /// <summary>
        /// Service host object for sending/receiving requests/events.
        /// Internal for testing purposes.
        /// </summary>
        internal IProtocolEndpoint ServiceHost
        {
            get;
            set;
        }

        /// <summary>
        /// Controller for collecting performance data for SKU recommendation
        /// </summary>
        internal SqlDataQueryController DataCollectionController
        {
            get;
            set;
        }

        public Type ServiceType => this.GetType();

        /// <summary>
        /// Initializes the Migration Service instance
        /// </summary>
        public void InitializeService(IProtocolEndpoint serviceHost)
        {
            this.ServiceHost = serviceHost;
            this.ServiceHost.SetRequestHandler(MigrationAssessmentsRequest.Type, HandleMigrationAssessmentsRequest, true);
            this.ServiceHost.SetRequestHandler(StartPerfDataCollectionRequest.Type, HandleStartPerfDataCollectionRequest, true);
            this.ServiceHost.SetRequestHandler(StopPerfDataCollectionRequest.Type, HandleStopPerfDataCollectionRequest, true);
            this.ServiceHost.SetRequestHandler(RefreshPerfDataCollectionRequest.Type, HandleRefreshPerfDataCollectionRequest, true);
            this.ServiceHost.SetRequestHandler(GetSkuRecommendationsRequest.Type, HandleGetSkuRecommendationsRequest, true);
            this.ServiceHost.SetRequestHandler(StartLoginMigrationRequest.Type, HandleStartLoginMigration, true);
            this.ServiceHost.SetRequestHandler(ValidateLoginMigrationRequest.Type, HandleValidateLoginMigration, true);
            this.ServiceHost.SetRequestHandler(ValidateSysAdminPermissionRequest.Type, HandleSysAdminPermissionValidation, true);
            this.ServiceHost.SetRequestHandler(ValidateAADDomainNameRequest.Type, HandleAADDomainNameValidation, true);
            this.ServiceHost.SetRequestHandler(ValidateLoginEligibilityRequest.Type, HandleLoginEligibilityValidation, true);
            this.ServiceHost.SetRequestHandler(ValidateUserMappingRequest.Type, HandleUserMappingValidation, true);
            this.ServiceHost.SetRequestHandler(MigrateLoginsRequest.Type, HandleMigrateLogins, true);
            this.ServiceHost.SetRequestHandler(EstablishUserMappingRequest.Type, HandleEstablishUserMapping, true);
            this.ServiceHost.SetRequestHandler(MigrateServerRolesAndSetPermissionsRequest.Type, HandleMigrateServerRolesAndSetPermissions, true);
            this.ServiceHost.SetRequestHandler(CertificateMigrationRequest.Type, HandleTdeCertificateMigrationRequest);
            this.ServiceHost.SetRequestHandler(TdeValidationRequest.Type, HandleTdeValidationRequest);
            this.ServiceHost.SetRequestHandler(TdeValidationTitlesRequest.Type, HandleTdeValidationTitlesRequest);
            this.ServiceHost.SetRequestHandler(GetArmTemplateRequest.Type, HandleGetArmTemplateRequest);
            Logger.Verbose("Migration Service initialized");
        }

        /// <summary>
        /// Handle request to start a migration session
        /// </summary>
        internal async Task HandleMigrationAssessmentsRequest(
            MigrationAssessmentsParams parameters,
            RequestContext<MigrationAssessmentResult> requestContext)
        {
            try
            {
                var connectionStrings = new List<string>();
                if (parameters.Databases != null)
                {
                    SqlConnectionStringBuilder connStringBuilder = new SqlConnectionStringBuilder(parameters.ConnectionString);
                    foreach (string database in parameters.Databases)
                    {
                        connStringBuilder.InitialCatalog = database;
                        connectionStrings.Add(connStringBuilder.ConnectionString);
                    }
                    string[] assessmentConnectionStrings = connectionStrings.ToArray();
                    var results = await GetAssessmentItems(assessmentConnectionStrings, parameters.XEventsFilesFolderPath, parameters.collectAdhocQueries);
                    await requestContext.SendResult(results);
                }
            }
            catch (Exception e)
            {
                Logger.Error(e);
                await requestContext.SendError(e.ToString());
            }
        }

        /// <summary>
        /// Handle request to start performance data collection process
        /// </summary>
        internal async Task HandleStartPerfDataCollectionRequest(
            StartPerfDataCollectionParams parameters,
            RequestContext<StartPerfDataCollectionResult> requestContext)
        {
            string randomUri = Guid.NewGuid().ToString();
            try
            {
                this.DataCollectionController = new SqlDataQueryController(
                    parameters.ConnectionString,
                    parameters.DataFolder,
                    parameters.PerfQueryIntervalInSec,
                    parameters.NumberOfIterations,
                    parameters.StaticQueryIntervalInSec,
                    null);

                this.DataCollectionController.Start();

                // TO-DO: what should be returned?
                await requestContext.SendResult(new StartPerfDataCollectionResult() { DateTimeStarted = DateTime.UtcNow });
            }
            catch (Exception e)
            {
                Logger.Error(e);
                await requestContext.SendError(e.ToString());
            }
        }

        /// <summary>
        /// Handle request to stop performance data collection process
        /// </summary>
        internal async Task HandleStopPerfDataCollectionRequest(
            StopPerfDataCollectionParams parameters,
            RequestContext<StopPerfDataCollectionResult> requestContext)
        {
            this.DataCollectionController.Dispose();

            // TO-DO: what should be returned?
            await requestContext.SendResult(new StopPerfDataCollectionResult() { DateTimeStopped = DateTime.UtcNow });
        }

        /// <summary>
        /// Handle request to refresh performance data collection status
        /// </summary>
        internal async Task HandleRefreshPerfDataCollectionRequest(
            RefreshPerfDataCollectionParams parameters,
            RequestContext<RefreshPerfDataCollectionResult> requestContext)
        {
            bool isCollecting = !(this.DataCollectionController is null) ? this.DataCollectionController.IsRunning() : false;
            List<string> messages = !(this.DataCollectionController is null) ? this.DataCollectionController.FetchLatestMessages(parameters.LastRefreshedTime) : new List<string>();
            List<string> errors = !(this.DataCollectionController is null) ? this.DataCollectionController.FetchLatestErrors(parameters.LastRefreshedTime) : new List<string>();

            RefreshPerfDataCollectionResult result = new RefreshPerfDataCollectionResult()
            {
                RefreshTime = DateTime.UtcNow,
                IsCollecting = isCollecting,
                Messages = messages,
                Errors = errors,
            };

            await requestContext.SendResult(result);
        }
        /// <summary>
        /// Handle request to generate SKU recommendations
        /// </summary>
        internal async Task HandleGetSkuRecommendationsRequest(
            GetSkuRecommendationsParams parameters,
            RequestContext<GetSkuRecommendationsResult> requestContext)
        {
            try
            {
                SqlAssessmentConfiguration.EnableLocalLogging = true;
                SqlAssessmentConfiguration.ReportsAndLogsRootFolderPath = Path.GetDirectoryName(Logger.LogFileFullPath);

                CsvRequirementsAggregator aggregator = new CsvRequirementsAggregator(parameters.DataFolder);
                SqlInstanceRequirements req = aggregator.ComputeSqlInstanceRequirements(
                    agentId: null,
                    instanceId: parameters.TargetSqlInstance,
                    targetPercentile: parameters.TargetPercentile,
                    startTime: DateTime.ParseExact(parameters.StartTime, RecommendationConstants.TimestampDateTimeFormat, CultureInfo.InvariantCulture),
                    endTime: DateTime.ParseExact(parameters.EndTime, RecommendationConstants.TimestampDateTimeFormat, CultureInfo.InvariantCulture),
                    collectionInterval: parameters.PerfQueryIntervalInSec,
                    dbsToInclude: new HashSet<string>(parameters.DatabaseAllowList),
                    hostRequirements: new SqlServerHostRequirements() { NICCount = 1 });

                RecommendationResultSet baselineResults;
                RecommendationResultSet elasticResults;

                try
                {
                    baselineResults = GenerateBaselineRecommendations(req, parameters);
                }
                catch (Exception e)
                {
                    baselineResults = new RecommendationResultSet();
                }

                try
                {
                    elasticResults = GenerateElasticRecommendations(req, parameters);
                }
                catch (Exception e)
                {
                    elasticResults = new RecommendationResultSet();
                }

                GetSkuRecommendationsResult results = new GetSkuRecommendationsResult
                {
                    SqlDbRecommendationResults = baselineResults.sqlDbResults,
                    SqlDbRecommendationDurationInMs = baselineResults.sqlDbDurationInMs,
                    SqlMiRecommendationResults = baselineResults.sqlMiResults,
                    SqlMiRecommendationDurationInMs = baselineResults.sqlMiDurationInMs,
                    SqlVmRecommendationResults = baselineResults.sqlVmResults,
                    SqlVmRecommendationDurationInMs = baselineResults.sqlVmDurationInMs,
                    ElasticSqlDbRecommendationResults = elasticResults.sqlDbResults,
                    ElasticSqlDbRecommendationDurationInMs = elasticResults.sqlDbDurationInMs,
                    ElasticSqlMiRecommendationResults = elasticResults.sqlMiResults,
                    ElasticSqlMiRecommendationDurationInMs = elasticResults.sqlMiDurationInMs,
                    ElasticSqlVmRecommendationResults = elasticResults.sqlVmResults,
                    ElasticSqlVmRecommendationDurationInMs = elasticResults.sqlVmDurationInMs,
                    InstanceRequirements = req,
                    SkuRecommendationReportPaths = new List<string> { baselineResults.sqlDbReportPath, baselineResults.sqlMiReportPath, baselineResults.sqlVmReportPath },
                    ElasticSkuRecommendationReportPaths = new List<string> { elasticResults.sqlDbReportPath, elasticResults.sqlMiReportPath, elasticResults.sqlVmReportPath },
                };

                await requestContext.SendResult(results);
            }
            catch (FailedToQueryCountersException e)
            {
                await requestContext.SendError($"Unable to read collected performance data from {parameters.DataFolder}. Please specify another folder or start data collection instead.");
            }
            catch (Exception e)
            {
                await requestContext.SendError(e.ToString());
            }
        }

        /// <summary>
        /// Handle request to start login migration.
        /// </summary>
        internal async Task HandleStartLoginMigration(
            StartLoginMigrationParams parameters,
            RequestContext<LoginMigrationResult> requestContext)
        {
            try
            {
                ILoginsMigrationLogger logger = this.GetLoginsMigrationLogger();
                ILoginsMigration loginMigration = new LoginsMigration(parameters.SourceConnectionString, parameters.TargetConnectionString,
                null, parameters.LoginList, parameters.AADDomainName, logger);
                loginMigration.loginMigrationProgressNotificationEvent += HandleLoginMigrationProgressNotification;

                IDictionary<string, IEnumerable<LoginMigrationException>> exceptionMap = new Dictionary<string, IEnumerable<LoginMigrationException>>();

                exceptionMap.AddExceptions(await loginMigration.StartValidations(CancellationToken.None));
                exceptionMap.AddExceptions(await loginMigration.MigrateLogins(CancellationToken.None));
                exceptionMap.AddExceptions(loginMigration.MigrateServerRoles(CancellationToken.None));
                exceptionMap.AddExceptions(loginMigration.EstablishUserMapping(CancellationToken.None));
                exceptionMap.AddExceptions(await loginMigration.EstablishServerRoleMapping(CancellationToken.None));
                exceptionMap.AddExceptions(loginMigration.SetLoginPermissions(CancellationToken.None));
                exceptionMap.AddExceptions(loginMigration.SetServerRolePermissions(CancellationToken.None));

                LoginMigrationResult results = new LoginMigrationResult()
                {
                    ExceptionMap = exceptionMap
                };

                await requestContext.SendResult(results);
                loginMigration.loginMigrationProgressNotificationEvent -= HandleLoginMigrationProgressNotification;
            }
            catch (Exception e)
            {
                await requestContext.SendError(e.ToString());
            }
        }

        /// <summary>
        /// Handle request to validate sysadmin permissions.
        /// </summary>
        internal async Task HandleSysAdminPermissionValidation(
            StartLoginMigrationParams parameters,
            RequestContext<LoginMigrationPreValidationResult> requestContext)
        {
            try
            {
                ILoginsMigrationLogger logger = this.GetLoginsMigrationLogger();
                ILoginsMigration loginMigration = new LoginsMigration(parameters.SourceConnectionString, parameters.TargetConnectionString,
                null, parameters.LoginList, parameters.AADDomainName, logger);

                IDictionary<string, IEnumerable<LoginMigrationException>> exceptionMap = new Dictionary<string, IEnumerable<LoginMigrationException>>();

                Stopwatch stopWatch = new Stopwatch();
                stopWatch.Start();
                exceptionMap.AddExceptions(await loginMigration.ValidateSysAdminPermissions(CancellationToken.None));
                stopWatch.Stop();
                TimeSpan elapsedTime = stopWatch.Elapsed;

                LoginMigrationPreValidationResult results = new LoginMigrationPreValidationResult()
                {
                    ExceptionMap = exceptionMap,
                    CompletedStep = LoginMigrationPreValidationStep.SysAdminValidation,
                    ElapsedTime = MigrationServiceHelper.FormatTimeSpan(elapsedTime)
                };

                await requestContext.SendResult(results);
            }
            catch (Exception e)
            {
                await requestContext.SendError(e.ToString());
            }
        }

        /// <summary>
        /// Handle request to validate user mapping.
        /// </summary>
        internal async Task HandleUserMappingValidation(
            StartLoginMigrationParams parameters,
            RequestContext<LoginMigrationPreValidationResult> requestContext)
        {
            try
            {
                ILoginsMigrationLogger logger = this.GetLoginsMigrationLogger();
                ILoginsMigration loginMigration = new LoginsMigration(parameters.SourceConnectionString, parameters.TargetConnectionString,
                null, parameters.LoginList, parameters.AADDomainName, logger);

                IDictionary<string, IEnumerable<LoginMigrationException>> exceptionMap = new Dictionary<string, IEnumerable<LoginMigrationException>>();

                Stopwatch stopWatch = new Stopwatch();
                stopWatch.Start();
                exceptionMap.AddExceptions(loginMigration.ValidateUserMapping(CancellationToken.None));
                stopWatch.Stop();
                TimeSpan elapsedTime = stopWatch.Elapsed;

                LoginMigrationPreValidationResult results = new LoginMigrationPreValidationResult()
                {
                    ExceptionMap = exceptionMap,
                    CompletedStep = LoginMigrationPreValidationStep.UserMappingValidation,
                    ElapsedTime = MigrationServiceHelper.FormatTimeSpan(elapsedTime)
                };

                await requestContext.SendResult(results);
            }
            catch (Exception e)
            {
                await requestContext.SendError(e.ToString());
            }
        }

        /// <summary>
        /// Handle request to validate login eligibility.
        /// </summary>
        internal async Task HandleLoginEligibilityValidation(
        StartLoginMigrationParams parameters,
        RequestContext<LoginMigrationPreValidationResult> requestContext)
        {
            try
            {
                ILoginsMigrationLogger logger = this.GetLoginsMigrationLogger();
                ILoginsMigration loginMigration = new LoginsMigration(parameters.SourceConnectionString, parameters.TargetConnectionString,
                null, parameters.LoginList, parameters.AADDomainName, logger);

                IDictionary<string, IEnumerable<LoginMigrationException>> exceptionMap = new Dictionary<string, IEnumerable<LoginMigrationException>>();

                Stopwatch stopWatch = new Stopwatch();
                stopWatch.Start();
                exceptionMap.AddExceptions(await loginMigration.ValidateLoginEligibility(CancellationToken.None));
                stopWatch.Stop();
                TimeSpan elapsedTime = stopWatch.Elapsed;

                LoginMigrationPreValidationResult results = new LoginMigrationPreValidationResult()
                {
                    ExceptionMap = exceptionMap,
                    CompletedStep = LoginMigrationPreValidationStep.LoginEligibilityValidation,
                    ElapsedTime = MigrationServiceHelper.FormatTimeSpan(elapsedTime)
                };

                await requestContext.SendResult(results);
            }
            catch (Exception e)
            {
                await requestContext.SendError(e.ToString());
            }
        }

        /// <summary>
        /// Handle request to validate AAD domain name.
        /// </summary>
        internal async Task HandleAADDomainNameValidation(
        StartLoginMigrationParams parameters,
        RequestContext<LoginMigrationPreValidationResult> requestContext)
        {
            try
            {
                ILoginsMigrationLogger logger = this.GetLoginsMigrationLogger();
                ILoginsMigration loginMigration = new LoginsMigration(parameters.SourceConnectionString, parameters.TargetConnectionString,
                null, parameters.LoginList, parameters.AADDomainName, logger);

                IDictionary<string, IEnumerable<LoginMigrationException>> exceptionMap = new Dictionary<string, IEnumerable<LoginMigrationException>>();

                Stopwatch stopWatch = new Stopwatch();
                stopWatch.Start();
                exceptionMap.AddExceptions(loginMigration.ValidateAADDomainName(parameters.AADDomainName));
                stopWatch.Stop();
                TimeSpan elapsedTime = stopWatch.Elapsed;

                LoginMigrationPreValidationResult results = new LoginMigrationPreValidationResult()
                {
                    ExceptionMap = exceptionMap,
                    CompletedStep = LoginMigrationPreValidationStep.AADDomainNameValidation,
                    ElapsedTime = MigrationServiceHelper.FormatTimeSpan(elapsedTime)
                };

                await requestContext.SendResult(results);
            }
            catch (Exception e)
            {
                await requestContext.SendError(e.ToString());
            }
        }

        /// <summary>
        /// Handle request to validate login migration.
        /// </summary>
        internal async Task HandleValidateLoginMigration(
            StartLoginMigrationParams parameters,
            RequestContext<LoginMigrationResult> requestContext)
        {
            try
            {
                ILoginsMigrationLogger logger = this.GetLoginsMigrationLogger();
                ILoginsMigration loginMigration = new LoginsMigration(parameters.SourceConnectionString, parameters.TargetConnectionString,
                null, parameters.LoginList, parameters.AADDomainName, logger);

                IDictionary<string, IEnumerable<LoginMigrationException>> exceptionMap = new Dictionary<string, IEnumerable<LoginMigrationException>>();
                Stopwatch stopWatch = new Stopwatch();
                stopWatch.Start();
                exceptionMap.AddExceptions(await loginMigration.StartValidations(CancellationToken.None));
                stopWatch.Stop();
                TimeSpan elapsedTime = stopWatch.Elapsed;

                LoginMigrationResult results = new LoginMigrationResult()
                {
                    ExceptionMap = exceptionMap,
                    CompletedStep = LoginMigrationStep.StartValidations,
                    ElapsedTime = MigrationServiceHelper.FormatTimeSpan(elapsedTime)

                };

                await requestContext.SendResult(results);
            }
            catch (Exception e)
            {
                await requestContext.SendError(e.ToString());
            }
        }

        /// <summary>
        /// Handle request to migrate logins.
        /// </summary>
        internal async Task HandleMigrateLogins(
            StartLoginMigrationParams parameters,
            RequestContext<LoginMigrationResult> requestContext)
        {
            try
            {
                ILoginsMigrationLogger logger = this.GetLoginsMigrationLogger();
                ILoginsMigration loginMigration = new LoginsMigration(parameters.SourceConnectionString, parameters.TargetConnectionString,
                null, parameters.LoginList, parameters.AADDomainName, logger);

                loginMigration.loginMigrationProgressNotificationEvent += HandleLoginMigrationProgressNotification;

                // Run the blocking parts on a separate thread
                LoginMigrationResult results = await Task.Run(async () =>
                {
                    IDictionary<string, IEnumerable<LoginMigrationException>> exceptionMap = new Dictionary<string, IEnumerable<LoginMigrationException>>();
                    Stopwatch stopWatch = new Stopwatch();
                    stopWatch.Start();
                    exceptionMap.AddExceptions(await loginMigration.StartValidations(CancellationToken.None));
                    exceptionMap.AddExceptions(await loginMigration.MigrateLogins(CancellationToken.None));
                    stopWatch.Stop();
                    TimeSpan elapsedTime = stopWatch.Elapsed;

                    return new LoginMigrationResult()
                    {
                        ExceptionMap = exceptionMap,
                        CompletedStep = LoginMigrationStep.MigrateLogins,
                        ElapsedTime = MigrationServiceHelper.FormatTimeSpan(elapsedTime)
                    };
                });

                await requestContext.SendResult(results);
                loginMigration.loginMigrationProgressNotificationEvent -= HandleLoginMigrationProgressNotification;
            }
            catch (Exception e)
            {
                await requestContext.SendError(e.ToString());
            }
        }

        /// <summary>
        /// Handle request to establish user mapping.
        /// </summary>
        internal async Task HandleEstablishUserMapping(
            StartLoginMigrationParams parameters,
            RequestContext<LoginMigrationResult> requestContext)
        {
            try
            {
                ILoginsMigrationLogger logger = this.GetLoginsMigrationLogger();
                ILoginsMigration loginMigration = new LoginsMigration(parameters.SourceConnectionString, parameters.TargetConnectionString,
                null, parameters.LoginList, parameters.AADDomainName, logger);

                loginMigration.loginMigrationProgressNotificationEvent += HandleLoginMigrationProgressNotification;

                // Run the blocking parts on a separate thread
                LoginMigrationResult results = await Task.Run(async () =>
                {
                    IDictionary<string, IEnumerable<LoginMigrationException>> exceptionMap = new Dictionary<string, IEnumerable<LoginMigrationException>>();

                    Stopwatch stopWatch = new Stopwatch();
                    stopWatch.Start();
                    exceptionMap.AddExceptions(await loginMigration.StartValidations(CancellationToken.None));
                    exceptionMap.AddExceptions(loginMigration.EstablishUserMapping(CancellationToken.None));
                    stopWatch.Stop();
                    TimeSpan elapsedTime = stopWatch.Elapsed;

                    return new LoginMigrationResult()
                    {
                        ExceptionMap = exceptionMap,
                        CompletedStep = LoginMigrationStep.EstablishUserMapping,
                        ElapsedTime = MigrationServiceHelper.FormatTimeSpan(elapsedTime)
                    };
                });

                await requestContext.SendResult(results);
                loginMigration.loginMigrationProgressNotificationEvent -= HandleLoginMigrationProgressNotification;
            }
            catch (Exception e)
            {
                await requestContext.SendError(e.ToString());
            }
        }

        /// <summary>
        /// Handle request generate the ARM template.
        /// </summary>
        internal async Task HandleGetArmTemplateRequest(
<<<<<<< HEAD
    string skuRecommendationReportFilePath,
=======
    string targetType,
>>>>>>> 4c974b03
    RequestContext<List<string>> requestContext)
        {
            try
            {
                ProvisioningScriptServiceProvider provider = new ProvisioningScriptServiceProvider();
<<<<<<< HEAD
=======
                string searchPattern = $"*{targetType}-Baseline*.json";
                string skuRecommendationReportFilePath = Directory.GetFiles(SqlAssessmentConfiguration.ReportsAndLogsRootFolderPath, searchPattern).FirstOrDefault();
>>>>>>> 4c974b03
                List<SkuRecommendationResult> recommendations = ExtractSkuRecommendationReportAction.ExtractSkuRecommendationsFromReport(skuRecommendationReportFilePath);
                List<SqlArmTemplate> templateList = provider.GenerateProvisioningScript(recommendations);
                List<string> armTemplates = new List<string>();
                foreach (SqlArmTemplate template in templateList)
                {
                    string jsonOutput = JsonConvert.SerializeObject(
                        template,
                        Formatting.Indented,
                        new JsonSerializerSettings { NullValueHandling = NullValueHandling.Ignore, Culture = CultureInfo.InvariantCulture }
                        );
                    armTemplates.Add(jsonOutput);
                }
                await requestContext.SendResult(armTemplates);
            }
            catch (Exception e)
            {
                await requestContext.SendError(e.ToString());
            }
        }

        /// <summary>
        /// Handle request to migrate server roles and set permissions.
        /// </summary>
        internal async Task HandleMigrateServerRolesAndSetPermissions(
            StartLoginMigrationParams parameters,
            RequestContext<LoginMigrationResult> requestContext)
        {
            try
            {
                ILoginsMigrationLogger logger = this.GetLoginsMigrationLogger();
                ILoginsMigration loginMigration = new LoginsMigration(parameters.SourceConnectionString, parameters.TargetConnectionString,
                null, parameters.LoginList, parameters.AADDomainName, logger);

                loginMigration.loginMigrationProgressNotificationEvent += HandleLoginMigrationProgressNotification;

                // Run the blocking parts on a separate thread
                LoginMigrationResult results = await Task.Run(async () =>
                {
                    IDictionary<string, IEnumerable<LoginMigrationException>> exceptionMap = new Dictionary<string, IEnumerable<LoginMigrationException>>();
                    Stopwatch stopWatch = new Stopwatch();
                    stopWatch.Start();
                    exceptionMap.AddExceptions(await loginMigration.StartValidations(CancellationToken.None));
                    stopWatch.Stop();
                    TimeSpan elapsedTime = stopWatch.Elapsed;

                    await this.ServiceHost.SendEvent(
                        LoginMigrationNotification.Type,
                        new LoginMigrationResult()
                        {
                            ExceptionMap = exceptionMap,
                            CompletedStep = LoginMigrationStep.StartValidations,
                            ElapsedTime = MigrationServiceHelper.FormatTimeSpan(elapsedTime)
                        });

                    stopWatch.Restart();
                    exceptionMap.AddExceptions(loginMigration.MigrateServerRoles(CancellationToken.None));
                    stopWatch.Stop();
                    elapsedTime = stopWatch.Elapsed;

                    await this.ServiceHost.SendEvent(
                        LoginMigrationNotification.Type,
                        new LoginMigrationResult()
                        {
                            ExceptionMap = exceptionMap,
                            CompletedStep = LoginMigrationStep.MigrateServerRoles,
                            ElapsedTime = MigrationServiceHelper.FormatTimeSpan(elapsedTime)
                        });

                    stopWatch.Restart();
                    exceptionMap.AddExceptions(await loginMigration.EstablishServerRoleMapping(CancellationToken.None));
                    stopWatch.Stop();
                    elapsedTime = stopWatch.Elapsed;

                    await this.ServiceHost.SendEvent(
                        LoginMigrationNotification.Type,
                        new LoginMigrationResult()
                        {
                            ExceptionMap = exceptionMap,
                            CompletedStep = LoginMigrationStep.EstablishServerRoleMapping,
                            ElapsedTime = MigrationServiceHelper.FormatTimeSpan(elapsedTime)
                        });

                    stopWatch.Restart();
                    exceptionMap.AddExceptions(loginMigration.SetLoginPermissions(CancellationToken.None));
                    stopWatch.Stop();
                    elapsedTime = stopWatch.Elapsed;

                    await this.ServiceHost.SendEvent(
                        LoginMigrationNotification.Type,
                        new LoginMigrationResult()
                        {
                            ExceptionMap = exceptionMap,
                            CompletedStep = LoginMigrationStep.SetLoginPermissions,
                            ElapsedTime = MigrationServiceHelper.FormatTimeSpan(elapsedTime)
                        });

                    stopWatch.Restart();
                    exceptionMap.AddExceptions(loginMigration.SetServerRolePermissions(CancellationToken.None));
                    stopWatch.Stop();
                    elapsedTime = stopWatch.Elapsed;

                    await this.ServiceHost.SendEvent(
                        LoginMigrationNotification.Type,
                        new LoginMigrationResult()
                        {
                            ExceptionMap = exceptionMap,
                            CompletedStep = LoginMigrationStep.SetServerRolePermissions,
                            ElapsedTime = MigrationServiceHelper.FormatTimeSpan(elapsedTime)
                        });

                    return new LoginMigrationResult()
                    {
                        ExceptionMap = exceptionMap,
                        CompletedStep = LoginMigrationStep.SetServerRolePermissions,
                        ElapsedTime = MigrationServiceHelper.FormatTimeSpan(elapsedTime)
                    };
                });

                await requestContext.SendResult(results);
                loginMigration.loginMigrationProgressNotificationEvent -= HandleLoginMigrationProgressNotification;
            }
            catch (Exception e)
            {
                await requestContext.SendError(e.ToString());
            }
        }

        internal RecommendationResultSet GenerateBaselineRecommendations(SqlInstanceRequirements req, GetSkuRecommendationsParams parameters)
        {
            RecommendationResultSet resultSet = new RecommendationResultSet();

            SkuRecommendationServiceProvider provider = new SkuRecommendationServiceProvider(new AzureSqlSkuBillingServiceProvider());
            AzurePreferences prefs = new AzurePreferences()
            {
                EligibleSkuCategories = null,       // eligible SKU list will be adjusted with each recommendation type
                ScalingFactor = parameters.ScalingFactor / 100.0,
                TargetEnvironment = TargetEnvironmentType.Production,
                IsPremiumSSDV2Enabled = parameters.IsPremiumSSDV2Enabled,
            };

            // generate SQL DB recommendations, if applicable
            if (parameters.TargetPlatforms.Contains("AzureSqlDatabase"))
            {
                Stopwatch sqlDbStopwatch = new Stopwatch();
                sqlDbStopwatch.Start();

                prefs.EligibleSkuCategories = GetEligibleSkuCategories("AzureSqlDatabase", parameters.IncludePreviewSkus, false);
                resultSet.sqlDbResults = provider.GetSkuRecommendation(prefs, req);

                sqlDbStopwatch.Stop();
                resultSet.sqlDbDurationInMs = sqlDbStopwatch.ElapsedMilliseconds;

                SkuRecommendationReport sqlDbReport = new SkuRecommendationReport(
                    new Dictionary<SqlInstanceRequirements, List<SkuRecommendationResult>> { { req, resultSet.sqlDbResults } },
                    AzureSqlTargetPlatform.AzureSqlDatabase.ToString());
                var sqlDbRecommendationReportFileName = String.Format("SkuRecommendationReport-AzureSqlDatabase-Baseline-{0}", DateTime.UtcNow.ToString("yyyyMMddHH-mmss", CultureInfo.InvariantCulture));
                var sqlDbRecommendationReportFullPath = Path.Combine(SqlAssessmentConfiguration.ReportsAndLogsRootFolderPath, sqlDbRecommendationReportFileName);
                ExportRecommendationResultsAction.ExportRecommendationResults(sqlDbReport, SqlAssessmentConfiguration.ReportsAndLogsRootFolderPath, false, sqlDbRecommendationReportFileName);
                resultSet.sqlDbReportPath = sqlDbRecommendationReportFullPath + ".html";
            }

            // generate SQL MI recommendations, if applicable
            if (parameters.TargetPlatforms.Contains("AzureSqlManagedInstance"))
            {
                Stopwatch sqlMiStopwatch = new Stopwatch();
                sqlMiStopwatch.Start();

                prefs.EligibleSkuCategories = GetEligibleSkuCategories("AzureSqlManagedInstance", parameters.IncludePreviewSkus, parameters.IsNextGenGPEnabled);
                resultSet.sqlMiResults = provider.GetSkuRecommendation(prefs, req);

                sqlMiStopwatch.Stop();
                resultSet.sqlMiDurationInMs = sqlMiStopwatch.ElapsedMilliseconds;

                SkuRecommendationReport sqlMiReport = new SkuRecommendationReport(
                    new Dictionary<SqlInstanceRequirements, List<SkuRecommendationResult>> { { req, resultSet.sqlMiResults } },
                    AzureSqlTargetPlatform.AzureSqlManagedInstance.ToString());
                var sqlMiRecommendationReportFileName = String.Format("SkuRecommendationReport-AzureSqlManagedInstance-Baseline-{0}", DateTime.UtcNow.ToString("yyyyMMddHH-mmss", CultureInfo.InvariantCulture));
                var sqlMiRecommendationReportFullPath = Path.Combine(SqlAssessmentConfiguration.ReportsAndLogsRootFolderPath, sqlMiRecommendationReportFileName);
                ExportRecommendationResultsAction.ExportRecommendationResults(sqlMiReport, SqlAssessmentConfiguration.ReportsAndLogsRootFolderPath, false, sqlMiRecommendationReportFileName);
                resultSet.sqlMiReportPath = sqlMiRecommendationReportFullPath + ".html";
            }

            // generate SQL VM recommendations, if applicable
            if (parameters.TargetPlatforms.Contains("AzureSqlVirtualMachine"))
            {
                Stopwatch sqlVmStopwatch = new Stopwatch();
                sqlVmStopwatch.Start();

                prefs.EligibleSkuCategories = GetEligibleSkuCategories("AzureSqlVirtualMachine", parameters.IncludePreviewSkus, false);
                resultSet.sqlVmResults = provider.GetSkuRecommendation(prefs, req);

                sqlVmStopwatch.Stop();
                resultSet.sqlVmDurationInMs = sqlVmStopwatch.ElapsedMilliseconds;

                SkuRecommendationReport sqlVmReport = new SkuRecommendationReport(
                    new Dictionary<SqlInstanceRequirements, List<SkuRecommendationResult>> { { req, resultSet.sqlVmResults } },
                    AzureSqlTargetPlatform.AzureSqlVirtualMachine.ToString());
                var sqlVmRecommendationReportFileName = String.Format("SkuRecommendationReport-AzureSqlVirtualMachine-Baseline-{0}", DateTime.UtcNow.ToString("yyyyMMddHH-mmss", CultureInfo.InvariantCulture));
                var sqlVmRecommendationReportFullPath = Path.Combine(SqlAssessmentConfiguration.ReportsAndLogsRootFolderPath, sqlVmRecommendationReportFileName);
                ExportRecommendationResultsAction.ExportRecommendationResults(sqlVmReport, SqlAssessmentConfiguration.ReportsAndLogsRootFolderPath, false, sqlVmRecommendationReportFileName);
                resultSet.sqlVmReportPath = sqlVmRecommendationReportFullPath + ".html";
            }

            return resultSet;
        }

        /// <summary>
        /// Handles the login migration progress notification event.
        /// </summary>
        /// <param name="sender">The source of the event.</param>
        /// <param name="e">A LoginMigrationNotificationEventArgs that contains the event data.</param>
        private async void HandleLoginMigrationProgressNotification(object sender, LoginMigrationNotificationEventArgs e)
        {
            await this.ServiceHost.SendEvent(LoginMigrationProgressEvent.Type, e.Notification);
        }

        internal RecommendationResultSet GenerateElasticRecommendations(SqlInstanceRequirements req, GetSkuRecommendationsParams parameters)
        {
            RecommendationResultSet resultSet = new RecommendationResultSet();

            CsvAggregatorForElasticStrategy elasticaggregator = new CsvAggregatorForElasticStrategy(
                instanceId: parameters.TargetSqlInstance,
                directory: parameters.DataFolder,
                queryInterval: parameters.PerfQueryIntervalInSec,
                logger: null,
                dbsToInclude: new HashSet<string>(parameters.DatabaseAllowList));

            // generate SQL DB recommendations, if applicable
            if (parameters.TargetPlatforms.Contains("AzureSqlDatabase"))
            {
                Stopwatch sqlDbStopwatch = new Stopwatch();
                sqlDbStopwatch.Start();

                List<AzureSqlSkuCategory> eligibleSkuCategories = GetEligibleSkuCategories("AzureSqlDatabase", parameters.IncludePreviewSkus, false);
                ElasticStrategySKURecommendationPipeline pi = new ElasticStrategySKURecommendationPipeline(eligibleSkuCategories);
                DataTable SqlMISpec = pi.SqlMISpec.Copy();
                MISkuRecParams MiSkuRecParams = new MISkuRecParams(pi.SqlGPMIFileSpec, SqlMISpec, elasticaggregator.FileLevelTs, elasticaggregator.InstanceTs, pi.MILookupTable, Convert.ToDouble(parameters.ScalingFactor) / 100.0, parameters.TargetSqlInstance);
                DbSkuRecParams DbSkuRecParams = new DbSkuRecParams(pi.SqlDbSpec, elasticaggregator.DatabaseTs, pi.DbLookupTable, Convert.ToDouble(parameters.ScalingFactor) / 100.0, parameters.TargetSqlInstance);
                resultSet.sqlDbResults = pi.ElasticStrategyGetSkuRecommendation(MiSkuRecParams, DbSkuRecParams, req);

                sqlDbStopwatch.Stop();
                resultSet.sqlDbDurationInMs = sqlDbStopwatch.ElapsedMilliseconds;

                SkuRecommendationReport sqlDbReport = new SkuRecommendationReport(
                    new Dictionary<SqlInstanceRequirements, List<SkuRecommendationResult>> { { req, resultSet.sqlDbResults } },
                    AzureSqlTargetPlatform.AzureSqlDatabase.ToString());
                var sqlDbRecommendationReportFileName = String.Format("SkuRecommendationReport-AzureSqlDatabase-Elastic-{0}", DateTime.UtcNow.ToString("yyyyMMddHH-mmss", CultureInfo.InvariantCulture));
                var sqlDbRecommendationReportFullPath = Path.Combine(SqlAssessmentConfiguration.ReportsAndLogsRootFolderPath, sqlDbRecommendationReportFileName);
                ExportRecommendationResultsAction.ExportRecommendationResults(sqlDbReport, SqlAssessmentConfiguration.ReportsAndLogsRootFolderPath, false, sqlDbRecommendationReportFileName);
                resultSet.sqlDbReportPath = sqlDbRecommendationReportFullPath + ".html";
            }

            // generate SQL MI recommendations, if applicable
            if (parameters.TargetPlatforms.Contains("AzureSqlManagedInstance"))
            {
                Stopwatch sqlMiStopwatch = new Stopwatch();
                sqlMiStopwatch.Start();

                List<AzureSqlSkuCategory> eligibleSkuCategories = GetEligibleSkuCategories("AzureSqlManagedInstance", parameters.IncludePreviewSkus, parameters.IsNextGenGPEnabled);
                ElasticStrategySKURecommendationPipeline pi = new ElasticStrategySKURecommendationPipeline(eligibleSkuCategories);
                DataTable SqlMISpec = pi.SqlMISpec.Copy();
                MISkuRecParams MiSkuRecParams = new MISkuRecParams(pi.SqlGPMIFileSpec, SqlMISpec, elasticaggregator.FileLevelTs, elasticaggregator.InstanceTs, pi.MILookupTable, Convert.ToDouble(parameters.ScalingFactor) / 100.0, parameters.TargetSqlInstance);
                DbSkuRecParams DbSkuRecParams = new DbSkuRecParams(pi.SqlDbSpec, elasticaggregator.DatabaseTs, pi.DbLookupTable, Convert.ToDouble(parameters.ScalingFactor) / 100.0, parameters.TargetSqlInstance);
                resultSet.sqlMiResults = pi.ElasticStrategyGetSkuRecommendation(MiSkuRecParams, DbSkuRecParams, req);

                sqlMiStopwatch.Stop();
                resultSet.sqlMiDurationInMs = sqlMiStopwatch.ElapsedMilliseconds;

                SkuRecommendationReport sqlMiReport = new SkuRecommendationReport(
                    new Dictionary<SqlInstanceRequirements, List<SkuRecommendationResult>> { { req, resultSet.sqlMiResults } },
                    AzureSqlTargetPlatform.AzureSqlManagedInstance.ToString());
                var sqlMiRecommendationReportFileName = String.Format("SkuRecommendationReport-AzureSqlManagedInstance-Elastic-{0}", DateTime.UtcNow.ToString("yyyyMMddHH-mmss", CultureInfo.InvariantCulture));
                var sqlMiRecommendationReportFullPath = Path.Combine(SqlAssessmentConfiguration.ReportsAndLogsRootFolderPath, sqlMiRecommendationReportFileName);
                ExportRecommendationResultsAction.ExportRecommendationResults(sqlMiReport, SqlAssessmentConfiguration.ReportsAndLogsRootFolderPath, false, sqlMiRecommendationReportFileName);
                resultSet.sqlMiReportPath = sqlMiRecommendationReportFullPath + ".html";
            }

            // generate SQL VM recommendations, if applicable
            if (parameters.TargetPlatforms.Contains("AzureSqlVirtualMachine"))
            {
                // elastic model currently doesn't support VM recommendation, return empty list                
                resultSet.sqlVmResults = new List<SkuRecommendationResult> { };
                resultSet.sqlVmDurationInMs = -1;
                resultSet.sqlVmReportPath = String.Empty;
            }

            return resultSet;
        }

        internal class AssessmentRequest : IAssessmentRequest
        {
            private readonly Check[] checks = null;

            public AssessmentRequest(ISqlObjectLocator locator)
            {
                Target = locator ?? throw new ArgumentNullException(nameof(locator));
            }

            public EvaluationContext<object> EvaluationContext { get; }

            public ISqlObjectLocator Target { get; }

            public IEnumerable<Check> Checks
            {
                get
                {
                    return checks;
                }
            }

            public bool TryGetData(string column, out object value)
            {
                return EvaluationContext.TryGetData(column, out value);
            }
        }

        internal async Task<MigrationAssessmentResult> GetAssessmentItems(string[] connectionStrings, string xEventsFilesFolderPath, bool collectAdhocQueries)
        {
            SqlAssessmentConfiguration.EnableLocalLogging = true;
            SqlAssessmentConfiguration.ReportsAndLogsRootFolderPath = Path.GetDirectoryName(Logger.LogFileFullPath);

            SqlConnectionLocator locator = new SqlConnectionLocator();
            AdHocQueriesCollectionParameters parameters = new()
            {
                CollectAdHocQueries = collectAdhocQueries,
                XEventsFilesFolderPath = xEventsFilesFolderPath,
            };
            locator.ConnectionStrings.AddRange(connectionStrings);
            locator.AdHocQueriesParameters = parameters;
            DmaEngine engine = new DmaEngine(locator);

            ISqlMigrationAssessmentModel contextualizedAssessmentResult = await engine.GetTargetAssessmentResultsListWithCheck(System.Threading.CancellationToken.None);
            var assessmentReportFileName = String.Format("SqlAssessmentReport-{0}.json", DateTime.UtcNow.ToString("yyyyMMddHH-mmss", CultureInfo.InvariantCulture));
            var assessmentReportFullPath = Path.Combine(SqlAssessmentConfiguration.ReportsAndLogsRootFolderPath, assessmentReportFileName);
            engine.SaveAssessmentResultsToJson(contextualizedAssessmentResult, false, assessmentReportFullPath);

            var server = (contextualizedAssessmentResult.Servers.Count > 0) ? ParseServerAssessmentInfo(contextualizedAssessmentResult.Servers[0], engine) : null;

            return new MigrationAssessmentResult()
            {
                AssessmentResult = server,
                Errors = ParseAssessmentError(contextualizedAssessmentResult.Errors),
                StartTime = contextualizedAssessmentResult.StartedOn.ToString(),
                EndedTime = contextualizedAssessmentResult.EndedOn.ToString(),
                RawAssessmentResult = contextualizedAssessmentResult,
                AssessmentReportPath = assessmentReportFullPath
            };
        }

        internal ServerAssessmentProperties ParseServerAssessmentInfo(IServerAssessmentInfo server, DmaEngine engine)
        {
            return new ServerAssessmentProperties()
            {
                CpuCoreCount = server.Properties.ServerCoreCount,
                PhysicalServerMemory = server.Properties.MaxServerMemoryInUse,
                ServerHostPlatform = server.Properties.ServerHostPlatform,
                ServerVersion = server.Properties.ServerVersion,
                ServerEngineEdition = server.Properties.ServerEngineEdition,
                ServerEdition = server.Properties.ServerEdition,
                IsClustered = server.Properties.IsClustered,
                NumberOfUserDatabases = server.Properties.NumberOfUserDatabases,
                SqlAssessmentStatus = (int)server.Status,
                AssessedDatabaseCount = server.Properties.NumberOfUserDatabases,
                SQLManagedInstanceTargetReadiness = server.TargetReadinesses[Microsoft.SqlServer.DataCollection.Common.Contracts.Advisor.TargetType.AzureSqlManagedInstance],
                Errors = ParseAssessmentError(server.Errors),
                Items = ParseAssessmentResult(server.ServerAssessments, engine),
                Databases = ParseDatabaseAssessmentInfo(server.Databases, engine),
                Name = server.Properties.ServerName
            };
        }

        internal DatabaseAssessmentProperties[] ParseDatabaseAssessmentInfo(IList<IDatabaseAssessmentInfo> databases, DmaEngine engine)
        {
            return databases.Select(d =>
            {
                return new DatabaseAssessmentProperties()
                {
                    Name = d.Properties.Name,
                    CompatibilityLevel = d.Properties.CompatibilityLevel.ToString(),
                    DatabaseSize = d.Properties.SizeMB,
                    IsReplicationEnabled = d.Properties.IsReplicationEnabled,
                    AssessmentTimeInMilliseconds = d.Properties.TSqlScriptAnalysisTimeElapse.TotalMilliseconds,
                    Errors = ParseAssessmentError(d.Errors),
                    Items = ParseAssessmentResult(d.DatabaseAssessments, engine),
                    SQLManagedInstanceTargetReadiness = d.TargetReadinesses[Microsoft.SqlServer.DataCollection.Common.Contracts.Advisor.TargetType.AzureSqlManagedInstance]
                };
            }).ToArray();
        }
        internal ErrorModel[] ParseAssessmentError(IList<Microsoft.SqlServer.DataCollection.Common.Contracts.ErrorHandling.IErrorModel> errors)
        {
            return errors.Select(e =>
            {
                return new ErrorModel()
                {
                    ErrorId = e.ErrorID.ToString(),
                    Message = e.Message,
                    ErrorSummary = e.ErrorSummary,
                    PossibleCauses = e.PossibleCauses,
                    Guidance = e.Guidance,
                };
            }).ToArray();
        }
        internal MigrationAssessmentInfo[] ParseAssessmentResult(IList<ISqlMigrationAssessmentResult> assessmentResults, DmaEngine engine)
        {
            return assessmentResults.Select(r =>
            {
                var check = (Microsoft.SqlServer.Management.Assessment.Checks.Check)r.Check;
                return new MigrationAssessmentInfo()
                {
                    CheckId = check.Id,
                    Description = check.Description,
                    DisplayName = r.Message,
                    HelpLink = check.HelpLink,
                    Level = check.Level.ToString(),
                    TargetType = r.TargetType.ToString(),
                    DatabaseName = r.DatabaseName,
                    ServerName = r.ServerName,
                    Tags = check.Tags.ToArray(),
                    RulesetName = Engine.Configuration.DefaultRuleset.Name,
                    RulesetVersion = Engine.Configuration.DefaultRuleset.Version.ToString(),
                    RuleId = r.FeatureId.ToString(),
                    Message = check.Message,
                    AppliesToMigrationTargetPlatform = r.AppliesToMigrationTargetPlatform.ToString(),
                    IssueCategory = r.IssueCategory.ToString(),
                    ImpactedObjects = ParseImpactedObjects(r.ImpactedObjects),
                    DatabaseRestoreFails = r.DatabaseRestoreFails
                };
            }).ToArray();
        }
        internal ImpactedObjectInfo[] ParseImpactedObjects(IList<Microsoft.SqlServer.DataCollection.Common.Contracts.Advisor.Models.IImpactedObject> impactedObjects)
        {
            return impactedObjects.Select(i =>
            {
                return new ImpactedObjectInfo()
                {
                    Name = i.Name,
                    ImpactDetail = i.ImpactDetail,
                    ObjectType = i.ObjectType
                };
            }).ToArray();
        }

        internal string CreateAssessmentResultKey(ISqlMigrationAssessmentResult assessment)
        {
            return assessment.ServerName + assessment.DatabaseName + assessment.FeatureId.ToString() + assessment.IssueCategory.ToString() + assessment.Message + assessment.TargetType.ToString() + assessment.AppliesToMigrationTargetPlatform.ToString();
        }

        // Returns the list of eligible SKUs to consider, depending on the desired target platform
        internal static List<AzureSqlSkuCategory> GetEligibleSkuCategories(string targetPlatform, bool includePreviewSkus, bool recommendNextGen)
        {
            List<AzureSqlSkuCategory> eligibleSkuCategories = new List<AzureSqlSkuCategory>();

            switch (targetPlatform)
            {
                case "AzureSqlDatabase":
                    // Gen5 BC/GP/HS DB
                    eligibleSkuCategories.Add(new AzureSqlSkuPaaSCategory(
                                                    AzureSqlTargetPlatform.AzureSqlDatabase,
                                                    AzureSqlPurchasingModel.vCore,
                                                    AzureSqlPaaSServiceTier.BusinessCritical,
                                                    ComputeTier.Provisioned,
                                                    AzureSqlPaaSHardwareType.Gen5));

                    eligibleSkuCategories.Add(new AzureSqlSkuPaaSCategory(
                                                    AzureSqlTargetPlatform.AzureSqlDatabase,
                                                    AzureSqlPurchasingModel.vCore,
                                                    AzureSqlPaaSServiceTier.GeneralPurpose,
                                                    ComputeTier.Provisioned,
                                                    AzureSqlPaaSHardwareType.Gen5));

                    eligibleSkuCategories.Add(new AzureSqlSkuPaaSCategory(
                                                    AzureSqlTargetPlatform.AzureSqlDatabase,
                                                    AzureSqlPurchasingModel.vCore,
                                                    AzureSqlPaaSServiceTier.HyperScale,
                                                    ComputeTier.Provisioned,
                                                    AzureSqlPaaSHardwareType.Gen5));
                    break;

                case "AzureSqlManagedInstance":
                    // Gen5 BC/Next-GenGP/GP MI
                    eligibleSkuCategories.Add(new AzureSqlSkuPaaSCategory(
                                                    AzureSqlTargetPlatform.AzureSqlManagedInstance,
                                                    AzureSqlPurchasingModel.vCore,
                                                    AzureSqlPaaSServiceTier.BusinessCritical,
                                                    ComputeTier.Provisioned,
                                                    AzureSqlPaaSHardwareType.Gen5));
                    if (recommendNextGen)
                    {
                        eligibleSkuCategories.Add(new AzureSqlSkuPaaSCategory(
                                                        AzureSqlTargetPlatform.AzureSqlManagedInstance,
                                                        AzureSqlPurchasingModel.vCore,
                                                        AzureSqlPaaSServiceTier.NextGenGeneralPurpose,
                                                        ComputeTier.Provisioned,
                                                        AzureSqlPaaSHardwareType.Gen5));
                    }

                    eligibleSkuCategories.Add(new AzureSqlSkuPaaSCategory(
                                                    AzureSqlTargetPlatform.AzureSqlManagedInstance,
                                                    AzureSqlPurchasingModel.vCore,
                                                    AzureSqlPaaSServiceTier.GeneralPurpose,
                                                    ComputeTier.Provisioned,
                                                    AzureSqlPaaSHardwareType.Gen5));
                    // Premium BC/Next-GenGP/GP
                    eligibleSkuCategories.Add(new AzureSqlSkuPaaSCategory(
                                                    AzureSqlTargetPlatform.AzureSqlManagedInstance,
                                                    AzureSqlPurchasingModel.vCore,
                                                    AzureSqlPaaSServiceTier.BusinessCritical,
                                                    ComputeTier.Provisioned,
                                                    AzureSqlPaaSHardwareType.PremiumSeries));

                    if (recommendNextGen)
                    {
                        eligibleSkuCategories.Add(new AzureSqlSkuPaaSCategory(
                                                        AzureSqlTargetPlatform.AzureSqlManagedInstance,
                                                        AzureSqlPurchasingModel.vCore,
                                                        AzureSqlPaaSServiceTier.NextGenGeneralPurpose,
                                                        ComputeTier.Provisioned,
                                                        AzureSqlPaaSHardwareType.PremiumSeries));
                    }

                    eligibleSkuCategories.Add(new AzureSqlSkuPaaSCategory(
                                                    AzureSqlTargetPlatform.AzureSqlManagedInstance,
                                                    AzureSqlPurchasingModel.vCore,
                                                    AzureSqlPaaSServiceTier.GeneralPurpose,
                                                    ComputeTier.Provisioned,
                                                    AzureSqlPaaSHardwareType.PremiumSeries));

                    // Premium Memory Optimized BC/NextGenGP/GP
                    eligibleSkuCategories.Add(new AzureSqlSkuPaaSCategory(
                                                    AzureSqlTargetPlatform.AzureSqlManagedInstance,
                                                    AzureSqlPurchasingModel.vCore,
                                                    AzureSqlPaaSServiceTier.BusinessCritical,
                                                    ComputeTier.Provisioned,
                                                    AzureSqlPaaSHardwareType.PremiumSeriesMemoryOptimized));

                    if (recommendNextGen)
                    {
                        eligibleSkuCategories.Add(new AzureSqlSkuPaaSCategory(
                                                        AzureSqlTargetPlatform.AzureSqlManagedInstance,
                                                        AzureSqlPurchasingModel.vCore,
                                                        AzureSqlPaaSServiceTier.NextGenGeneralPurpose,
                                                        ComputeTier.Provisioned,
                                                        AzureSqlPaaSHardwareType.PremiumSeriesMemoryOptimized));
                    }

                    eligibleSkuCategories.Add(new AzureSqlSkuPaaSCategory(
                                                    AzureSqlTargetPlatform.AzureSqlManagedInstance,
                                                    AzureSqlPurchasingModel.vCore,
                                                    AzureSqlPaaSServiceTier.GeneralPurpose,
                                                    ComputeTier.Provisioned,
                                                    AzureSqlPaaSHardwareType.PremiumSeriesMemoryOptimized));
                    break;

                case "AzureSqlVirtualMachine":
                    string assemblyPath = Path.GetDirectoryName(Assembly.GetExecutingAssembly().Location);

                    // load Azure VM capabilities
                    string jsonFile = File.ReadAllText(Path.Combine(assemblyPath, RecommendationConstants.DataFolder, RecommendationConstants.SqlVmCapability));
                    List<AzureSqlIaaSCapability> vmCapabilities = JsonConvert.DeserializeObject<List<AzureSqlIaaSCapability>>(jsonFile);

                    // Eb series capabilities stored separately 
                    string computePreviewFilePath = Path.Combine(assemblyPath, RecommendationConstants.DataFolder, RecommendationConstants.SqlVmPreviewCapability);
                    if (File.Exists(computePreviewFilePath))
                    {
                        jsonFile = File.ReadAllText(computePreviewFilePath);
                        List<AzureSqlIaaSCapability> vmPreviewCapabilities = JsonConvert.DeserializeObject<List<AzureSqlIaaSCapability>>(jsonFile);

                        vmCapabilities.AddRange(vmPreviewCapabilities);
                    }

                    foreach (VirtualMachineFamily family in AzureVirtualMachineFamilyGroup.FamilyGroups[VirtualMachineFamilyType.GeneralPurpose]
                        .Concat(AzureVirtualMachineFamilyGroup.FamilyGroups[VirtualMachineFamilyType.MemoryOptimized]))
                    {
                        var skus = vmCapabilities.Where(c => string.Equals(c.Family, family.ToString(), StringComparison.OrdinalIgnoreCase)).Select(c => c.Name);
                        AzureSqlSkuIaaSCategory category = new AzureSqlSkuIaaSCategory(family);
                        category.AvailableVmSkus.AddRange(skus);

                        eligibleSkuCategories.Add(category);
                    }
                    break;

                default:
                    break;
            }

            return eligibleSkuCategories;
        }

        /// <summary>
        /// Request handler for the certifica migration operation
        /// </summary>
        /// <param name="parameters">Parameters for the operation, as register during the type definition</param>
        /// <param name="requestContext">Context provided by the framework</param>
        /// <returns></returns>
        internal async Task HandleTdeCertificateMigrationRequest(
          CertificateMigrationParams parameters,
          RequestContext<CertificateMigrationResult> requestContext)
        {
            var result = new CertificateMigrationResult();

            var credentials = new StaticTokenCredential(parameters.AccessToken); //New token provided, will change to shared ADS cache later.

            // Reuse the tde migration client
            var tdeMigrationClient = new TdeMigration(
                   parameters.SourceSqlConnectionString,
                   parameters.TargetSubscriptionId,
                   parameters.TargetResourceGroupName,
                   parameters.TargetManagedInstanceName,
                   parameters.NetworkSharePath,
                   parameters.NetworkShareDomain,
                   parameters.NetworkShareUserName,
                   parameters.NetworkSharePassword,
                   credentials
                   );

            foreach (var dbName in parameters.EncryptedDatabases)
            {
                var migrationResult = await MigrateCertificate(tdeMigrationClient, dbName);

                var eventData = new CertificateMigrationProgressParams
                {
                    Name = dbName,
                    Success = migrationResult.Success,
                    Message = migrationResult.Message,
                    StatusCode = migrationResult.StatusCode
                };
                await requestContext.SendEvent(CertificateMigrationProgressEvent.Type, eventData);

                result.MigrationStatuses.Add(migrationResult);
            }

            await requestContext.SendResult(result);
        }

        internal async Task HandleTdeValidationRequest(
            TdeValidationParams parameters,
            RequestContext<TdeValidationResult[]> requestContext)
        {
            TdeValidationResult[] result =
                await TdeMigration.RunTdeValidation(
                   parameters.SourceSqlConnectionString,
                   parameters.NetworkSharePath);
            await requestContext.SendResult(result);
        }

        internal async Task HandleTdeValidationTitlesRequest(
            TdeValidationTitlesParams parameters,
            RequestContext<string[]> requestContext)
        {
            await requestContext.SendResult(TdeMigration.TdeValidationTitles);
        }

        /// <summary>
        /// Individual certificate migration operation
        /// </summary>
        /// <param name="tdeMigrationClient">Instance of the migration client</param>
        /// <param name="dbName">Name of the database to migrate</param>
        /// <returns></returns>
        private async Task<CertificateMigrationEntryResult> MigrateCertificate(TdeMigration tdeMigrationClient, string dbName)
        {
            try
            {
                var result = await tdeMigrationClient.MigrateTdeCertificate(dbName, CancellationToken.None);

                if (result is TdeExceptionResult tdeExceptionResult)
                {
                    return new CertificateMigrationEntryResult { DbName = dbName, Success = result.IsSuccess, Message = tdeExceptionResult.Exception.Message, StatusCode = tdeExceptionResult.StatusCode };
                }
                else
                {
                    return new CertificateMigrationEntryResult { DbName = dbName, Success = result.IsSuccess, Message = result.UserFriendlyMessage, StatusCode = result.StatusCode };
                }
            }
            catch (Exception ex)
            {
                return new CertificateMigrationEntryResult { DbName = dbName, Success = false, Message = ex.Message };
            }
        }

        private ILoginsMigrationLogger GetLoginsMigrationLogger()
        {
            SqlLoginMigrationConfiguration.AllowTelemetry = true;
            SqlLoginMigrationConfiguration.EnableLocalLogging = true;
            SqlLoginMigrationConfiguration.LogsRootFolderPath = Path.GetDirectoryName(Logger.LogFileFullPath);
            return new DefaultLoginsMigrationLogger();
        }

        /// <summary>
        /// Disposes the Migration Service
        /// </summary>
        public void Dispose()
        {
            if (!disposed)
            {
                this.DataCollectionController.Dispose();
                disposed = true;
            }
        }
    }
}<|MERGE_RESOLUTION|>--- conflicted
+++ resolved
@@ -606,21 +606,14 @@
         /// Handle request generate the ARM template.
         /// </summary>
         internal async Task HandleGetArmTemplateRequest(
-<<<<<<< HEAD
-    string skuRecommendationReportFilePath,
-=======
     string targetType,
->>>>>>> 4c974b03
     RequestContext<List<string>> requestContext)
         {
             try
             {
                 ProvisioningScriptServiceProvider provider = new ProvisioningScriptServiceProvider();
-<<<<<<< HEAD
-=======
                 string searchPattern = $"*{targetType}-Baseline*.json";
                 string skuRecommendationReportFilePath = Directory.GetFiles(SqlAssessmentConfiguration.ReportsAndLogsRootFolderPath, searchPattern).FirstOrDefault();
->>>>>>> 4c974b03
                 List<SkuRecommendationResult> recommendations = ExtractSkuRecommendationReportAction.ExtractSkuRecommendationsFromReport(skuRecommendationReportFilePath);
                 List<SqlArmTemplate> templateList = provider.GenerateProvisioningScript(recommendations);
                 List<string> armTemplates = new List<string>();
