--- conflicted
+++ resolved
@@ -460,11 +460,6 @@
                     DbSkuRecParams DbSkuRecParams = new DbSkuRecParams(pi.SqlDbSpec, elasticaggregator.DatabaseTs, pi.DbLookupTable, Convert.ToDouble(parameters.ScalingFactor) / 100.0, parameters.TargetSqlInstance);
                     sqlDbResults = pi.ElasticStrategyGetSkuRecommendation(MiSkuRecParams, DbSkuRecParams, req);
 
-<<<<<<< HEAD
-=======
-
-
->>>>>>> b81a522c
                     if (sqlDbResults.Count < parameters.DatabaseAllowList.Count)
                     {
                         // if there are fewer recommendations than expected, find which databases didn't have a result generated and create a result with a null SKU
@@ -529,9 +524,7 @@
                 // generate SQL VM recommendations, if applicable
                 if (parameters.TargetPlatforms.Contains("AzureSqlVirtualMachine"))
                 {
-<<<<<<< HEAD
                     // elastic model currently doesn't support VM recommendation, return null SKU for now
-=======
                     // Stopwatch sqlVmStopwatch = new Stopwatch();
                     // sqlVmStopwatch.Start();
                     // prefs.EligibleSkuCategories = GetEligibleSkuCategories("AzureSqlVirtualMachine", parameters.IncludePreviewSkus);
@@ -555,7 +548,6 @@
                     // sqlVmStopwatch.Stop();
                     // sqlVmDuration = sqlVmStopwatch.ElapsedMilliseconds;
                     
->>>>>>> b81a522c
                     sqlVmResults.Add(new SkuRecommendationResult()
                         {
                             SqlInstanceName = parameters.TargetSqlInstance,
