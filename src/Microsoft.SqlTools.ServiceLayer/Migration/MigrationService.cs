--- conflicted
+++ resolved
@@ -134,7 +134,6 @@
                     Version = Version.Parse(serverInfo.ServerVersion),
                     Platform = hostInfo.Platform
                 };
-<<<<<<< HEAD
                 var connectionStrings = new List<string>();
                 if (parameters.Databases != null) 
                 {
@@ -144,19 +143,9 @@
                         connectionStrings.Add(ConnectionService.BuildConnectionString(connInfo.ConnectionDetails));
                     }
                     string[] assessmentConnectionStrings = connectionStrings.ToArray();
-                    var results = await GetAssessmentItems(server, assessmentConnectionStrings);
-                    var result = new MigrationAssessmentResult();
-                    result.Items.AddRange(results);
-                    await requestContext.SendResult(result);
+                    var results = await GetAssessmentItems(assessmentConnectionStrings);
+                    await requestContext.SendResult(results);
                 }
-=======
-
-                var db = SqlAssessmentService.GetDatabaseLocator(server, connection.Database);
-                var connectionString = ConnectionService.BuildConnectionString(connInfo.ConnectionDetails);
-
-                var results = await GetAssessmentItems(connectionString);
-                await requestContext.SendResult(results);
->>>>>>> f25dd5d2
             }
             catch (Exception e)
             {
@@ -196,11 +185,7 @@
             }
         }
 
-<<<<<<< HEAD
-        internal async Task<List<MigrationAssessmentInfo>> GetAssessmentItems(SqlObjectLocator target, string[] connectionStrings)
-=======
-        internal async Task<MigrationAssessmentResult> GetAssessmentItems(string connectionString)
->>>>>>> f25dd5d2
+        internal async Task<MigrationAssessmentResult> GetAssessmentItems(string[] connectionStrings)
         {
             SqlAssessmentConfiguration.EnableLocalLogging = true;
             SqlAssessmentConfiguration.EnableReportCreation = true;
