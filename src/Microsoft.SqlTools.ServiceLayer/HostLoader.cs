--- conflicted
+++ resolved
@@ -135,13 +135,11 @@
             SqlAssessmentService.Instance.InitializeService(serviceHost);
             serviceProvider.RegisterSingleService(SqlAssessmentService.Instance);
 
-<<<<<<< HEAD
-            InsightsGeneratorService.Instance.InitializeService(serviceHost);
-            serviceProvider.RegisterSingleService(InsightsGeneratorService.Instance);
-=======
             NotebookConvertService.Instance.InitializeService(serviceHost);
             serviceProvider.RegisterSingleService(NotebookConvertService.Instance);
->>>>>>> 9784c3ea
+
+			InsightsGeneratorService.Instance.InitializeService(serviceHost);
+            serviceProvider.RegisterSingleService(InsightsGeneratorService.Instance);
 
             InitializeHostedServices(serviceProvider, serviceHost);
             serviceHost.ServiceProvider = serviceProvider;
