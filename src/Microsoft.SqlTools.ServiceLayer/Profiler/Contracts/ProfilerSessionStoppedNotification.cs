//
// Copyright (c) Microsoft. All rights reserved.
// Licensed under the MIT license. See LICENSE file in the project root for full license information.
//

<<<<<<< HEAD
=======
#nullable disable

>>>>>>> 94956a69
using Microsoft.SqlTools.Hosting.Protocol.Contracts;

namespace Microsoft.SqlTools.ServiceLayer.Profiler.Contracts
{
    public class ProfilerSessionStoppedParams
    {
        public string OwnerUri { get; set; }

        /// <summary>
        /// Numeric session id that is only unique on the server where the session resides
        /// </summary>
        public int SessionId { get; set; }

        /// <summary>
        /// An key that uniquely identifies a session across all servers
        /// </summary>
        public string UniqueSessionId { get; set; }

        /// <summary>
        /// The error that stopped the session, if any.
        /// </summary>
        public string ErrorMessage { get; set; }
    }

    public class ProfilerSessionStoppedNotification
    {
        public static readonly
            EventType<ProfilerSessionStoppedParams> Type =
            EventType<ProfilerSessionStoppedParams>.Create("profiler/sessionstopped");
    }
}<|MERGE_RESOLUTION|>--- conflicted
+++ resolved
@@ -1,41 +1,38 @@
-//
-// Copyright (c) Microsoft. All rights reserved.
-// Licensed under the MIT license. See LICENSE file in the project root for full license information.
-//
+//
+// Copyright (c) Microsoft. All rights reserved.
+// Licensed under the MIT license. See LICENSE file in the project root for full license information.
+//
+
+#nullable disable
+
+using Microsoft.SqlTools.Hosting.Protocol.Contracts;
+
+namespace Microsoft.SqlTools.ServiceLayer.Profiler.Contracts
+{
+    public class ProfilerSessionStoppedParams
+    {
+        public string OwnerUri { get; set; }
+
+        /// <summary>
+        /// Numeric session id that is only unique on the server where the session resides
+        /// </summary>
+        public int SessionId { get; set; }
 
-<<<<<<< HEAD
-=======
-#nullable disable
-
->>>>>>> 94956a69
-using Microsoft.SqlTools.Hosting.Protocol.Contracts;
-
-namespace Microsoft.SqlTools.ServiceLayer.Profiler.Contracts
-{
-    public class ProfilerSessionStoppedParams
-    {
-        public string OwnerUri { get; set; }
-
-        /// <summary>
-        /// Numeric session id that is only unique on the server where the session resides
-        /// </summary>
-        public int SessionId { get; set; }
-
-        /// <summary>
-        /// An key that uniquely identifies a session across all servers
+        /// <summary>
+        /// An key that uniquely identifies a session across all servers
         /// </summary>
         public string UniqueSessionId { get; set; }
 
-        /// <summary>
-        /// The error that stopped the session, if any.
+        /// <summary>
+        /// The error that stopped the session, if any.
         /// </summary>
         public string ErrorMessage { get; set; }
-    }
-
-    public class ProfilerSessionStoppedNotification
-    {
-        public static readonly
-            EventType<ProfilerSessionStoppedParams> Type =
-            EventType<ProfilerSessionStoppedParams>.Create("profiler/sessionstopped");
-    }
-}+    }
+
+    public class ProfilerSessionStoppedNotification
+    {
+        public static readonly
+            EventType<ProfilerSessionStoppedParams> Type =
+            EventType<ProfilerSessionStoppedParams>.Create("profiler/sessionstopped");
+    }
+}