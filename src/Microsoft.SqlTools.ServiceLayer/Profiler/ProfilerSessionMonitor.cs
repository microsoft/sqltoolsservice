--- conflicted
+++ resolved
@@ -1,311 +1,304 @@
-//
-// Copyright (c) Microsoft. All rights reserved.
-// Licensed under the MIT license. See LICENSE file in the project root for full license information.
-//
-
-#nullable disable
-
-using System;
-using System.Collections.Generic;
-<<<<<<< HEAD
-using System.Linq;
-using System.Threading;
-using System.Threading.Tasks;
-=======
-using System.Diagnostics;
-using System.Linq;
-using System.Threading;
-using System.Threading.Tasks;
-using System.Xml;
-using Microsoft.SqlServer.Management.XEvent;
->>>>>>> 94956a69
-using Microsoft.SqlTools.ServiceLayer.Profiler.Contracts;
-
-namespace Microsoft.SqlTools.ServiceLayer.Profiler
-{
-    /// <summary>
-    /// Class to monitor active profiler sessions
-    /// </summary>
-    public class ProfilerSessionMonitor : IProfilerSessionMonitor
-    {
-        private const int PollingLoopDelay = 1000;
-
-        private object sessionsLock = new object();
-
-        private object listenersLock = new object();
-
-        private object pollingLock = new object();
-
-        private Task processorThread = null;
-
-        private struct Viewer
-        {
-            public string Id { get; set; }
-            public bool active { get; set; }
-
+//
+// Copyright (c) Microsoft. All rights reserved.
+// Licensed under the MIT license. See LICENSE file in the project root for full license information.
+//
+
+#nullable disable
+
+using System;
+using System.Collections.Generic;
+using System.Linq;
+using System.Threading;
+using System.Threading.Tasks;
+using Microsoft.SqlServer.Management.XEvent;
+using Microsoft.SqlTools.ServiceLayer.Connection.Contracts;
+using Microsoft.SqlTools.ServiceLayer.Profiler.Contracts;
+
+namespace Microsoft.SqlTools.ServiceLayer.Profiler
+{
+    /// <summary>
+    /// Class to monitor active profiler sessions
+    /// </summary>
+    public class ProfilerSessionMonitor : IProfilerSessionMonitor
+    {
+        private const int PollingLoopDelay = 1000;
+
+        private object sessionsLock = new object();
+
+        private object listenersLock = new object();
+
+        private object pollingLock = new object();
+
+        private Task processorThread = null;
+
+        private struct Viewer
+        {
+            public string Id { get; set; }
+            public bool active { get; set; }
+
             public SessionId xeSessionId { get; set; }
-
+
             public Viewer(string Id, bool active, SessionId xeId)
-            {
-                this.Id = Id;
-                this.active = active;
-                this.xeSessionId = xeId;
-            }
-        };
-
-        // XEvent Session Id's matched to the Profiler Id's watching them
+            {
+                this.Id = Id;
+                this.active = active;
+                this.xeSessionId = xeId;
+            }
+        };
+
+        // XEvent Session Id's matched to the Profiler Id's watching them
         private readonly Dictionary<SessionId, List<string>> sessionViewers = new Dictionary<SessionId, List<string>>();
-
-        // XEvent Session Id's matched to their Profiler Sessions
+
+        // XEvent Session Id's matched to their Profiler Sessions
         private readonly Dictionary<SessionId, ProfilerSession> monitoredSessions = new Dictionary<SessionId, ProfilerSession>();
-
-        // ViewerId -> Viewer objects
+
+        // ViewerId -> Viewer objects
         private readonly Dictionary<string, Viewer> allViewers = new Dictionary<string, Viewer>();
-
+
         private readonly List<IProfilerSessionListener> listeners = new List<IProfilerSessionListener>();
-
-        /// <summary>
-        /// Registers a session event Listener to receive a callback when events arrive
-        /// </summary>
-        public void AddSessionListener(IProfilerSessionListener listener)
-        {
-            lock (this.listenersLock)
-            {
-                this.listeners.Add(listener);
+
+        /// <summary>
+        /// Registers a session event Listener to receive a callback when events arrive
+        /// </summary>
+        public void AddSessionListener(IProfilerSessionListener listener)
+        {
+            lock (this.listenersLock)
+            {
+                this.listeners.Add(listener);
+            }
+        }
+
+        /// <summary>
+        /// Start monitoring the provided session
+        /// </summary>
+        public bool StartMonitoringSession(string viewerId, IXEventSession session)
+        {
+            lock (this.sessionsLock)
+            {
+                // start the monitoring thread
+                this.processorThread ??= Task.Factory.StartNew(ProcessSessions);
+
+                // create new profiling session if needed
+                if (!this.monitoredSessions.ContainsKey(session.Id))
+                {
+                    var profilerSession = new ProfilerSession(session);
+
+                    this.monitoredSessions.Add(session.Id, profilerSession);
+                }
+
+                // create a new viewer, or configure existing viewer
+                Viewer viewer;
+                if (!this.allViewers.TryGetValue(viewerId, out viewer))
+                {
+                    viewer = new Viewer(viewerId, true, session.Id);
+                    allViewers.Add(viewerId, viewer);
+                }
+                else
+                {
+                    viewer.active = true;
+                    viewer.xeSessionId = session.Id;
+                }
+
+                // add viewer to XEvent session viewers
+                List<string> viewers;
+                if (this.sessionViewers.TryGetValue(session.Id, out viewers))
+                {
+                    viewers.Add(viewerId);
+                }
+                else
+                {
+                    viewers = new List<string>{ viewerId };
+                    sessionViewers.Add(session.Id, viewers);
+                }
+            }
+
+            return true;
+        }
+
+        /// <summary>
+        /// Stop monitoring the session watched by viewerId
+        /// </summary>
+        public bool StopMonitoringSession(string viewerId, out ProfilerSession session)
+        {
+            lock (this.sessionsLock)
+            {
+                Viewer v;
+                if (this.allViewers.TryGetValue(viewerId, out v))
+                {
+                    return RemoveSession(v.xeSessionId, out session);
+                }
+                else
+                {
+                    session = null;
+                    return false;
+                }
+            }
+        }
+
+        /// <summary>
+        /// Toggle the pause state for the viewer
+        /// </summary>
+        public void PauseViewer(string viewerId)
+        {
+            lock (this.sessionsLock)
+            {
+                Viewer v = this.allViewers[viewerId];
+                v.active = !v.active;
+                this.allViewers[viewerId] = v;
+            }
+        }
+
+        private bool RemoveSession(SessionId sessionId, out ProfilerSession session)
+        {
+            lock (this.sessionsLock)
+            {
+                if (this.monitoredSessions.Remove(sessionId, out session))
+                {
+                    //remove all viewers for this session
+                    List<string> viewerIds;
+                    if (sessionViewers.Remove(sessionId, out viewerIds))
+                    {
+                        foreach (String viewerId in viewerIds)
+                        {
+                            this.allViewers.Remove(viewerId);
+                        }
+                        return true;
+                    }
+                    else
+                    {
+                        session = null;
+                        return false;
+                    }
+                }
+                else
+                {
+                    session = null;
+                    return false;
+                }
+            }
+        }
+
+        public void PollSession(SessionId sessionId)
+        {
+            lock (this.sessionsLock)
+            {
+                this.monitoredSessions[sessionId].pollImmediately = true;
+            }
+            lock (this.pollingLock)
+            {
+                Monitor.Pulse(pollingLock);
+            }
+        }
+
+        /// <summary>
+        /// The core queue processing method
+        /// </summary>
+        /// <param name="state"></param>
+        private void ProcessSessions()
+        {
+            while (true)
+            {
+                lock (this.pollingLock)
+                {
+                    lock (this.sessionsLock)
+                    {
+                        foreach (var session in this.monitoredSessions.Values)
+                        {
+                            List<string> viewers = this.sessionViewers[session.XEventSession.Id];
+                            if (viewers.Any(v => allViewers[v].active))
+                            {
+                                ProcessSession(session);
+                            }
+                        }
+                    }
+                    Monitor.Wait(this.pollingLock, PollingLoopDelay);
+                }
+            }
+        }
+
+        /// <summary>
+        /// Process a session for new XEvents if it meets the polling criteria
+        /// </summary>
+        private void ProcessSession(ProfilerSession session)
+        {
+            if (session.TryEnterPolling())
+            {
+                Task.Factory.StartNew(() =>
+                {
+                    try
+                    {
+                        var events = PollSession(session);
+                        bool eventsLost = session.EventsLost;
+                        if (events.Count > 0 || eventsLost)
+                        {
+                            // notify all viewers for the polled session
+                            List<string> viewerIds = this.sessionViewers[session.XEventSession.Id];
+                            foreach (string viewerId in viewerIds)
+                            {
+                                if (allViewers[viewerId].active)
+                                {
+                                    SendEventsToListeners(viewerId, events, eventsLost);
+                                }
+                            }
+                        }                        
+                    }
+                    finally
+                    {
+                        session.IsPolling = false;
+                    }
+                    if (session.Completed)
+                    {
+                        SendStoppedSessionInfoToListeners(session.XEventSession.Id, session.Error?.Message);
+                        RemoveSession(session.XEventSession.Id, out ProfilerSession tempSession);
+                        tempSession.Dispose();
+                    }
+                });
+            }
+        }
+
+        private List<ProfilerEvent> PollSession(ProfilerSession session)
+        {
+            var events = new List<ProfilerEvent>();
+            if (session == null || session.XEventSession == null)
+            {
+                return events;
+            }
+
+            events.AddRange(session.GetCurrentEvents());
+            
+            return session.FilterProfilerEvents(events);
+        }
+
+        /// <summary>
+        /// Notify listeners about closed sessions
+        /// </summary>
+        private void SendStoppedSessionInfoToListeners(SessionId sessionId, string errorMessage)
+        {
+            lock (listenersLock)
+            {
+                foreach (var listener in this.listeners)
+                {
+                    foreach(string viewerId in sessionViewers[sessionId])
+                    {
+                        listener.SessionStopped(viewerId, sessionId, errorMessage);
+                    }
+                }
+            }
+        }
+
+        /// <summary>
+        /// Notify listeners when new profiler events are available
+        /// </summary>
+        private void SendEventsToListeners(string sessionId, List<ProfilerEvent> events, bool eventsLost)
+        {
+            lock (listenersLock)
+            {
+                foreach (var listener in this.listeners)
+                {
+                    listener.EventsAvailable(sessionId, events, eventsLost);
+                }
             }
         }
-
-        /// <summary>
-        /// Start monitoring the provided session
-        /// </summary>
-        public bool StartMonitoringSession(string viewerId, IXEventSession session)
-        {
-            lock (this.sessionsLock)
-            {
-                // start the monitoring thread
-                this.processorThread ??= Task.Factory.StartNew(ProcessSessions);
-
-                // create new profiling session if needed
-                if (!this.monitoredSessions.ContainsKey(session.Id))
-                {
-                    var profilerSession = new ProfilerSession(session);
-
-                    this.monitoredSessions.Add(session.Id, profilerSession);
-                }
-
-                // create a new viewer, or configure existing viewer
-                Viewer viewer;
-                if (!this.allViewers.TryGetValue(viewerId, out viewer))
-                {
-                    viewer = new Viewer(viewerId, true, session.Id);
-                    allViewers.Add(viewerId, viewer);
-                }
-                else
-                {
-                    viewer.active = true;
-                    viewer.xeSessionId = session.Id;
-                }
-
-                // add viewer to XEvent session viewers
-                List<string> viewers;
-                if (this.sessionViewers.TryGetValue(session.Id, out viewers))
-                {
-                    viewers.Add(viewerId);
-                }
-                else
-                {
-                    viewers = new List<string>{ viewerId };
-                    sessionViewers.Add(session.Id, viewers);
-                }
-            }
-
-            return true;
-        }
-
-        /// <summary>
-        /// Stop monitoring the session watched by viewerId
-        /// </summary>
-        public bool StopMonitoringSession(string viewerId, out ProfilerSession session)
-        {
-            lock (this.sessionsLock)
-            {
-                Viewer v;
-                if (this.allViewers.TryGetValue(viewerId, out v))
-                {
-                    return RemoveSession(v.xeSessionId, out session);
-                }
-                else
-                {
-                    session = null;
-                    return false;
-                }
-            }
-        }
-
-        /// <summary>
-        /// Toggle the pause state for the viewer
-        /// </summary>
-        public void PauseViewer(string viewerId)
-        {
-            lock (this.sessionsLock)
-            {
-                Viewer v = this.allViewers[viewerId];
-                v.active = !v.active;
-                this.allViewers[viewerId] = v;
-            }
-        }
-
-        private bool RemoveSession(SessionId sessionId, out ProfilerSession session)
-        {
-            lock (this.sessionsLock)
-            {
-                if (this.monitoredSessions.Remove(sessionId, out session))
-                {
-                    //remove all viewers for this session
-                    List<string> viewerIds;
-                    if (sessionViewers.Remove(sessionId, out viewerIds))
-                    {
-                        foreach (String viewerId in viewerIds)
-                        {
-                            this.allViewers.Remove(viewerId);
-                        }
-                        return true;
-                    }
-                    else
-                    {
-                        session = null;
-                        return false;
-                    }
-                }
-                else
-                {
-                    session = null;
-                    return false;
-                }
-            }
-        }
-
-        public void PollSession(SessionId sessionId)
-        {
-            lock (this.sessionsLock)
-            {
-                this.monitoredSessions[sessionId].pollImmediately = true;
-            }
-            lock (this.pollingLock)
-            {
-                Monitor.Pulse(pollingLock);
-            }
-        }
-
-        /// <summary>
-        /// The core queue processing method
-        /// </summary>
-        /// <param name="state"></param>
-        private void ProcessSessions()
-        {
-            while (true)
-            {
-                lock (this.pollingLock)
-                {
-                    lock (this.sessionsLock)
-                    {
-                        foreach (var session in this.monitoredSessions.Values)
-                        {
-                            List<string> viewers = this.sessionViewers[session.XEventSession.Id];
-                            if (viewers.Any(v => allViewers[v].active))
-                            {
-                                ProcessSession(session);
-                            }
-                        }
-                    }
-                    Monitor.Wait(this.pollingLock, PollingLoopDelay);
-                }
-            }
-        }
-
-        /// <summary>
-        /// Process a session for new XEvents if it meets the polling criteria
-        /// </summary>
-        private void ProcessSession(ProfilerSession session)
-        {
-            if (session.TryEnterPolling())
-            {
-                Task.Factory.StartNew(() =>
-                {
-                    try
-                    {
-                        var events = PollSession(session);
-                        bool eventsLost = session.EventsLost;
-                        if (events.Count > 0 || eventsLost)
-                        {
-                            // notify all viewers for the polled session
-                            List<string> viewerIds = this.sessionViewers[session.XEventSession.Id];
-                            foreach (string viewerId in viewerIds)
-                            {
-                                if (allViewers[viewerId].active)
-                                {
-                                    SendEventsToListeners(viewerId, events, eventsLost);
-                                }
-                            }
-                        }                        
-                    }
-                    finally
-                    {
-                        session.IsPolling = false;
-                    }
-                    if (session.Completed)
-                    {
-                        SendStoppedSessionInfoToListeners(session.XEventSession.Id, session.Error?.Message);
-                        RemoveSession(session.XEventSession.Id, out ProfilerSession tempSession);
-                        tempSession.Dispose();
-                    }
-                });
-            }
-        }
-
-        private List<ProfilerEvent> PollSession(ProfilerSession session)
-        {
-            var events = new List<ProfilerEvent>();
-            if (session == null || session.XEventSession == null)
-            {
-                return events;
-            }
-
-            events.AddRange(session.GetCurrentEvents());
-            
-            return session.FilterProfilerEvents(events);
-        }
-
-        /// <summary>
-        /// Notify listeners about closed sessions
-        /// </summary>
-        private void SendStoppedSessionInfoToListeners(SessionId sessionId, string errorMessage)
-        {
-            lock (listenersLock)
-            {
-                foreach (var listener in this.listeners)
-                {
-                    foreach(string viewerId in sessionViewers[sessionId])
-                    {
-                        listener.SessionStopped(viewerId, sessionId, errorMessage);
-                    }
-                }
-            }
-        }
-
-        /// <summary>
-        /// Notify listeners when new profiler events are available
-        /// </summary>
-        private void SendEventsToListeners(string sessionId, List<ProfilerEvent> events, bool eventsLost)
-        {
-            lock (listenersLock)
-            {
-                foreach (var listener in this.listeners)
-                {
-                    listener.EventsAvailable(sessionId, events, eventsLost);
-                }
-            }
-        }
-
-    }
-}+
+    }
+}