--- conflicted
+++ resolved
@@ -198,6 +198,16 @@
             }
         }
 
+         public async Task OpenXELStream(string filePath)
+        {
+            fileSessionEvents = new List<ProfilerEvent>();
+            CancellationTokenSource threadCancellationToken = new CancellationTokenSource();
+            //var eventStreamer = new XEFileEventStreamer(filePath);
+            //await eventStreamer.ReadEventStream(xEvent => HandleXEvent(xEvent), threadCancellationToken.Token);
+        }
+
+        public List<ProfilerEvent> fileSessionEvents = null;
+
         /// <summary>
         /// The core queue processing method
         /// </summary>
@@ -215,11 +225,7 @@
                             List<string> viewers = this.sessionViewers[session.XEventSession.Id];
                             if (viewers.Any(v => allViewers[v].active))
                             {
-<<<<<<< HEAD
-                                StartStream(id, session);
-=======
                                 ProcessSession(session);
->>>>>>> 65cb83a8
                             }
                         }
                     }
@@ -228,54 +234,13 @@
             }
         }
 
-<<<<<<< HEAD
-        public async Task OpenXELStream(string filePath)
-        {
-            fileSessionEvents = new List<ProfilerEvent>();
-            CancellationTokenSource threadCancellationToken = new CancellationTokenSource();
-            var eventStreamer = new XEFileEventStreamer(filePath);
-            await eventStreamer.ReadEventStream(xEvent => HandleXEvent(xEvent), threadCancellationToken.Token);
-        }
-
-        public List<ProfilerEvent> fileSessionEvents = null;
-
-        internal async Task HandleXEvent(IXEvent xEvent, ProfilerSession session = null)
-=======
         /// <summary>
         /// Process a session for new XEvents if it meets the polling criteria
         /// </summary>
         private void ProcessSession(ProfilerSession session)
->>>>>>> 65cb83a8
         {
             if (session.TryEnterPolling())
             {
-<<<<<<< HEAD
-                profileEvent.Values.Add(kvp.Key, kvp.Value.ToString());
-            }
-            foreach (var kvp in xEvent.Actions)
-            {
-                profileEvent.Values.Add(kvp.Key, kvp.Value.ToString());
-            }
-
-            var eventList = new List<ProfilerEvent>();
-            eventList.Add(profileEvent);
-
-            if (session != null)
-            {
-                var eventsLost = session.EventsLost;
-
-                if (eventList.Count > 0 || eventsLost)
-                {
-                    session.FilterOldEvents(eventList);
-                    eventList = session.FilterProfilerEvents(eventList);
-                    // notify all viewers of the event.
-                    List<string> viewerIds = this.sessionViewers[session.XEventSession.Id];
-                    foreach (string viewerId in viewerIds)
-                    {
-                        if (allViewers[viewerId].active)
-                        {
-                            SendEventsToListeners(viewerId, eventList, eventsLost);
-=======
                 Task.Factory.StartNew(() =>
                 {
                     var events = PollSession(session);
@@ -290,30 +255,14 @@
                             {
                                 SendEventsToListeners(viewerId, events, eventsLost);
                             }
->>>>>>> 65cb83a8
                         }
                     }
                 });
             }
-            else
-            {
-                fileSessionEvents.Concat(eventList);
-            }
         }
 
         private List<ProfilerEvent> PollSession(ProfilerSession session)
         {
-<<<<<<< HEAD
-            if (session.XEventSession != null && session.XEventSession.Session != null && session.XEventSession.ConnectionDetails != null)
-            {
-                CancellationTokenSource threadCancellationToken = new CancellationTokenSource();
-                var connectionString = ConnectionService.BuildConnectionString(session.XEventSession.ConnectionDetails);
-                var eventStreamer = new XELiveEventStreamer(connectionString, session.XEventSession.Session.Name);
-                // Start streaming task here, will run until cancellation or error with the feed.
-                var task = eventStreamer.ReadEventStream(xEvent => HandleXEvent(xEvent, session), threadCancellationToken.Token);
-
-                task.ContinueWith(t =>
-=======
             var events = new List<ProfilerEvent>();
             try
             {
@@ -329,7 +278,6 @@
 
                 var nodes = xmlDoc.DocumentElement.GetElementsByTagName("event");
                 foreach (XmlNode node in nodes)
->>>>>>> 65cb83a8
                 {
                     var profilerEvent = ParseProfilerEvent(node);
                     if (profilerEvent != null)
@@ -338,14 +286,9 @@
                     }
                 }
             }
-<<<<<<< HEAD
-            else
-            {
-=======
             catch (XEventException)
             {
                 SendStoppedSessionInfoToListeners(session.XEventSession.Id);
->>>>>>> 65cb83a8
                 ProfilerSession tempSession;
                 RemoveSession(session.XEventSession.Id, out tempSession);
             }
@@ -358,19 +301,8 @@
                 session.IsPolling = false;
             }
 
-<<<<<<< HEAD
-        /// <summary>
-        /// Helper function for notifying listeners and stopping session in case the session is stopped on the server. This is public for tests.  
-        /// </summary>
-        public void StopSession(int Id)
-        {
-            SendStoppedSessionInfoToListeners(Id);
-            ProfilerSession tempSession;
-            RemoveSession(Id, out tempSession);
-=======
             session.FilterOldEvents(events);
             return session.FilterProfilerEvents(events);
->>>>>>> 65cb83a8
         }
 
         /// <summary>
