//
// Copyright (c) Microsoft. All rights reserved.
// Licensed under the MIT license. See LICENSE file in the project root for full license information.
//

#nullable disable

using System;
using System.Collections.Generic;
using System.Linq;
using System.Threading;
using System.Threading.Tasks;
using Microsoft.SqlServer.Management.Sdk.Sfc;
using Microsoft.SqlServer.Management.XEvent;
using Microsoft.SqlServer.Management.XEventDbScoped;
using Microsoft.SqlTools.Hosting.Protocol;
using Microsoft.SqlTools.ServiceLayer.Connection;
using Microsoft.SqlTools.ServiceLayer.Hosting;
using Microsoft.SqlTools.ServiceLayer.Profiler.Contracts;
using Microsoft.SqlTools.ServiceLayer.Utility;
<<<<<<< HEAD
using Microsoft.SqlTools.Utility;
using Microsoft.SqlServer.XEvent.XELite;
=======
>>>>>>> 94956a69

namespace Microsoft.SqlTools.ServiceLayer.Profiler
{
    /// <summary>
    /// Main class for Profiler Service functionality
    /// </summary>
    public sealed class ProfilerService : IDisposable, IXEventSessionFactory, IProfilerSessionListener
    {
        private bool disposed;

        private ConnectionService connectionService = null;

        private ProfilerSessionMonitor monitor = new ProfilerSessionMonitor();

        private static readonly Lazy<ProfilerService> instance = new Lazy<ProfilerService>(() => new ProfilerService());

        /// <summary>
        /// Construct a new ProfilerService instance with default parameters
        /// </summary>
        public ProfilerService()
        {
            this.XEventSessionFactory = this;
        }

        /// <summary>
        /// Gets the singleton instance object
        /// </summary>
        public static ProfilerService Instance
        {
            get { return instance.Value; }
        }

        /// <summary>
        /// Internal for testing purposes only
        /// </summary>
        internal ConnectionService ConnectionServiceInstance
        {
            get
            {
                connectionService ??= ConnectionService.Instance;
                return connectionService;
            }

            set
            {
                connectionService = value;
            }
        }

        /// <summary>
        /// XEvent session factory.  Internal to allow mocking in unit tests.
        /// </summary>
        internal IXEventSessionFactory XEventSessionFactory { get; set; }

        /// <summary>
        /// Session monitor instance
        /// </summary>
        internal ProfilerSessionMonitor SessionMonitor
        {
            get
            {
                return this.monitor;
            }
        }

        /// <summary>
        /// Service host object for sending/receiving requests/events.
        /// Internal for testing purposes.
        /// </summary>
        internal IProtocolEndpoint ServiceHost
        {
            get;
            set;
        }

        /// <summary>
        /// Initializes the Profiler Service instance
        /// </summary>
        public void InitializeService(ServiceHost serviceHost)
        {
            this.ServiceHost = serviceHost;
<<<<<<< HEAD
            this.ServiceHost.SetRequestHandler(CreateXEventSessionRequest.Type, HandleCreateXEventSessionRequest);
            this.ServiceHost.SetRequestHandler(StartProfilingRequest.Type, HandleStartProfilingRequest);
            this.ServiceHost.SetRequestHandler(StopProfilingRequest.Type, HandleStopProfilingRequest);
            this.ServiceHost.SetRequestHandler(PauseProfilingRequest.Type, HandlePauseProfilingRequest);
            this.ServiceHost.SetRequestHandler(GetXEventSessionsRequest.Type, HandleGetXEventSessionsRequest);
            this.ServiceHost.SetRequestHandler(DisconnectSessionRequest.Type, HandleDisconnectSessionRequest);
=======
            this.ServiceHost.SetRequestHandler(CreateXEventSessionRequest.Type, HandleCreateXEventSessionRequest, true);
            this.ServiceHost.SetRequestHandler(StartProfilingRequest.Type, HandleStartProfilingRequest, true);
            this.ServiceHost.SetRequestHandler(StopProfilingRequest.Type, HandleStopProfilingRequest, true);
            this.ServiceHost.SetRequestHandler(PauseProfilingRequest.Type, HandlePauseProfilingRequest, true);
            this.ServiceHost.SetRequestHandler(GetXEventSessionsRequest.Type, HandleGetXEventSessionsRequest, true);
            this.ServiceHost.SetRequestHandler(DisconnectSessionRequest.Type, HandleDisconnectSessionRequest, true);

>>>>>>> 94956a69
            this.SessionMonitor.AddSessionListener(this);
        }

        /// <summary>
        /// Handle request to start a profiling session
        /// </summary>
        internal async Task HandleCreateXEventSessionRequest(CreateXEventSessionParams parameters, RequestContext<CreateXEventSessionResult> requestContext)
        {
            ConnectionInfo connInfo;
            ConnectionServiceInstance.TryFindConnection(
                parameters.OwnerUri,
                out connInfo);
            if (connInfo == null)
            {
                throw new Exception(SR.ProfilerConnectionNotFound);
            }
            else if (parameters.SessionName == null)
            {
                throw new ArgumentNullException("SessionName");
            }
            else if (parameters.Template == null)
            {
                throw new ArgumentNullException("Template");
            }
            else
            {
                IXEventSession xeSession = null;

                // first check whether the session with the given name already exists.
                // if so skip the creation part. An exception will be thrown if no session with given name can be found,
                // and it can be ignored.
                try
                {
<<<<<<< HEAD
                    ConnectionInfo connInfo;
                    ConnectionServiceInstance.TryFindConnection(
                        parameters.OwnerUri,
                        out connInfo);
                    if (connInfo == null)
                    {
                        throw new ProfilerException(SR.ProfilerConnectionNotFound);
                    }
                    else if (parameters.SessionName == null)
                    {
                        throw new ArgumentNullException("SessionName");
                    }
                    else if (parameters.Template == null)
                    {
                        throw new ArgumentNullException("Template");
                    }
                    else
                    {
                        IXEventSession xeSession = null;

                        // first check whether the session with the given name already exists.
                        // if so skip the creation part. An exception will be thrown if no session with given name can be found,
                        // and it can be ignored.
                        try
                        {
                            xeSession = this.XEventSessionFactory.GetXEventSession(parameters.SessionName, connInfo);
                        }
                        catch { }
=======
                    xeSession = this.XEventSessionFactory.GetXEventSession(parameters.SessionName, connInfo);
                }
                catch { }
>>>>>>> 94956a69

                // create a new XEvent session and Profiler session
                xeSession ??= this.XEventSessionFactory.CreateXEventSession(parameters.Template.CreateStatement, parameters.SessionName, connInfo);

                // start monitoring the profiler session
                monitor.StartMonitoringSession(parameters.OwnerUri, xeSession);

                var result = new CreateXEventSessionResult();
                await requestContext.SendResult(result);

<<<<<<< HEAD
                        SessionCreatedNotification(parameters.OwnerUri, parameters.SessionName, parameters.Template.Name);
                    }
                }
                catch (Exception e)
                {
                    await requestContext.SendError(new ProfilerException(SR.CreateSessionFailed(e.Message), e));
                }
            });
=======
                SessionCreatedNotification(parameters.OwnerUri, parameters.SessionName, parameters.Template.Name);
            }
>>>>>>> 94956a69
        }

        /// <summary>
        /// Handle request to start a profiling session
        /// </summary>
        internal async Task HandleStartProfilingRequest(StartProfilingParams parameters, RequestContext<StartProfilingResult> requestContext)
        {
            ConnectionInfo connInfo;
            ConnectionServiceInstance.TryFindConnection(
                parameters.OwnerUri,
                out connInfo);
            if (connInfo != null)
            {
<<<<<<< HEAD
                try
                {
                    if (parameters.SessionType == ProfilingSessionType.LocalFile)
                    {
                        await StartLocalFileSession(parameters, requestContext);
                        return;
                    }
                    ConnectionInfo connInfo;
                    ConnectionServiceInstance.TryFindConnection(
                        parameters.OwnerUri,
                        out connInfo);
                    if (connInfo != null)
                    {
                        // create a new XEvent session and Profiler session
                        var xeSession = this.XEventSessionFactory.GetXEventSession(parameters.SessionName, connInfo);
                        // start monitoring the profiler session
                        monitor.StartMonitoringSession(parameters.OwnerUri, xeSession);

                        var result = new StartProfilingResult() { CanPause = true, UniqueSessionId = xeSession.Id.ToString() };
                        await requestContext.SendResult(result);
                    }
                    else
                    {
                        throw new ProfilerException(SR.ProfilerConnectionNotFound);
                    }
                }
                catch (Exception e)
                {
                    await requestContext.SendError(new ProfilerException(SR.StartSessionFailed(e.Message), e));
                }
            });
=======
                // create a new XEvent session and Profiler session
                var xeSession = this.XEventSessionFactory.GetXEventSession(parameters.SessionName, connInfo);
                // start monitoring the profiler session
                monitor.StartMonitoringSession(parameters.OwnerUri, xeSession);

                var result = new StartProfilingResult();
                await requestContext.SendResult(result);
            }
            else
            {
                throw new Exception(SR.ProfilerConnectionNotFound);
            }
>>>>>>> 94956a69
        }

        private async Task StartLocalFileSession(StartProfilingParams parameters, RequestContext<StartProfilingResult> requestContext)
        {
            var xeSession = XEventSessionFactory.OpenLocalFileSession(parameters.SessionName);
            monitor.StartMonitoringSession(parameters.OwnerUri, xeSession);
            xeSession.Start();
            var result = new StartProfilingResult() { UniqueSessionId = xeSession.Id.ToString(), CanPause = false };
            await requestContext.SendResult(result);
        }

        /// <summary>
        /// Handle request to stop a profiling session
        /// </summary>
        internal async Task HandleStopProfilingRequest(StopProfilingParams parameters, RequestContext<StopProfilingResult> requestContext)
        {
            ProfilerSession session;
            monitor.StopMonitoringSession(parameters.OwnerUri, out session);

            if (session != null)
            {
                // Occasionally we might see the InvalidOperationException due to a read is
                // in progress, add the following retry logic will solve the problem.
                int remainingAttempts = 3;
                while (true)
                {
<<<<<<< HEAD
                    monitor.StopMonitoringSession(parameters.OwnerUri, out ProfilerSession session);

                    if (session != null)
                    {
                        // Occasionally we might see the InvalidOperationException due to a read is 
                        // in progress, add the following retry logic will solve the problem.
                        int remainingAttempts = 3;
                        while (true)
                        {
                            try
                            {
                                session.XEventSession.Stop();
                                session.Dispose();
                                await requestContext.SendResult(new StopProfilingResult { });
                                break;
                            }
                            catch (InvalidOperationException)
                            {
                                remainingAttempts--;
                                if (remainingAttempts == 0)
                                {
                                    throw;
                                }
                                Thread.Sleep(500);
                            }
                        }
=======
                    try
                    {
                        session.XEventSession.Stop();
                        await requestContext.SendResult(new StopProfilingResult { });
                        break;
>>>>>>> 94956a69
                    }
                    catch (InvalidOperationException)
                    {
<<<<<<< HEAD
                        throw new ProfilerException(SR.SessionNotFound);
                    }
                }
                catch (Exception e)
                {
                    await requestContext.SendError(new ProfilerException(SR.StopSessionFailed(e.Message), e));
                }
            });
=======
                        remainingAttempts--;
                        if (remainingAttempts == 0)
                        {
                            throw;
                        }
                        Thread.Sleep(500);
                    }
                }
            }
            else
            {
                throw new Exception(SR.SessionNotFound);
            }
>>>>>>> 94956a69
        }

        /// <summary>
        /// Handle request to pause a profiling session
        /// </summary>
        internal async Task HandlePauseProfilingRequest(PauseProfilingParams parameters, RequestContext<PauseProfilingResult> requestContext)
        {
            monitor.PauseViewer(parameters.OwnerUri);

<<<<<<< HEAD
                    await requestContext.SendResult(new PauseProfilingResult { });
                }
                catch (Exception e)
                {
                    await requestContext.SendError(new ProfilerException(SR.PauseSessionFailed(e.Message), e));
                }
            });
=======
            await requestContext.SendResult(new PauseProfilingResult { });
>>>>>>> 94956a69
        }

        /// <summary>
        /// Handle request to pause a profiling session
        /// </summary>
        internal async Task HandleGetXEventSessionsRequest(GetXEventSessionsParams parameters, RequestContext<GetXEventSessionsResult> requestContext)
        {
            var result = new GetXEventSessionsResult();
            ConnectionInfo connInfo;
            ConnectionServiceInstance.TryFindConnection(
                parameters.OwnerUri,
                out connInfo);
            if (connInfo == null)
            {
<<<<<<< HEAD
                try
                {
                    var result = new GetXEventSessionsResult();
                    ConnectionInfo connInfo;
                    ConnectionServiceInstance.TryFindConnection(
                        parameters.OwnerUri,
                        out connInfo);
                    if (connInfo == null)
                    {
                        await requestContext.SendError(new ProfilerException(SR.ProfilerConnectionNotFound));
                    }
                    else
                    {
                        List<string> sessions = GetXEventSessionList(connInfo);
                        result.Sessions = sessions;
                        await requestContext.SendResult(result);
                    }
                }
                catch (Exception e)
                {
                    await requestContext.SendError(e);
                }
            });
=======
                await requestContext.SendError(new Exception(SR.ProfilerConnectionNotFound));
            }
            else
            {
                List<string> sessions = GetXEventSessionList(parameters.OwnerUri, connInfo);
                result.Sessions = sessions;
                await requestContext.SendResult(result);
            }
>>>>>>> 94956a69
        }

        /// <summary>
        /// Handle request to disconnect a session
        /// </summary>
        internal async Task HandleDisconnectSessionRequest(DisconnectSessionParams parameters, RequestContext<DisconnectSessionResult> requestContext)
        {
<<<<<<< HEAD
            await Task.Run(async () =>
                       {
                           try
                           {
                               monitor.StopMonitoringSession(parameters.OwnerUri, out _);
                           }
                           catch (Exception e)
                           {
                               await requestContext.SendError(e);
                           }
                       });
=======
            monitor.StopMonitoringSession(parameters.OwnerUri, out _);
>>>>>>> 94956a69
        }

        /// <summary>
        /// Gets a list of all running XEvent Sessions
        /// </summary>
        /// <returns>
        /// A list of the names of all running XEvent sessions
        /// </returns>
        internal List<string> GetXEventSessionList(ConnectionInfo connInfo)
        {
            var sqlConnection = ConnectionService.OpenSqlConnection(connInfo);
            SqlStoreConnection connection = new SqlStoreConnection(sqlConnection);
            BaseXEStore store = CreateXEventStore(connInfo, connection);

            // get session names from the session list
            List<string> results = store.Sessions.Aggregate(new List<string>(), (result, next) =>
            {
                result.Add(next.Name);
                return result;
            });

            return results;
        }

        private static BaseXEStore CreateXEventStore(ConnectionInfo connInfo, SqlStoreConnection connection)
        {
            BaseXEStore store = null;
            if (connInfo.IsCloud)
            {
                if (DatabaseUtils.IsSystemDatabaseConnection(connInfo.ConnectionDetails.DatabaseName))
                {
                    throw new NotSupportedException(SR.AzureSystemDbProfilingError);
                }
                store = new DatabaseXEStore(connection, connInfo.ConnectionDetails.DatabaseName);
            }
            else
            {
                store = new XEStore(connection);
            }
            return store;
        }

        /// <summary>
        /// Gets an XEvent session with the given name per the IXEventSessionFactory contract
        /// Also starts the session if it isn't currently running
        /// </summary>
        public IXEventSession GetXEventSession(string sessionName, ConnectionInfo connInfo)
        {
            var sqlConnection = ConnectionService.OpenSqlConnection(connInfo);
            SqlStoreConnection connection = new SqlStoreConnection(sqlConnection);
            BaseXEStore store = CreateXEventStore(connInfo, connection);
            Session session = store.Sessions[sessionName] ?? throw new Exception(SR.SessionNotFound);

            // start the session if it isn't already running
<<<<<<< HEAD
            if (session == null)
            {
                throw new ProfilerException(SR.SessionNotFound);
            }

            var xeventSession = new XEventSession()
=======
            if (session != null && !session.IsRunning)
            {
                session.Start();
            }

            // create xevent session wrapper
            return new XEventSession()
>>>>>>> 94956a69
            {
                Session = session
            };

            if (!session.IsRunning)
            {
                xeventSession.Start();
            }
            return xeventSession;
        }

        /// <summary>
        /// Creates and starts an XEvent session with the given name and create statement per the IXEventSessionFactory contract
        /// </summary>
        public IXEventSession CreateXEventSession(string createStatement, string sessionName, ConnectionInfo connInfo)
        {
            var sqlConnection = ConnectionService.OpenSqlConnection(connInfo);
            SqlStoreConnection connection = new SqlStoreConnection(sqlConnection);
            BaseXEStore store = CreateXEventStore(connInfo, connection);
            Session session = store.Sessions[sessionName];

            // session shouldn't already exist
            if (session != null)
            {
                throw new ProfilerException(SR.SessionAlreadyExists(sessionName));
            }

            var statement = createStatement.Replace("{sessionName}", sessionName);
            connection.ServerConnection.ExecuteNonQuery(statement);
            store.Refresh();
            session = store.Sessions[sessionName];
            if (session == null)
            {
                throw new ProfilerException(SR.SessionNotFound);
            }
            if (!session.IsRunning)
            {
                session.Start();
            }

            // create xevent session wrapper
            return new XEventSession()
            {
                Session = store.Sessions[sessionName]
            };
        }

        /// <summary>
        /// Callback when profiler events are available
        /// </summary>
        public void EventsAvailable(string sessionId, List<ProfilerEvent> events, bool eventsLost)
        {
            // pass the profiler events on to the client
            this.ServiceHost.SendEvent(
                ProfilerEventsAvailableNotification.Type,
                new ProfilerEventsAvailableParams()
                {
                    OwnerUri = sessionId,
                    Events = events,
                    EventsLost = eventsLost
                });
        }

        /// <summary>
        /// Callback when the XEvent session is closed unexpectedly
        /// </summary>
        public void SessionStopped(string viewerId, SessionId sessionId, string errorMessage)
        {
            // notify the client that their session closed
            this.ServiceHost.SendEvent(
                ProfilerSessionStoppedNotification.Type,
                new ProfilerSessionStoppedParams()
                {
                    OwnerUri = viewerId,
                    SessionId = sessionId.NumericId,
                    ErrorMessage = errorMessage
                });
        }

        /// <summary>
        /// Callback when a new session is created
        /// </summary>
        public void SessionCreatedNotification(string viewerId, string sessionName, string templateName)
        {
            // pass the profiler events on to the client
            this.ServiceHost.SendEvent(
                ProfilerSessionCreatedNotification.Type,
                new ProfilerSessionCreatedParams()
                {
                    OwnerUri = viewerId,
                    SessionName = sessionName,
                    TemplateName = templateName
                });
        }

        /// <summary>
        /// Disposes the Profiler Service
        /// </summary>
        public void Dispose()
        {
            if (!disposed)
            {
                disposed = true;
            }
        }

        public IXEventSession OpenLocalFileSession(string filePath)
        {
            var xeventFetcher = new XEFileEventStreamer(filePath);
            return new ObservableXEventSession(xeventFetcher, new SessionId(filePath));
        }
    }
}<|MERGE_RESOLUTION|>--- conflicted
+++ resolved
@@ -1,159 +1,125 @@
-//
-// Copyright (c) Microsoft. All rights reserved.
-// Licensed under the MIT license. See LICENSE file in the project root for full license information.
-//
-
-#nullable disable
-
-using System;
-using System.Collections.Generic;
-using System.Linq;
-using System.Threading;
-using System.Threading.Tasks;
-using Microsoft.SqlServer.Management.Sdk.Sfc;
-using Microsoft.SqlServer.Management.XEvent;
-using Microsoft.SqlServer.Management.XEventDbScoped;
-using Microsoft.SqlTools.Hosting.Protocol;
-using Microsoft.SqlTools.ServiceLayer.Connection;
-using Microsoft.SqlTools.ServiceLayer.Hosting;
-using Microsoft.SqlTools.ServiceLayer.Profiler.Contracts;
-using Microsoft.SqlTools.ServiceLayer.Utility;
-<<<<<<< HEAD
+//
+// Copyright (c) Microsoft. All rights reserved.
+// Licensed under the MIT license. See LICENSE file in the project root for full license information.
+//
+
+#nullable disable
+
+using System;
+using System.Collections.Generic;
+using System.Linq;
+using System.Threading;
+using System.Threading.Tasks;
+using Microsoft.SqlServer.Management.Sdk.Sfc;
+using Microsoft.SqlServer.Management.XEvent;
+using Microsoft.SqlServer.Management.XEventDbScoped;
+using Microsoft.SqlTools.Hosting.Protocol;
+using Microsoft.SqlTools.ServiceLayer.Connection;
+using Microsoft.SqlTools.ServiceLayer.Hosting;
+using Microsoft.SqlTools.ServiceLayer.Profiler.Contracts;
+using Microsoft.SqlTools.ServiceLayer.Utility;
 using Microsoft.SqlTools.Utility;
 using Microsoft.SqlServer.XEvent.XELite;
-=======
->>>>>>> 94956a69
-
-namespace Microsoft.SqlTools.ServiceLayer.Profiler
-{
-    /// <summary>
-    /// Main class for Profiler Service functionality
-    /// </summary>
-    public sealed class ProfilerService : IDisposable, IXEventSessionFactory, IProfilerSessionListener
-    {
-        private bool disposed;
-
-        private ConnectionService connectionService = null;
-
-        private ProfilerSessionMonitor monitor = new ProfilerSessionMonitor();
-
-        private static readonly Lazy<ProfilerService> instance = new Lazy<ProfilerService>(() => new ProfilerService());
-
-        /// <summary>
-        /// Construct a new ProfilerService instance with default parameters
-        /// </summary>
-        public ProfilerService()
-        {
-            this.XEventSessionFactory = this;
-        }
-
-        /// <summary>
-        /// Gets the singleton instance object
-        /// </summary>
-        public static ProfilerService Instance
-        {
-            get { return instance.Value; }
-        }
-
-        /// <summary>
-        /// Internal for testing purposes only
-        /// </summary>
-        internal ConnectionService ConnectionServiceInstance
-        {
-            get
+
+namespace Microsoft.SqlTools.ServiceLayer.Profiler
+{
+    /// <summary>
+    /// Main class for Profiler Service functionality
+    /// </summary>
+    public sealed class ProfilerService : IDisposable, IXEventSessionFactory, IProfilerSessionListener
+    {
+        private bool disposed;
+
+        private ConnectionService connectionService = null;
+
+        private ProfilerSessionMonitor monitor = new ProfilerSessionMonitor();
+
+        private static readonly Lazy<ProfilerService> instance = new Lazy<ProfilerService>(() => new ProfilerService());
+
+        /// <summary>
+        /// Construct a new ProfilerService instance with default parameters
+        /// </summary>
+        public ProfilerService()
+        {
+            this.XEventSessionFactory = this;
+        }
+
+        /// <summary>
+        /// Gets the singleton instance object
+        /// </summary>
+        public static ProfilerService Instance
+        {
+            get { return instance.Value; }
+        }
+
+        /// <summary>
+        /// Internal for testing purposes only
+        /// </summary>
+        internal ConnectionService ConnectionServiceInstance
+        {
+            get
+            {
+                connectionService ??= ConnectionService.Instance;
+                return connectionService;
+            }
+
+            set
+            {
+                connectionService = value;
+            }
+        }
+
+        /// <summary>
+        /// XEvent session factory.  Internal to allow mocking in unit tests.
+        /// </summary>
+        internal IXEventSessionFactory XEventSessionFactory { get; set; }
+
+        /// <summary>
+        /// Session monitor instance
+        /// </summary>
+        internal ProfilerSessionMonitor SessionMonitor
+        {
+            get
+            {
+                return this.monitor;
+            }
+        }
+
+        /// <summary>
+        /// Service host object for sending/receiving requests/events.
+        /// Internal for testing purposes.
+        /// </summary>
+        internal IProtocolEndpoint ServiceHost
+        {
+            get;
+            set;
+        }
+
+        /// <summary>
+        /// Initializes the Profiler Service instance
+        /// </summary>
+        public void InitializeService(ServiceHost serviceHost)
+        {
+            this.ServiceHost = serviceHost;
+            this.ServiceHost.SetRequestHandler(CreateXEventSessionRequest.Type, HandleCreateXEventSessionRequest, true);
+            this.ServiceHost.SetRequestHandler(StartProfilingRequest.Type, HandleStartProfilingRequest, true);
+            this.ServiceHost.SetRequestHandler(StopProfilingRequest.Type, HandleStopProfilingRequest, true);
+            this.ServiceHost.SetRequestHandler(PauseProfilingRequest.Type, HandlePauseProfilingRequest, true);
+            this.ServiceHost.SetRequestHandler(GetXEventSessionsRequest.Type, HandleGetXEventSessionsRequest, true);
+            this.ServiceHost.SetRequestHandler(DisconnectSessionRequest.Type, HandleDisconnectSessionRequest, true);
+
+            this.SessionMonitor.AddSessionListener(this);
+        }
+
+        /// <summary>
+        /// Handle request to start a profiling session
+        /// </summary>
+        internal async Task HandleCreateXEventSessionRequest(CreateXEventSessionParams parameters, RequestContext<CreateXEventSessionResult> requestContext)
+        {
+            await Task.Run(async () =>
             {
-                connectionService ??= ConnectionService.Instance;
-                return connectionService;
-            }
-
-            set
-            {
-                connectionService = value;
-            }
-        }
-
-        /// <summary>
-        /// XEvent session factory.  Internal to allow mocking in unit tests.
-        /// </summary>
-        internal IXEventSessionFactory XEventSessionFactory { get; set; }
-
-        /// <summary>
-        /// Session monitor instance
-        /// </summary>
-        internal ProfilerSessionMonitor SessionMonitor
-        {
-            get
-            {
-                return this.monitor;
-            }
-        }
-
-        /// <summary>
-        /// Service host object for sending/receiving requests/events.
-        /// Internal for testing purposes.
-        /// </summary>
-        internal IProtocolEndpoint ServiceHost
-        {
-            get;
-            set;
-        }
-
-        /// <summary>
-        /// Initializes the Profiler Service instance
-        /// </summary>
-        public void InitializeService(ServiceHost serviceHost)
-        {
-            this.ServiceHost = serviceHost;
-<<<<<<< HEAD
-            this.ServiceHost.SetRequestHandler(CreateXEventSessionRequest.Type, HandleCreateXEventSessionRequest);
-            this.ServiceHost.SetRequestHandler(StartProfilingRequest.Type, HandleStartProfilingRequest);
-            this.ServiceHost.SetRequestHandler(StopProfilingRequest.Type, HandleStopProfilingRequest);
-            this.ServiceHost.SetRequestHandler(PauseProfilingRequest.Type, HandlePauseProfilingRequest);
-            this.ServiceHost.SetRequestHandler(GetXEventSessionsRequest.Type, HandleGetXEventSessionsRequest);
-            this.ServiceHost.SetRequestHandler(DisconnectSessionRequest.Type, HandleDisconnectSessionRequest);
-=======
-            this.ServiceHost.SetRequestHandler(CreateXEventSessionRequest.Type, HandleCreateXEventSessionRequest, true);
-            this.ServiceHost.SetRequestHandler(StartProfilingRequest.Type, HandleStartProfilingRequest, true);
-            this.ServiceHost.SetRequestHandler(StopProfilingRequest.Type, HandleStopProfilingRequest, true);
-            this.ServiceHost.SetRequestHandler(PauseProfilingRequest.Type, HandlePauseProfilingRequest, true);
-            this.ServiceHost.SetRequestHandler(GetXEventSessionsRequest.Type, HandleGetXEventSessionsRequest, true);
-            this.ServiceHost.SetRequestHandler(DisconnectSessionRequest.Type, HandleDisconnectSessionRequest, true);
-
->>>>>>> 94956a69
-            this.SessionMonitor.AddSessionListener(this);
-        }
-
-        /// <summary>
-        /// Handle request to start a profiling session
-        /// </summary>
-        internal async Task HandleCreateXEventSessionRequest(CreateXEventSessionParams parameters, RequestContext<CreateXEventSessionResult> requestContext)
-        {
-            ConnectionInfo connInfo;
-            ConnectionServiceInstance.TryFindConnection(
-                parameters.OwnerUri,
-                out connInfo);
-            if (connInfo == null)
-            {
-                throw new Exception(SR.ProfilerConnectionNotFound);
-            }
-            else if (parameters.SessionName == null)
-            {
-                throw new ArgumentNullException("SessionName");
-            }
-            else if (parameters.Template == null)
-            {
-                throw new ArgumentNullException("Template");
-            }
-            else
-            {
-                IXEventSession xeSession = null;
-
-                // first check whether the session with the given name already exists.
-                // if so skip the creation part. An exception will be thrown if no session with given name can be found,
-                // and it can be ignored.
                 try
                 {
-<<<<<<< HEAD
                     ConnectionInfo connInfo;
                     ConnectionServiceInstance.TryFindConnection(
                         parameters.OwnerUri,
@@ -173,31 +139,28 @@
                     else
                     {
                         IXEventSession xeSession = null;
-
-                        // first check whether the session with the given name already exists.
-                        // if so skip the creation part. An exception will be thrown if no session with given name can be found,
-                        // and it can be ignored.
-                        try
-                        {
-                            xeSession = this.XEventSessionFactory.GetXEventSession(parameters.SessionName, connInfo);
-                        }
-                        catch { }
-=======
-                    xeSession = this.XEventSessionFactory.GetXEventSession(parameters.SessionName, connInfo);
-                }
-                catch { }
->>>>>>> 94956a69
-
-                // create a new XEvent session and Profiler session
-                xeSession ??= this.XEventSessionFactory.CreateXEventSession(parameters.Template.CreateStatement, parameters.SessionName, connInfo);
-
-                // start monitoring the profiler session
-                monitor.StartMonitoringSession(parameters.OwnerUri, xeSession);
-
-                var result = new CreateXEventSessionResult();
-                await requestContext.SendResult(result);
-
-<<<<<<< HEAD
+
+                        // first check whether the session with the given name already exists.
+                        // if so skip the creation part. An exception will be thrown if no session with given name can be found,
+                        // and it can be ignored.
+                        try
+                        {
+                            xeSession = this.XEventSessionFactory.GetXEventSession(parameters.SessionName, connInfo);
+                        }
+                        catch { }
+
+                        if (xeSession == null)
+                        {
+                            // create a new XEvent session and Profiler session
+                            xeSession = this.XEventSessionFactory.CreateXEventSession(parameters.Template.CreateStatement, parameters.SessionName, connInfo);
+                        }
+
+                        // start monitoring the profiler session
+                        monitor.StartMonitoringSession(parameters.OwnerUri, xeSession);
+
+                        var result = new CreateXEventSessionResult();
+                        await requestContext.SendResult(result);
+
                         SessionCreatedNotification(parameters.OwnerUri, parameters.SessionName, parameters.Template.Name);
                     }
                 }
@@ -206,24 +169,15 @@
                     await requestContext.SendError(new ProfilerException(SR.CreateSessionFailed(e.Message), e));
                 }
             });
-=======
-                SessionCreatedNotification(parameters.OwnerUri, parameters.SessionName, parameters.Template.Name);
-            }
->>>>>>> 94956a69
-        }
-
-        /// <summary>
-        /// Handle request to start a profiling session
-        /// </summary>
-        internal async Task HandleStartProfilingRequest(StartProfilingParams parameters, RequestContext<StartProfilingResult> requestContext)
-        {
-            ConnectionInfo connInfo;
-            ConnectionServiceInstance.TryFindConnection(
-                parameters.OwnerUri,
-                out connInfo);
-            if (connInfo != null)
+        }
+
+        /// <summary>
+        /// Handle request to start a profiling session
+        /// </summary>
+        internal async Task HandleStartProfilingRequest(StartProfilingParams parameters, RequestContext<StartProfilingResult> requestContext)
+        {
+            await Task.Run(async () =>
             {
-<<<<<<< HEAD
                 try
                 {
                     if (parameters.SessionType == ProfilingSessionType.LocalFile)
@@ -241,7 +195,7 @@
                         var xeSession = this.XEventSessionFactory.GetXEventSession(parameters.SessionName, connInfo);
                         // start monitoring the profiler session
                         monitor.StartMonitoringSession(parameters.OwnerUri, xeSession);
-
+
                         var result = new StartProfilingResult() { CanPause = true, UniqueSessionId = xeSession.Id.ToString() };
                         await requestContext.SendResult(result);
                     }
@@ -255,22 +209,8 @@
                     await requestContext.SendError(new ProfilerException(SR.StartSessionFailed(e.Message), e));
                 }
             });
-=======
-                // create a new XEvent session and Profiler session
-                var xeSession = this.XEventSessionFactory.GetXEventSession(parameters.SessionName, connInfo);
-                // start monitoring the profiler session
-                monitor.StartMonitoringSession(parameters.OwnerUri, xeSession);
-
-                var result = new StartProfilingResult();
-                await requestContext.SendResult(result);
-            }
-            else
-            {
-                throw new Exception(SR.ProfilerConnectionNotFound);
-            }
->>>>>>> 94956a69
-        }
-
+        }
+
         private async Task StartLocalFileSession(StartProfilingParams parameters, RequestContext<StartProfilingResult> requestContext)
         {
             var xeSession = XEventSessionFactory.OpenLocalFileSession(parameters.SessionName);
@@ -280,24 +220,17 @@
             await requestContext.SendResult(result);
         }
 
-        /// <summary>
-        /// Handle request to stop a profiling session
-        /// </summary>
-        internal async Task HandleStopProfilingRequest(StopProfilingParams parameters, RequestContext<StopProfilingResult> requestContext)
-        {
-            ProfilerSession session;
-            monitor.StopMonitoringSession(parameters.OwnerUri, out session);
-
-            if (session != null)
+        /// <summary>
+        /// Handle request to stop a profiling session
+        /// </summary>
+        internal async Task HandleStopProfilingRequest(StopProfilingParams parameters, RequestContext<StopProfilingResult> requestContext)
+        {
+            await Task.Run(async () =>
             {
-                // Occasionally we might see the InvalidOperationException due to a read is
-                // in progress, add the following retry logic will solve the problem.
-                int remainingAttempts = 3;
-                while (true)
-                {
-<<<<<<< HEAD
+                try
+                {
                     monitor.StopMonitoringSession(parameters.OwnerUri, out ProfilerSession session);
-
+
                     if (session != null)
                     {
                         // Occasionally we might see the InvalidOperationException due to a read is 
@@ -322,17 +255,9 @@
                                 Thread.Sleep(500);
                             }
                         }
-=======
-                    try
-                    {
-                        session.XEventSession.Stop();
-                        await requestContext.SendResult(new StopProfilingResult { });
-                        break;
->>>>>>> 94956a69
-                    }
-                    catch (InvalidOperationException)
-                    {
-<<<<<<< HEAD
+                    }
+                    else
+                    {
                         throw new ProfilerException(SR.SessionNotFound);
                     }
                 }
@@ -341,56 +266,35 @@
                     await requestContext.SendError(new ProfilerException(SR.StopSessionFailed(e.Message), e));
                 }
             });
-=======
-                        remainingAttempts--;
-                        if (remainingAttempts == 0)
-                        {
-                            throw;
-                        }
-                        Thread.Sleep(500);
-                    }
-                }
-            }
-            else
+        }
+
+        /// <summary>
+        /// Handle request to pause a profiling session
+        /// </summary>
+        internal async Task HandlePauseProfilingRequest(PauseProfilingParams parameters, RequestContext<PauseProfilingResult> requestContext)
+        {
+            await Task.Run(async () =>
+            {
+                try
+                {
+                    monitor.PauseViewer(parameters.OwnerUri);
+
+                    await requestContext.SendResult(new PauseProfilingResult { });
+                }
+                catch (Exception e)
+                {
+                    await requestContext.SendError(new ProfilerException(SR.PauseSessionFailed(e.Message), e));
+                }
+            });
+        }
+
+        /// <summary>
+        /// Handle request to pause a profiling session
+        /// </summary>
+        internal async Task HandleGetXEventSessionsRequest(GetXEventSessionsParams parameters, RequestContext<GetXEventSessionsResult> requestContext)
+        {
+            await Task.Run(async () =>
             {
-                throw new Exception(SR.SessionNotFound);
-            }
->>>>>>> 94956a69
-        }
-
-        /// <summary>
-        /// Handle request to pause a profiling session
-        /// </summary>
-        internal async Task HandlePauseProfilingRequest(PauseProfilingParams parameters, RequestContext<PauseProfilingResult> requestContext)
-        {
-            monitor.PauseViewer(parameters.OwnerUri);
-
-<<<<<<< HEAD
-                    await requestContext.SendResult(new PauseProfilingResult { });
-                }
-                catch (Exception e)
-                {
-                    await requestContext.SendError(new ProfilerException(SR.PauseSessionFailed(e.Message), e));
-                }
-            });
-=======
-            await requestContext.SendResult(new PauseProfilingResult { });
->>>>>>> 94956a69
-        }
-
-        /// <summary>
-        /// Handle request to pause a profiling session
-        /// </summary>
-        internal async Task HandleGetXEventSessionsRequest(GetXEventSessionsParams parameters, RequestContext<GetXEventSessionsResult> requestContext)
-        {
-            var result = new GetXEventSessionsResult();
-            ConnectionInfo connInfo;
-            ConnectionServiceInstance.TryFindConnection(
-                parameters.OwnerUri,
-                out connInfo);
-            if (connInfo == null)
-            {
-<<<<<<< HEAD
                 try
                 {
                     var result = new GetXEventSessionsResult();
@@ -414,24 +318,13 @@
                     await requestContext.SendError(e);
                 }
             });
-=======
-                await requestContext.SendError(new Exception(SR.ProfilerConnectionNotFound));
-            }
-            else
-            {
-                List<string> sessions = GetXEventSessionList(parameters.OwnerUri, connInfo);
-                result.Sessions = sessions;
-                await requestContext.SendResult(result);
-            }
->>>>>>> 94956a69
         }
-
-        /// <summary>
-        /// Handle request to disconnect a session
-        /// </summary>
-        internal async Task HandleDisconnectSessionRequest(DisconnectSessionParams parameters, RequestContext<DisconnectSessionResult> requestContext)
-        {
-<<<<<<< HEAD
+
+        /// <summary>
+        /// Handle request to disconnect a session
+        /// </summary>
+        internal async Task HandleDisconnectSessionRequest(DisconnectSessionParams parameters, RequestContext<DisconnectSessionResult> requestContext)
+        {
             await Task.Run(async () =>
                        {
                            try
@@ -443,189 +336,176 @@
                                await requestContext.SendError(e);
                            }
                        });
-=======
-            monitor.StopMonitoringSession(parameters.OwnerUri, out _);
->>>>>>> 94956a69
         }
-
-        /// <summary>
-        /// Gets a list of all running XEvent Sessions
-        /// </summary>
-        /// <returns>
-        /// A list of the names of all running XEvent sessions
-        /// </returns>
+
+        /// <summary>
+        /// Gets a list of all running XEvent Sessions
+        /// </summary>
+        /// <returns>
+        /// A list of the names of all running XEvent sessions
+        /// </returns>
         internal List<string> GetXEventSessionList(ConnectionInfo connInfo)
-        {
-            var sqlConnection = ConnectionService.OpenSqlConnection(connInfo);
-            SqlStoreConnection connection = new SqlStoreConnection(sqlConnection);
-            BaseXEStore store = CreateXEventStore(connInfo, connection);
-
-            // get session names from the session list
-            List<string> results = store.Sessions.Aggregate(new List<string>(), (result, next) =>
-            {
-                result.Add(next.Name);
-                return result;
-            });
-
-            return results;
-        }
-
-        private static BaseXEStore CreateXEventStore(ConnectionInfo connInfo, SqlStoreConnection connection)
-        {
-            BaseXEStore store = null;
-            if (connInfo.IsCloud)
-            {
-                if (DatabaseUtils.IsSystemDatabaseConnection(connInfo.ConnectionDetails.DatabaseName))
-                {
-                    throw new NotSupportedException(SR.AzureSystemDbProfilingError);
-                }
-                store = new DatabaseXEStore(connection, connInfo.ConnectionDetails.DatabaseName);
-            }
-            else
-            {
-                store = new XEStore(connection);
-            }
-            return store;
-        }
-
-        /// <summary>
-        /// Gets an XEvent session with the given name per the IXEventSessionFactory contract
-        /// Also starts the session if it isn't currently running
-        /// </summary>
-        public IXEventSession GetXEventSession(string sessionName, ConnectionInfo connInfo)
-        {
-            var sqlConnection = ConnectionService.OpenSqlConnection(connInfo);
-            SqlStoreConnection connection = new SqlStoreConnection(sqlConnection);
-            BaseXEStore store = CreateXEventStore(connInfo, connection);
-            Session session = store.Sessions[sessionName] ?? throw new Exception(SR.SessionNotFound);
-
-            // start the session if it isn't already running
-<<<<<<< HEAD
+        {
+            var sqlConnection = ConnectionService.OpenSqlConnection(connInfo);
+            SqlStoreConnection connection = new SqlStoreConnection(sqlConnection);
+            BaseXEStore store = CreateXEventStore(connInfo, connection);
+
+            // get session names from the session list
+            List<string> results = store.Sessions.Aggregate(new List<string>(), (result, next) =>
+            {
+                result.Add(next.Name);
+                return result;
+            });
+
+            return results;
+        }
+
+        private static BaseXEStore CreateXEventStore(ConnectionInfo connInfo, SqlStoreConnection connection)
+        {
+            BaseXEStore store = null;
+            if (connInfo.IsCloud)
+            {
+                if (DatabaseUtils.IsSystemDatabaseConnection(connInfo.ConnectionDetails.DatabaseName))
+                {
+                    throw new NotSupportedException(SR.AzureSystemDbProfilingError);
+                }
+                store = new DatabaseXEStore(connection, connInfo.ConnectionDetails.DatabaseName);
+            }
+            else
+            {
+                store = new XEStore(connection);
+            }
+            return store;
+        }
+
+        /// <summary>
+        /// Gets an XEvent session with the given name per the IXEventSessionFactory contract
+        /// Also starts the session if it isn't currently running
+        /// </summary>
+        public IXEventSession GetXEventSession(string sessionName, ConnectionInfo connInfo)
+        {
+            var sqlConnection = ConnectionService.OpenSqlConnection(connInfo);
+            SqlStoreConnection connection = new SqlStoreConnection(sqlConnection);
+            BaseXEStore store = CreateXEventStore(connInfo, connection);
+            Session session = store.Sessions[sessionName] ?? throw new Exception(SR.SessionNotFound);
+
+            // start the session if it isn't already running
             if (session == null)
             {
                 throw new ProfilerException(SR.SessionNotFound);
-            }
+            }
+
+            var xeventSession = new XEventSession()
+            {
+                Session = session
+            };
 
-            var xeventSession = new XEventSession()
-=======
-            if (session != null && !session.IsRunning)
-            {
-                session.Start();
-            }
-
-            // create xevent session wrapper
-            return new XEventSession()
->>>>>>> 94956a69
-            {
-                Session = session
-            };
-
-            if (!session.IsRunning)
-            {
-                xeventSession.Start();
+            if (!session.IsRunning)
+            {
+                xeventSession.Start();
             }
             return xeventSession;
-        }
-
-        /// <summary>
-        /// Creates and starts an XEvent session with the given name and create statement per the IXEventSessionFactory contract
-        /// </summary>
-        public IXEventSession CreateXEventSession(string createStatement, string sessionName, ConnectionInfo connInfo)
-        {
-            var sqlConnection = ConnectionService.OpenSqlConnection(connInfo);
-            SqlStoreConnection connection = new SqlStoreConnection(sqlConnection);
-            BaseXEStore store = CreateXEventStore(connInfo, connection);
-            Session session = store.Sessions[sessionName];
-
-            // session shouldn't already exist
-            if (session != null)
-            {
+        }
+
+        /// <summary>
+        /// Creates and starts an XEvent session with the given name and create statement per the IXEventSessionFactory contract
+        /// </summary>
+        public IXEventSession CreateXEventSession(string createStatement, string sessionName, ConnectionInfo connInfo)
+        {
+            var sqlConnection = ConnectionService.OpenSqlConnection(connInfo);
+            SqlStoreConnection connection = new SqlStoreConnection(sqlConnection);
+            BaseXEStore store = CreateXEventStore(connInfo, connection);
+            Session session = store.Sessions[sessionName];
+
+            // session shouldn't already exist
+            if (session != null)
+            {
                 throw new ProfilerException(SR.SessionAlreadyExists(sessionName));
-            }
-
-            var statement = createStatement.Replace("{sessionName}", sessionName);
-            connection.ServerConnection.ExecuteNonQuery(statement);
-            store.Refresh();
-            session = store.Sessions[sessionName];
-            if (session == null)
-            {
+            }
+
+            var statement = createStatement.Replace("{sessionName}", sessionName);
+            connection.ServerConnection.ExecuteNonQuery(statement);
+            store.Refresh();
+            session = store.Sessions[sessionName];
+            if (session == null)
+            {
                 throw new ProfilerException(SR.SessionNotFound);
-            }
-            if (!session.IsRunning)
-            {
-                session.Start();
-            }
-
-            // create xevent session wrapper
-            return new XEventSession()
-            {
-                Session = store.Sessions[sessionName]
-            };
-        }
-
-        /// <summary>
-        /// Callback when profiler events are available
-        /// </summary>
-        public void EventsAvailable(string sessionId, List<ProfilerEvent> events, bool eventsLost)
-        {
-            // pass the profiler events on to the client
-            this.ServiceHost.SendEvent(
-                ProfilerEventsAvailableNotification.Type,
-                new ProfilerEventsAvailableParams()
-                {
-                    OwnerUri = sessionId,
-                    Events = events,
-                    EventsLost = eventsLost
-                });
-        }
-
-        /// <summary>
-        /// Callback when the XEvent session is closed unexpectedly
-        /// </summary>
+            }
+            if (!session.IsRunning)
+            {
+                session.Start();
+            }
+
+            // create xevent session wrapper
+            return new XEventSession()
+            {
+                Session = store.Sessions[sessionName]
+            };
+        }
+
+        /// <summary>
+        /// Callback when profiler events are available
+        /// </summary>
+        public void EventsAvailable(string sessionId, List<ProfilerEvent> events, bool eventsLost)
+        {
+            // pass the profiler events on to the client
+            this.ServiceHost.SendEvent(
+                ProfilerEventsAvailableNotification.Type,
+                new ProfilerEventsAvailableParams()
+                {
+                    OwnerUri = sessionId,
+                    Events = events,
+                    EventsLost = eventsLost
+                });
+        }
+
+        /// <summary>
+        /// Callback when the XEvent session is closed unexpectedly
+        /// </summary>
         public void SessionStopped(string viewerId, SessionId sessionId, string errorMessage)
-        {
-            // notify the client that their session closed
-            this.ServiceHost.SendEvent(
-                ProfilerSessionStoppedNotification.Type,
-                new ProfilerSessionStoppedParams()
-                {
-                    OwnerUri = viewerId,
+        {
+            // notify the client that their session closed
+            this.ServiceHost.SendEvent(
+                ProfilerSessionStoppedNotification.Type,
+                new ProfilerSessionStoppedParams()
+                {
+                    OwnerUri = viewerId,
                     SessionId = sessionId.NumericId,
                     ErrorMessage = errorMessage
-                });
-        }
-
-        /// <summary>
-        /// Callback when a new session is created
-        /// </summary>
-        public void SessionCreatedNotification(string viewerId, string sessionName, string templateName)
-        {
-            // pass the profiler events on to the client
-            this.ServiceHost.SendEvent(
-                ProfilerSessionCreatedNotification.Type,
-                new ProfilerSessionCreatedParams()
-                {
-                    OwnerUri = viewerId,
-                    SessionName = sessionName,
-                    TemplateName = templateName
-                });
-        }
-
-        /// <summary>
-        /// Disposes the Profiler Service
-        /// </summary>
-        public void Dispose()
-        {
-            if (!disposed)
-            {
-                disposed = true;
-            }
+                });
+        }
+
+        /// <summary>
+        /// Callback when a new session is created
+        /// </summary>
+        public void SessionCreatedNotification(string viewerId, string sessionName, string templateName)
+        {
+            // pass the profiler events on to the client
+            this.ServiceHost.SendEvent(
+                ProfilerSessionCreatedNotification.Type,
+                new ProfilerSessionCreatedParams()
+                {
+                    OwnerUri = viewerId,
+                    SessionName = sessionName,
+                    TemplateName = templateName
+                });
+        }
+
+        /// <summary>
+        /// Disposes the Profiler Service
+        /// </summary>
+        public void Dispose()
+        {
+            if (!disposed)
+            {
+                disposed = true;
+            }
         }
 
         public IXEventSession OpenLocalFileSession(string filePath)
         {
             var xeventFetcher = new XEFileEventStreamer(filePath);
             return new ObservableXEventSession(xeventFetcher, new SessionId(filePath));
-        }
-    }
-}+        }
+    }
+}