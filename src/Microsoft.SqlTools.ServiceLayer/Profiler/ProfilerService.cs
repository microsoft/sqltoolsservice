--- conflicted
+++ resolved
@@ -121,48 +121,10 @@
             this.SessionMonitor.AddSessionListener(this);
         }
 
-        /// <summary>
-        /// Handle request to start a profiling session
-        /// </summary>
-<<<<<<< HEAD
-        internal async Task HandleStartProfilingRequest(StartProfilingParams parameters, RequestContext<StartProfilingResult> requestContext)
-        {
-            await Task.Run(async () =>
-            {
-                try
-                {
-                    Logger.Write(TraceEventType.Verbose, "HandleStartProfilingRequest started");
-                    ConnectionInfo connInfo;
-                    ConnectionServiceInstance.TryFindConnection(
-                        parameters.OwnerUri,
-                        out connInfo);
-                    if (connInfo != null)
-                    {
-                        // create a new XEvent session and Profiler session
-                        var xeSession = this.XEventSessionFactory.GetXEventSession(parameters.SessionName, connInfo);
-                        monitor.StartMonitoringSession(parameters.OwnerUri, xeSession);
-                        var result = new StartProfilingResult();
-                        await requestContext.SendResult(result);
-                    }
-                    else
-                    {
-                        Logger.Write(TraceEventType.Error, "Connection Info could not be found for " + parameters.OwnerUri);
-                        throw new Exception(SR.ProfilerConnectionNotFound);
-                    }
-                }
-                catch (Exception e)
-                {
-                    Logger.Write(TraceEventType.Error, "HandleStartProfilingRequest failed for uri " + parameters.OwnerUri);
-                    await requestContext.SendError(new Exception(SR.StartProfilingFailed(e.Message), e));
-                }
-            });
-        }
-
         private List<ProfilerEvent> fileSessionEvents = null;
 
-
-        /// <summary>
-        /// Handle request to start a profiling session
+        /// <summary>
+        /// Handle request to open a XEL file
         /// </summary>
         internal async Task HandleOpenXelFileRequest(OpenXelFileParams parameters, RequestContext<OpenXelFileResult> requestContext)
         {
@@ -194,11 +156,11 @@
             });
         }
 
+
+
         /// <summary>
         /// Handle request to start a profiling session
         /// </summary>
-=======
->>>>>>> 65cb83a8
         internal async Task HandleCreateXEventSessionRequest(CreateXEventSessionParams parameters, RequestContext<CreateXEventSessionResult> requestContext)
         {
             await Task.Run(async () =>
@@ -232,14 +194,7 @@
                         {
                             xeSession = this.XEventSessionFactory.GetXEventSession(parameters.SessionName, connInfo);
                         }
-<<<<<<< HEAD
-                        catch
-                        {
-                            Logger.Write(TraceEventType.Verbose, "Session with name '" + parameters.SessionName + "' was not found");
-                        }
-=======
                         catch { }
->>>>>>> 65cb83a8
 
                         if (xeSession == null)
                         {
@@ -258,10 +213,6 @@
                 }
                 catch (Exception e)
                 {
-<<<<<<< HEAD
-                    Logger.Write(TraceEventType.Error, "HandleCreateXEventSessionRequest failed for uri " + parameters.OwnerUri);
-                    await requestContext.SendError(new Exception(SR.CreateSessionFailed(e.Message), e));
-=======
                     await requestContext.SendError(new Exception(SR.CreateSessionFailed(e.Message)));
                 }
             });
@@ -298,7 +249,6 @@
                 catch (Exception e)
                 {
                     await requestContext.SendError(new Exception(SR.StartSessionFailed(e.Message)));
->>>>>>> 65cb83a8
                 }
             });
         }
@@ -463,19 +413,6 @@
         }
 
         /// <summary>
-<<<<<<< HEAD
-        /// Nulls out properties in ConnectionDetails that aren't compatible with XElite.
-        /// </summary>
-        private static void RemoveIncompatibleConnectionProperties(ConnectionDetails connDetails)
-        {
-            connDetails.ConnectRetryCount = null;
-            connDetails.ConnectRetryInterval = null;
-            connDetails.MultiSubnetFailover = null;
-        }
-
-        /// <summary>
-=======
->>>>>>> 65cb83a8
         /// Gets an XEvent session with the given name per the IXEventSessionFactory contract
         /// Also starts the session if it isn't currently running
         /// </summary>
