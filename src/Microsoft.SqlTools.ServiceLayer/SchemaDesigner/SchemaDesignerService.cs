--- conflicted
+++ resolved
@@ -31,21 +31,13 @@
         {
             Logger.Verbose("Initializing Schema Designer Service");
             this.serviceHost = serviceHost;
-<<<<<<< HEAD
-            serviceHost.SetRequestHandler(CreateSession.Type, HandleGetSchemaModelRequest);
-            serviceHost.SetRequestHandler(GetDefinition.Type, HandleGetDefinitionRequest);
-            serviceHost.SetRequestHandler(GenerateScript.Type, HandleGetSchemaDesignerScriptRequest);
-            serviceHost.SetRequestHandler(GetReport.Type, HandleGetSchemaDesignerSessionReportRequest);
-            serviceHost.SetRequestHandler(PublishSession.Type, HandlePublishSchemaDesignerSessionRequest);
-            serviceHost.SetRequestHandler(DisposeSession.Type, HandleDisposeSchemaDesignerSessionRequest);
-
-=======
             serviceHost.SetRequestHandler(CreateSession.Type, HandleGetSchemaModelRequest, true);
-            serviceHost.SetRequestHandler(GenerateScript.Type, HandleGetSchemaDesignerScriptRequest, true);
-            serviceHost.SetRequestHandler(DisposeSession.Type, HandleDisposeSchemaDesignerSessionRequest, true);
+            serviceHost.SetRequestHandler(GetDefinition.Type, HandleGetDefinitionRequest, true);
+            serviceHost.SetRequestHandler(GenerateScript.Type, HandleGenerateScriptRequest, true);
             serviceHost.SetRequestHandler(GetReport.Type, HandleGetSchemaDesignerSessionReportRequest, true);
             serviceHost.SetRequestHandler(PublishSession.Type, HandlePublishSchemaDesignerSessionRequest, true);
->>>>>>> 5d96e208
+            serviceHost.SetRequestHandler(DisposeSession.Type, HandleDisposeSchemaDesignerSessionRequest, true);
+
             Logger.Verbose("Initialized Schema Designer Service");
         }
 
@@ -66,83 +58,33 @@
                     SessionId = connectionUri,
                 });
             });
-
         }
 
-<<<<<<< HEAD
-        internal async Task HandleGetDefinitionRequest(GetDefinitionRequest requestParams, RequestContext<GetDefinitionResponse> requestContext)
-=======
-        internal Task HandleGetSchemaDesignerScriptRequest(GenerateScriptRequest requestParams, RequestContext<GenerateScriptResponse> requestContext)
->>>>>>> 5d96e208
+        internal Task HandleGetDefinitionRequest(GetDefinitionRequest requestParams, RequestContext<GetDefinitionResponse> requestContext)
         {
-            return Utils.HandleRequest<GenerateScriptResponse>(requestContext, async () =>
+            return Utils.HandleRequest<GetDefinitionResponse>(requestContext, async () =>
             {
                 await requestContext.SendResult(new GetDefinitionResponse()
                 {
                     Script = SchemaCreationScriptGenerator.GenerateCreateTableScript(requestParams.UpdatedSchema),
                 });
             });
-
         }
 
-<<<<<<< HEAD
-        internal async Task HandleGetSchemaDesignerScriptRequest(GenerateScriptRequest requestParams, RequestContext<GenerateScriptResponse> requestContext)
-=======
-        internal Task HandleDisposeSchemaDesignerSessionRequest(DisposeSessionRequest requestParams, RequestContext<DisposeSessionResponse> requestContext)
->>>>>>> 5d96e208
+        internal Task HandleGenerateScriptRequest(GenerateScriptRequest requestParams, RequestContext<GenerateScriptResponse> requestContext)
         {
-            return Utils.HandleRequest<DisposeSessionResponse>(requestContext, async () =>
+            return Utils.HandleRequest<GenerateScriptResponse>(requestContext, async () =>
             {
+                if (sessions.TryGetValue(requestParams.SessionId, out SchemaDesignerSession? session))
+                {
+                    session.PublishSchema();
 
-                try
-                {
-<<<<<<< HEAD
-                    string script = await session.GenerateScript();
                     await requestContext.SendResult(new GenerateScriptResponse()
                     {
-                        Script = script,
+                        Script = await session.GenerateScript(),
                     });
                 }
-                else
-                {
-                    throw new InvalidOperationException($"Session with ID {requestParams.SessionId} does not exist.");
-                }
-            }
-            catch (Exception e)
-            {
-                Logger.Error(e.Message);
-                await requestContext.SendError(e);
-            }
-        }
-
-        internal async Task HandleGetSchemaDesignerSessionReportRequest(GetReportRequest requestParams, RequestContext<GetReportResponse> requestContext)
-        {
-            SchemaDesignerSession session = sessions[requestParams.SessionId];
-            var report = await session.GetReport(requestParams.UpdatedSchema);
-            try
-            {
-                await requestContext.SendResult(report);
-            }
-            catch (Exception e)
-            {
-                Logger.Error(e.Message);
-                await requestContext.SendError(e);
-            }
-=======
-                    if (sessions.TryGetValue(requestParams.SessionId, out SchemaDesignerSession? session))
-                    {
-                        session.Dispose();
-                        sessions.Remove(requestParams.SessionId);
-                        SchemaDesignerQueryExecution.Disconnect(requestParams.SessionId);
-                    }
-                }
-                catch (Exception e)
-                {
-                    Logger.Error(e.Message);
-                }
-                await requestContext.SendResult(new DisposeSessionResponse());
             });
->>>>>>> 5d96e208
         }
 
         internal Task HandlePublishSchemaDesignerSessionRequest(PublishSessionRequest requestParams, RequestContext<PublishSessionResponse> requestContext)
@@ -157,24 +99,27 @@
             });
         }
 
-<<<<<<< HEAD
-        internal async Task HandleDisposeSchemaDesignerSessionRequest(DisposeSessionRequest requestParams, RequestContext<DisposeSessionResponse> requestContext)
+        internal Task HandleDisposeSchemaDesignerSessionRequest(DisposeSessionRequest requestParams, RequestContext<DisposeSessionResponse> requestContext)
         {
-            try
+            return Utils.HandleRequest<DisposeSessionResponse>(requestContext, async () =>
             {
-                if (sessions.TryGetValue(requestParams.SessionId, out SchemaDesignerSession? session))
+                try
                 {
-                    session.Dispose();
-                    sessions.Remove(requestParams.SessionId);
-                    SchemaDesignerQueryExecution.Disconnect(requestParams.SessionId);
+                    if (sessions.TryGetValue(requestParams.SessionId, out SchemaDesignerSession? session))
+                    {
+                        session.Dispose();
+                        sessions.Remove(requestParams.SessionId);
+                        SchemaDesignerQueryExecution.Disconnect(requestParams.SessionId);
+                    }
                 }
-            }
-            catch (Exception e)
-            {
-                Logger.Error(e.Message);
-            }
-            await requestContext.SendResult(new DisposeSessionResponse());
-=======
+                catch (Exception e)
+                {
+                    Logger.Error(e.Message);
+                }
+                await requestContext.SendResult(new DisposeSessionResponse());
+            });
+
+        }
 
         internal Task HandleGetSchemaDesignerSessionReportRequest(GetReportRequest requestParams, RequestContext<GetReportResponse> requestContext)
         {
@@ -184,7 +129,6 @@
                 var report = await session.GetReport(requestParams.UpdatedSchema);
                 await requestContext.SendResult(report);
             });
->>>>>>> 5d96e208
         }
     }
 }