--- conflicted
+++ resolved
@@ -260,47 +260,6 @@
         {
             return "[" + s.Replace("]", "]]") + "]";
         }
-<<<<<<< HEAD
-
-        /// <summary>
-        /// Converts a DatabaseInfo Object to DatabaseInfoWrapper with known dictionary values
-        /// </summary>
-        /// <param name="info"></param>
-        /// <returns></returns>
-        public static DatabaseInfoWrapper DatabaseInfoToDatabaseInfoWrapper(DatabaseInfo info)
-        {
-            DatabaseInfoWrapper wrapper = new DatabaseInfoWrapper();
-            wrapper.Name = TryAndGetValueAsType<string>(info.Options, AdminServicesProviderOptionsHelper.Name);
-            wrapper.Owner = TryAndGetValueAsType<string>(info.Options, AdminServicesProviderOptionsHelper.Owner);
-            wrapper.RecoveryModel = TryAndGetValueAsType<string>(info.Options, AdminServicesProviderOptionsHelper.RecoveryModel);
-            wrapper.Collation = TryAndGetValueAsType<string>(info.Options, AdminServicesProviderOptionsHelper.Collation);
-            wrapper.DatabaseState = TryAndGetValueAsType<string>(info.Options, AdminServicesProviderOptionsHelper.DatabaseState);
-            wrapper.LastBackupDate = TryAndGetValueAsType<string>(info.Options, AdminServicesProviderOptionsHelper.LastBackupDate);
-            wrapper.LastLogBackupDate = TryAndGetValueAsType<string>(info.Options, AdminServicesProviderOptionsHelper.LastLogBackupDate);
-            return wrapper;
-        }
-
-        /// <summary>
-        /// Trys to get the value from the object map and convert it to the generic
-        /// </summary>
-        /// <param name="dict"></param>
-        /// <param name="value"></param>
-        /// <returns></returns>
-        public static T TryAndGetValueAsType<T>(Dictionary<string, object> dict, string value) where T : class
-        {
-            object placeholder = null;
-            dict.TryGetValue(value, out placeholder);
-            if (placeholder != null)
-            {
-                return placeholder as T;
-            } 
-            else 
-            {
-                return default(T);
-            }
-        }
-=======
->>>>>>> 9a85c71e
     }
 
     /// <summary>
