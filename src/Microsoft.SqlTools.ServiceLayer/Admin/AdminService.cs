﻿//
// Copyright (c) Microsoft. All rights reserved.
// Licensed under the MIT license. See LICENSE file in the project root for full license information.
//

#nullable disable

using System;
using System.Collections.Concurrent;
using System.Threading.Tasks;
using Microsoft.Data.SqlClient;
using Microsoft.SqlServer.Management.Common;
using Microsoft.SqlServer.Management.Smo;
using Microsoft.SqlTools.Hosting.Protocol;
using Microsoft.SqlTools.ServiceLayer.Admin.Contracts;
using Microsoft.SqlTools.ServiceLayer.Connection;
using Microsoft.SqlTools.ServiceLayer.DisasterRecovery;
using Microsoft.SqlTools.ServiceLayer.Hosting;
using Microsoft.SqlTools.ServiceLayer.Management;
using Microsoft.SqlTools.ServiceLayer.Utility;

namespace Microsoft.SqlTools.ServiceLayer.Admin
{
    /// <summary>
    /// Admin task service class
    /// </summary>
    public class AdminService
    {
        private static readonly Lazy<AdminService> instance = new Lazy<AdminService>(() => new AdminService());

        private static ConnectionService connectionService = null;

        private static readonly ConcurrentDictionary<string, DatabaseTaskHelper> serverTaskHelperMap =
            new ConcurrentDictionary<string, DatabaseTaskHelper>();

        /// <summary>
        /// Default, parameterless constructor.
        /// </summary>
        internal AdminService()
        {
        }

        /// <summary>
        /// Internal for testing purposes only
        /// </summary>
        internal static ConnectionService ConnectionServiceInstance
        {
            get
            {
                AdminService.connectionService ??= ConnectionService.Instance;
                return AdminService.connectionService;
            }

            set
            {
                AdminService.connectionService = value;
            }
        }

        /// <summary>
        /// Gets the singleton instance object
        /// </summary>
        public static AdminService Instance
        {
            get { return instance.Value; }
        }

        /// <summary>
        /// Initializes the service instance
        /// </summary>
        public void InitializeService(ServiceHost serviceHost)
        {
            serviceHost.SetRequestHandler(CreateDatabaseRequest.Type, HandleCreateDatabaseRequest, true);
            serviceHost.SetRequestHandler(CreateLoginRequest.Type, HandleCreateLoginRequest, true);
            serviceHost.SetRequestHandler(DefaultDatabaseInfoRequest.Type, HandleDefaultDatabaseInfoRequest, true);
            serviceHost.SetRequestHandler(GetDatabaseInfoRequest.Type, HandleGetDatabaseInfoRequest, true);
            serviceHost.SetRequestHandler(GetDataFolderRequest.Type, HandleGetDataFolderRequest, true);
            serviceHost.SetRequestHandler(GetBackupFolderRequest.Type, HandleGetBackupFolderRequest, true);
            serviceHost.SetRequestHandler(GetAssociatedFilesRequest.Type, HandleGetAssociatedFilesRequest, true);
        }

        /// <summary>
        /// Handle a request for the default database prototype info
        /// </summary>
        public static async Task HandleDefaultDatabaseInfoRequest(
            DefaultDatabaseInfoParams optionsParams,
            RequestContext<DefaultDatabaseInfoResponse> requestContext)
        {
            var response = new DefaultDatabaseInfoResponse();
            ConnectionInfo connInfo;
            AdminService.ConnectionServiceInstance.TryFindConnection(
                optionsParams.OwnerUri,
                out connInfo);

            using (var taskHelper = CreateDatabaseTaskHelper(connInfo))
            {
                response.DefaultDatabaseInfo = DatabaseTaskHelper.DatabasePrototypeToDatabaseInfo(taskHelper.Prototype);
                await requestContext.SendResult(response);
            }
        }

        /// <summary>
        /// Handles a create database request
        /// </summary>
        internal static async Task HandleCreateDatabaseRequest(
            CreateDatabaseParams databaseParams,
            RequestContext<CreateDatabaseResponse> requestContext)
        {
            var response = new DefaultDatabaseInfoResponse();
            ConnectionInfo connInfo;
            AdminService.ConnectionServiceInstance.TryFindConnection(
                databaseParams.OwnerUri,
                out connInfo);

            using (var taskHelper = CreateDatabaseTaskHelper(connInfo))
            {
                DatabasePrototype prototype = taskHelper.Prototype;
                DatabaseTaskHelper.ApplyToPrototype(databaseParams.DatabaseInfo, taskHelper.Prototype);

                Database db = prototype.ApplyChanges();

                await requestContext.SendResult(new CreateDatabaseResponse()
                {
                    Result = true,
                    TaskId = 0
                });
            }
        }

        /// <summary>
        /// Handle get database info request
        /// </summary>
        internal static async Task HandleGetDatabaseInfoRequest(
            GetDatabaseInfoParams databaseParams,
            RequestContext<GetDatabaseInfoResponse> requestContext)
        {
            Func<Task> requestHandler = async () =>
            {
                ConnectionInfo connInfo;
                AdminService.ConnectionServiceInstance.TryFindConnection(
                        databaseParams.OwnerUri,
                        out connInfo);
                DatabaseInfo info = null;

                if (connInfo != null)
                {
                    info = GetDatabaseInfo(connInfo);
                }

                await requestContext.SendResult(new GetDatabaseInfoResponse()
                {
                    DatabaseInfo = info
                });
            };

            Task task = Task.Run(async () => await requestHandler()).ContinueWithOnFaulted(async t =>
            {
                await requestContext.SendError(t.Exception.ToString());
            });
        }

        /// <summary>
        /// Handle get database data folder info request
        /// </summary>
        internal static async Task HandleGetDataFolderRequest(
            GetDataFolderParams databaseParams,
            RequestContext<string> requestContext)
        {
            Func<Task> requestHandler = async () =>
            {
                ConnectionInfo connInfo;
                AdminService.ConnectionServiceInstance.TryFindConnection(
                        databaseParams.ConnectionUri,
                        out connInfo);
                using (SqlConnection sqlConn = ConnectionService.OpenSqlConnection(connInfo))
                {
                    // Connection gets disconnected when backup is done
                    ServerConnection serverConnection = new ServerConnection(sqlConn);
                    var dataFolder = CommonUtilities.GetDefaultDataFolder(serverConnection);
                    await requestContext.SendResult(dataFolder);
                }
            };

            Task task = Task.Run(async () => await requestHandler()).ContinueWithOnFaulted(async t =>
            {
                // Get innermost exception to get original error message
                Exception ex = t.Exception;
                while (ex.InnerException != null)
                {
                    ex = ex.InnerException;
                };
                await requestContext.SendError(ex.Message);
            });
        }

        /// <summary>
<<<<<<< HEAD
        /// Handle get database info request
=======
        /// Handle get database backup folder info request
>>>>>>> 0de745c3
        /// </summary>
        internal static async Task HandleGetBackupFolderRequest(
            GetBackupFolderParams databaseParams,
            RequestContext<string> requestContext)
        {
            Func<Task> requestHandler = async () =>
            {
                ConnectionInfo connInfo;
                AdminService.ConnectionServiceInstance.TryFindConnection(
                        databaseParams.ConnectionUri,
                        out connInfo);
                using (SqlConnection sqlConn = ConnectionService.OpenSqlConnection(connInfo))
                {
                    // Connection gets disconnected when backup is done
                    ServerConnection serverConnection = new ServerConnection(sqlConn);
                    var backupFolder = CommonUtilities.GetDefaultBackupFolder(serverConnection);
                    await requestContext.SendResult(backupFolder);
                }
            };

            Task task = Task.Run(async () => await requestHandler()).ContinueWithOnFaulted(async t =>
            {
                // Get innermost exception to get original error message
                Exception ex = t.Exception;
                while (ex.InnerException != null)
                {
                    ex = ex.InnerException;
                };
                await requestContext.SendError(ex.Message);
            });
        }

        /// <summary>
        /// Handle get associated database files request
        /// </summary>
        internal static async Task HandleGetAssociatedFilesRequest(
            GetAssociatedFilesParams databaseParams,
            RequestContext<string[]> requestContext)
        {
            Func<Task> requestHandler = async () =>
            {
                ConnectionInfo connInfo;
                AdminService.ConnectionServiceInstance.TryFindConnection(
                        databaseParams.ConnectionUri,
                        out connInfo);
                using (SqlConnection sqlConn = ConnectionService.OpenSqlConnection(connInfo))
                {
                    // Connection gets disconnected when backup is done
                    ServerConnection serverConnection = new ServerConnection(sqlConn);
                    var files = CommonUtilities.GetAssociatedFilePaths(serverConnection, databaseParams.PrimaryFilePath);
                    await requestContext.SendResult(files);
                }
            };

            Task task = Task.Run(async () => await requestHandler()).ContinueWithOnFaulted(async t =>
            {
                // Get innermost exception to get original error message
                Exception ex = t.Exception;
                while (ex.InnerException != null)
                {
                    ex = ex.InnerException;
                };
                await requestContext.SendError(ex.Message);
            });
        }

        /// <summary>
        /// Return database info for a specific database
        /// </summary>
        /// <param name="connInfo"></param>
        /// <returns></returns>
        internal static DatabaseInfo GetDatabaseInfo(ConnectionInfo connInfo)
        {
            using (DatabaseTaskHelper taskHelper = CreateDatabaseTaskHelper(connInfo, true))
            {
                return DatabaseTaskHelper.DatabasePrototypeToDatabaseInfo(taskHelper.Prototype);
            }
        }

        /// <summary>
        /// Create database task helper
        /// </summary>
        /// <param name="connInfo">connection info</param>
        /// <param name="databaseExists">flag indicating whether to create taskhelper for existing database or not</param>
        /// <returns></returns>
        internal static DatabaseTaskHelper CreateDatabaseTaskHelper(ConnectionInfo connInfo, bool databaseExists = false)
        {
            var dataContainer = CDataContainer.CreateDataContainer(connInfo, databaseExists);
            var taskHelper = new DatabaseTaskHelper(dataContainer);
            return taskHelper;
        }

        /// <summary>
        /// Handles a create login request
        /// </summary>
        internal static async Task HandleCreateLoginRequest(
            CreateLoginParams loginParams,
            RequestContext<CreateLoginResponse> requestContext)
        {
            await requestContext.SendResult(new CreateLoginResponse());
        }
    }
}<|MERGE_RESOLUTION|>--- conflicted
+++ resolved
@@ -194,11 +194,7 @@
         }
 
         /// <summary>
-<<<<<<< HEAD
-        /// Handle get database info request
-=======
         /// Handle get database backup folder info request
->>>>>>> 0de745c3
         /// </summary>
         internal static async Task HandleGetBackupFolderRequest(
             GetBackupFolderParams databaseParams,
