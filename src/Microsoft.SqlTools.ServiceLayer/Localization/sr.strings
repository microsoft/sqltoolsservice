--- conflicted
+++ resolved
@@ -2380,15 +2380,12 @@
 ClusteredIndexCannotHaveFilterPredicateRuleDescription = Filter predicate is not supported for a clustered index.
 ColumnCanOnlyAppearOnceInIndexIncludedColumnsRuleDescription(string columnName, string indexName, int rowNumber) = Column with name '{0}' has already been included to the index '{1}'. Row number: {2}.
 ColumnCannotDuplicateWitIndexKeyColumnsRuleDescription(string columnName, string indexName, int rowNumber) = Included column with name '{0}' has already been part of the index '{1}' and it cannot be included. Row number: {2}.
-<<<<<<< HEAD
+ComputedColumnNeedToBePersistedAndNotNullInPrimaryKeyRuleDescription(string columnName) = The computed column with name '{0}' has to be persisted and not nullable to be part of a primary key.
+ComputedColumnNeedToBePersistedInForeignKeyRuleDescription(string columnName, string foreignKeyName) = The computed column with name '{0}' has to be persisted to be part of the foreign key '{1}'.
 
 ############################################################################
 # TSql Model
 
 SqlProjectModelNotFound(string projectUri) = Could not find SQL model from project: {0}.
 UnsupportedModelType(string type) = Unsupported model type: {0}.
-GetUserDefinedObjectsFromModelFailed = Failed to get user defined objects from model.
-=======
-ComputedColumnNeedToBePersistedAndNotNullInPrimaryKeyRuleDescription(string columnName) = The computed column with name '{0}' has to be persisted and not nullable to be part of a primary key.
-ComputedColumnNeedToBePersistedInForeignKeyRuleDescription(string columnName, string foreignKeyName) = The computed column with name '{0}' has to be persisted to be part of the foreign key '{1}'.
->>>>>>> 13a689b1
+GetUserDefinedObjectsFromModelFailed = Failed to get user defined objects from model.