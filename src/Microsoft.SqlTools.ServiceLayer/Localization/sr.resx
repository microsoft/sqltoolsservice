--- conflicted
+++ resolved
@@ -1,571 +1,570 @@
-<?xml version="1.0" encoding="utf-8"?>
-<root>
-  <!-- 
-    Microsoft ResX Schema 
-    
-    Version 2.0
-    
-    The primary goals of this format is to allow a simple XML format 
-    that is mostly human readable. The generation and parsing of the 
-    various data types are done through the TypeConverter classes 
-    associated with the data types.
-    
-    Example:
-    
-    ... ado.net/XML headers & schema ...
-    <resheader name="resmimetype=">text/microsoft-resx</resheader>
-    <resheader name="version=">2.0</resheader>
-    <resheader name="reader=">System.Resources.ResXResourceReader, System.Windows.Forms, ...</resheader>
-    <resheader name="writer=">System.Resources.ResXResourceWriter, System.Windows.Forms, ...</resheader>
-    <data name="Name1="><value>this is my long string</value><comment>this is a comment</comment></data>
-    <data name="Color1" type="System.Drawing.Color, System.Drawing=">Blue</data>
-    <data name="Bitmap1" mimetype="application/x-microsoft.net.object.binary.base64=">
-        <value>[base64 mime encoded serialized .NET Framework object]</value>
-    </data>
-    <data name="Icon1" type="System.Drawing.Icon, System.Drawing" mimetype="application/x-microsoft.net.object.bytearray.base64=">
-        <value>[base64 mime encoded string representing a byte array form of the .NET Framework object]</value>
-        <comment>This is a comment</comment>
-    </data>
-                
-    There are any number of "resheader" rows that contain simple 
-    name/value pairs.
-    
-    Each data row contains a name, and value. The row also contains a 
-    type or mimetype. Type corresponds to a .NET class that support 
-    text/value conversion through the TypeConverter architecture. 
-    Classes that don't support this are serialized and stored with the 
-    mimetype set.
-    
-    The mimetype is used for serialized objects, and tells the 
-    ResXResourceReader how to depersist the object. This is currently not 
-    extensible. For a given mimetype the value must be set accordingly:
-    
-    Note - application/x-microsoft.net.object.binary.base64 is the format 
-    that the ResXResourceWriter will generate, however the reader can 
-    read any of the formats listed below.
-    
-    mimetype: application/x-microsoft.net.object.binary.base64
-    value   : The object must be serialized with 
-            : System.Runtime.Serialization.Formatters.Binary.BinaryFormatter
-            : and then encoded with base64 encoding.
-    
-    mimetype: application/x-microsoft.net.object.soap.base64
-    value   : The object must be serialized with 
-            : System.Runtime.Serialization.Formatters.Soap.SoapFormatter
-            : and then encoded with base64 encoding.
-
-    mimetype: application/x-microsoft.net.object.bytearray.base64
-    value   : The object must be serialized into a byte array 
-            : using a System.ComponentModel.TypeConverter
-            : and then encoded with base64 encoding.
-    -->
-  <xsd:schema id="root" xmlns="" xmlns:xsd="http://www.w3.org/2001/XMLSchema" xmlns:msdata="urn:schemas-microsoft-com:xml-msdata=">
-    <xsd:import namespace="http://www.w3.org/XML/1998/namespace" />
-    <xsd:element name="root" msdata:IsDataSet="true=">
-      <xsd:complexType>
-        <xsd:choice maxOccurs="unbounded=">
-          <xsd:element name="metadata=">
-            <xsd:complexType>
-              <xsd:sequence>
-                <xsd:element name="value" type="xsd:string" minOccurs="0" />
-              </xsd:sequence>
-              <xsd:attribute name="name" use="required" type="xsd:string" />
-              <xsd:attribute name="type" type="xsd:string" />
-              <xsd:attribute name="mimetype" type="xsd:string" />
-              <xsd:attribute ref="xml:space" />
-            </xsd:complexType>
-          </xsd:element>
-          <xsd:element name="assembly=">
-            <xsd:complexType>
-              <xsd:attribute name="alias" type="xsd:string" />
-              <xsd:attribute name="name" type="xsd:string" />
-            </xsd:complexType>
-          </xsd:element>
-          <xsd:element name="data=">
-            <xsd:complexType>
-              <xsd:sequence>
-                <xsd:element name="value" type="xsd:string" minOccurs="0" msdata:Ordinal="1" />
-                <xsd:element name="comment" type="xsd:string" minOccurs="0" msdata:Ordinal="2" />
-              </xsd:sequence>
-              <xsd:attribute name="name" type="xsd:string" use="required" msdata:Ordinal="1" />
-              <xsd:attribute name="type" type="xsd:string" msdata:Ordinal="3" />
-              <xsd:attribute name="mimetype" type="xsd:string" msdata:Ordinal="4" />
-              <xsd:attribute ref="xml:space" />
-            </xsd:complexType>
-          </xsd:element>
-          <xsd:element name="resheader=">
-            <xsd:complexType>
-              <xsd:sequence>
-                <xsd:element name="value" type="xsd:string" minOccurs="0" msdata:Ordinal="1" />
-              </xsd:sequence>
-              <xsd:attribute name="name" type="xsd:string" use="required" />
-            </xsd:complexType>
-          </xsd:element>
-        </xsd:choice>
-      </xsd:complexType>
-    </xsd:element>
-  </xsd:schema>
-  <resheader name="resmimetype">
-    <value>text/microsoft-resx</value>
-  </resheader>
-  <resheader name="version">
-    <value>2.0</value>
-  </resheader>
-  <resheader name="reader">
-    <value>System.Resources.ResXResourceReader, System.Windows.Forms, Version=4.0.0.0, Culture=neutral, PublicKeyToken=b77a5c561934e089</value>
-  </resheader>
-  <resheader name="writer">
-    <value>System.Resources.ResXResourceWriter, System.Windows.Forms, Version=4.0.0.0, Culture=neutral, PublicKeyToken=b77a5c561934e089</value>
-  </resheader>
-  <data name="ConnectionServiceConnectErrorNullParams" xml:space="preserve">
-    <value>Connection parameters cannot be null</value>
-    <comment></comment>
-  </data>
-  <data name="ConnectionServiceListDbErrorNullOwnerUri" xml:space="preserve">
-    <value>OwnerUri cannot be null or empty</value>
-    <comment></comment>
-  </data>
-  <data name="ConnectionServiceListDbErrorNotConnected" xml:space="preserve">
-    <value>SpecifiedUri '{0}' does not have existing connection</value>
-    <comment>.
- Parameters: 0 - uri (string) </comment>
-  </data>
-  <data name="ConnectionServiceDbErrorDefaultNotConnected" xml:space="preserve">
-    <value>Specified URI '{0}' does not have a default connection</value>
-    <comment>.
- Parameters: 0 - uri (string) </comment>
-  </data>
-  <data name="ConnectionServiceConnStringInvalidAuthType" xml:space="preserve">
-    <value>Invalid value '{0}' for AuthenticationType.  Valid values are 'Integrated' and 'SqlLogin'.</value>
-    <comment>.
- Parameters: 0 - authType (string) </comment>
-  </data>
-  <data name="ConnectionServiceConnStringInvalidIntent" xml:space="preserve">
-    <value>Invalid value '{0}' for ApplicationIntent. Valid values are 'ReadWrite' and 'ReadOnly'.</value>
-    <comment>.
- Parameters: 0 - intent (string) </comment>
-  </data>
-  <data name="ConnectionServiceConnectionCanceled" xml:space="preserve">
-    <value>Connection canceled</value>
-    <comment></comment>
-  </data>
-  <data name="ConnectionParamsValidateNullOwnerUri" xml:space="preserve">
-    <value>OwnerUri cannot be null or empty</value>
-    <comment></comment>
-  </data>
-  <data name="ConnectionParamsValidateNullConnection" xml:space="preserve">
-    <value>Connection details object cannot be null</value>
-    <comment></comment>
-  </data>
-  <data name="ConnectionParamsValidateNullServerName" xml:space="preserve">
-    <value>ServerName cannot be null or empty</value>
-    <comment></comment>
-  </data>
-  <data name="ConnectionParamsValidateNullSqlAuth" xml:space="preserve">
-    <value>{0} cannot be null or empty when using SqlLogin authentication</value>
-    <comment>.
- Parameters: 0 - component (string) </comment>
-  </data>
-  <data name="ErrorUnexpectedCodeObjectType" xml:space="preserve">
-    <value>Cannot convert SqlCodeObject Type {0} to Type {1}</value>
-    <comment></comment>
-  </data>
-  <data name="QueryServiceCancelAlreadyCompleted" xml:space="preserve">
-    <value>The query has already completed, it cannot be cancelled</value>
-    <comment></comment>
-  </data>
-  <data name="QueryServiceCancelDisposeFailed" xml:space="preserve">
-    <value>Query successfully cancelled, failed to dispose query. Owner URI not found.</value>
-    <comment></comment>
-  </data>
-  <data name="QueryServiceQueryCancelled" xml:space="preserve">
-    <value>Query was canceled by user</value>
-    <comment></comment>
-  </data>
-  <data name="QueryServiceSubsetBatchNotCompleted" xml:space="preserve">
-    <value>The batch has not completed, yet</value>
-    <comment></comment>
-  </data>
-  <data name="QueryServiceSubsetBatchOutOfRange" xml:space="preserve">
-    <value>Batch index cannot be less than 0 or greater than the number of batches</value>
-    <comment></comment>
-  </data>
-  <data name="QueryServiceSubsetResultSetOutOfRange" xml:space="preserve">
-    <value>Result set index cannot be less than 0 or greater than the number of result sets</value>
-    <comment></comment>
-  </data>
-  <data name="QueryServiceDataReaderByteCountInvalid" xml:space="preserve">
-    <value>Maximum number of bytes to return must be greater than zero</value>
-    <comment></comment>
-  </data>
-  <data name="QueryServiceDataReaderCharCountInvalid" xml:space="preserve">
-    <value>Maximum number of chars to return must be greater than zero</value>
-    <comment></comment>
-  </data>
-  <data name="QueryServiceDataReaderXmlCountInvalid" xml:space="preserve">
-    <value>Maximum number of XML bytes to return must be greater than zero</value>
-    <comment></comment>
-  </data>
-  <data name="QueryServiceFileWrapperWriteOnly" xml:space="preserve">
-    <value>Access method cannot be write-only</value>
-    <comment></comment>
-  </data>
-  <data name="QueryServiceFileWrapperNotInitialized" xml:space="preserve">
-    <value>FileStreamWrapper must be initialized before performing operations</value>
-    <comment></comment>
-  </data>
-  <data name="QueryServiceFileWrapperReadOnly" xml:space="preserve">
-    <value>This FileStreamWrapper cannot be used for writing</value>
-    <comment></comment>
-  </data>
-  <data name="QueryServiceAffectedOneRow" xml:space="preserve">
-    <value>(1 row affected)</value>
-    <comment></comment>
-  </data>
-  <data name="QueryServiceAffectedRows" xml:space="preserve">
-    <value>({0} rows affected)</value>
-    <comment>.
- Parameters: 0 - rows (long) </comment>
-  </data>
-  <data name="QueryServiceCompletedSuccessfully" xml:space="preserve">
-    <value>Commands completed successfully.</value>
-    <comment></comment>
-  </data>
-  <data name="QueryServiceErrorFormat" xml:space="preserve">
-    <value>Msg {0}, Level {1}, State {2}, Line {3}{4}{5}</value>
-    <comment>.
- Parameters: 0 - msg (int), 1 - lvl (int), 2 - state (int), 3 - line (int), 4 - newLine (string), 5 - message (string) </comment>
-  </data>
-  <data name="QueryServiceQueryFailed" xml:space="preserve">
-    <value>Query failed: {0}</value>
-    <comment>.
- Parameters: 0 - message (string) </comment>
-  </data>
-  <data name="QueryServiceColumnNull" xml:space="preserve">
-    <value>(No column name)</value>
-    <comment></comment>
-  </data>
-  <data name="QueryServiceRequestsNoQuery" xml:space="preserve">
-    <value>The requested query does not exist</value>
-    <comment></comment>
-  </data>
-  <data name="QueryServiceQueryInvalidOwnerUri" xml:space="preserve">
-    <value>This editor is not connected to a database</value>
-    <comment></comment>
-  </data>
-  <data name="QueryServiceQueryInProgress" xml:space="preserve">
-    <value>A query is already in progress for this editor session. Please cancel this query or wait for its completion.</value>
-    <comment></comment>
-  </data>
-  <data name="QueryServiceMessageSenderNotSql" xml:space="preserve">
-    <value>Sender for OnInfoMessage event must be a SqlConnection</value>
-    <comment></comment>
-  </data>
-  <data name="QueryServiceResultSetAddNoRows" xml:space="preserve">
-    <value>Cannot add row to result buffer, data reader does not contain rows</value>
-    <comment></comment>
-  </data>
-  <data name="QueryServiceSaveAsResultSetNotComplete" xml:space="preserve">
-    <value>Result cannot be saved until query execution has completed</value>
-    <comment></comment>
-  </data>
-  <data name="QueryServiceSaveAsMiscStartingError" xml:space="preserve">
-    <value>Internal error occurred while starting save task</value>
-    <comment></comment>
-  </data>
-  <data name="QueryServiceSaveAsInProgress" xml:space="preserve">
-    <value>A save request to the same path is in progress</value>
-    <comment></comment>
-  </data>
-  <data name="QueryServiceSaveAsFail" xml:space="preserve">
-    <value>Failed to save {0}: {1}</value>
-    <comment>.
- Parameters: 0 - fileName (string), 1 - message (string) </comment>
-  </data>
-  <data name="QueryServiceResultSetNotRead" xml:space="preserve">
-    <value>Cannot read subset unless the results have been read from the server</value>
-    <comment></comment>
-  </data>
-  <data name="QueryServiceResultSetStartRowOutOfRange" xml:space="preserve">
-    <value>Start row cannot be less than 0 or greater than the number of rows in the result set</value>
-    <comment></comment>
-  </data>
-  <data name="QueryServiceResultSetRowCountOutOfRange" xml:space="preserve">
-    <value>Row count must be a positive integer</value>
-    <comment></comment>
-  </data>
-  <data name="QueryServiceResultSetNoColumnSchema" xml:space="preserve">
-    <value>Could not retrieve column schema for result set</value>
-    <comment></comment>
-  </data>
-  <data name="QueryServiceExecutionPlanNotFound" xml:space="preserve">
-    <value>Could not retrieve an execution plan from the result set </value>
-    <comment></comment>
-  </data>
-  <data name="PeekDefinitionAzureError" xml:space="preserve">
-    <value>This feature is currently not supported on Azure SQL DB and Data Warehouse: {0}</value>
-    <comment>.
- Parameters: 0 - errorMessage (string) </comment>
-  </data>
-  <data name="PeekDefinitionError" xml:space="preserve">
-    <value>An unexpected error occurred during Peek Definition execution: {0}</value>
-    <comment>.
- Parameters: 0 - errorMessage (string) </comment>
-  </data>
-  <data name="PeekDefinitionNoResultsError" xml:space="preserve">
-    <value>No results were found.</value>
-    <comment></comment>
-  </data>
-  <data name="PeekDefinitionDatabaseError" xml:space="preserve">
-    <value>No database object was retrieved.</value>
-    <comment></comment>
-  </data>
-  <data name="PeekDefinitionNotConnectedError" xml:space="preserve">
-    <value>Please connect to a server.</value>
-    <comment></comment>
-  </data>
-  <data name="PeekDefinitionTimedoutError" xml:space="preserve">
-    <value>Operation timed out.</value>
-    <comment></comment>
-  </data>
-  <data name="PeekDefinitionTypeNotSupportedError" xml:space="preserve">
-    <value>This object type is currently not supported by this feature.</value>
-    <comment></comment>
-  </data>
-  <data name="ErrorEmptyStringReplacement" xml:space="preserve">
-    <value>Replacement of an empty string by an empty string.</value>
-    <comment></comment>
-  </data>
-  <data name="WorkspaceServicePositionLineOutOfRange" xml:space="preserve">
-    <value>Position is outside of file line range</value>
-    <comment></comment>
-  </data>
-  <data name="WorkspaceServicePositionColumnOutOfRange" xml:space="preserve">
-    <value>Position is outside of column range for line {0}</value>
-    <comment>.
- Parameters: 0 - line (int) </comment>
-  </data>
-  <data name="WorkspaceServiceBufferPositionOutOfOrder" xml:space="preserve">
-    <value>Start position ({0}, {1}) must come before or be equal to the end position ({2}, {3})</value>
-    <comment>.
- Parameters: 0 - sLine (int), 1 - sCol (int), 2 - eLine (int), 3 - eCol (int) </comment>
-  </data>
-  <data name="EditDataSessionNotFound" xml:space="preserve">
-    <value>Edit session does not exist.</value>
-    <comment></comment>
-  </data>
-  <data name="EditDataUnsupportedObjectType" xml:space="preserve">
-    <value>Database object {0} cannot be used for editing.</value>
-    <comment>.
- Parameters: 0 - typeName (string) </comment>
-  </data>
-  <data name="EditDataQueryNotCompleted" xml:space="preserve">
-    <value>Query has not completed execution</value>
-    <comment></comment>
-  </data>
-  <data name="EditDataQueryImproperResultSets" xml:space="preserve">
-    <value>Query did not generate exactly one result set</value>
-    <comment></comment>
-  </data>
-  <data name="EditDataFailedAddRow" xml:space="preserve">
-    <value>Failed to add new row to update cache</value>
-    <comment></comment>
-  </data>
-  <data name="EditDataRowOutOfRange" xml:space="preserve">
-    <value>Given row ID is outside the range of rows in the edit cache</value>
-    <comment></comment>
-  </data>
-  <data name="EditDataUpdatePending" xml:space="preserve">
-    <value>An update is already pending for this row and must be reverted first</value>
-    <comment></comment>
-  </data>
-  <data name="EditDataUpdateNotPending" xml:space="preserve">
-    <value>Given row ID does not have pending update</value>
-    <comment></comment>
-  </data>
-  <data name="EditDataColumnUpdateNotPending" xml:space="preserve">
-    <value>Give column ID does not have pending update</value>
-    <comment></comment>
-  </data>
-  <data name="EditDataObjectMetadataNotFound" xml:space="preserve">
-    <value>Table or view metadata could not be found</value>
-    <comment></comment>
-  </data>
-  <data name="EditDataInvalidFormatBinary" xml:space="preserve">
-    <value>Invalid format for binary column</value>
-    <comment></comment>
-  </data>
-  <data name="EditDataInvalidFormatBoolean" xml:space="preserve">
-    <value>Allowed values for boolean columns are 0, 1, "true", or "false"</value>
-    <comment></comment>
-  </data>
-  <data name="EditDataCreateScriptMissingValue" xml:space="preserve">
-    <value>A required cell value is missing</value>
-    <comment></comment>
-  </data>
-  <data name="EditDataDeleteSetCell" xml:space="preserve">
-    <value>A delete is pending for this row, a cell update cannot be applied.</value>
-    <comment></comment>
-  </data>
-  <data name="EditDataColumnIdOutOfRange" xml:space="preserve">
-    <value>Column ID must be in the range of columns for the query</value>
-    <comment></comment>
-  </data>
-  <data name="EditDataColumnCannotBeEdited" xml:space="preserve">
-    <value>Column cannot be edited</value>
-    <comment></comment>
-  </data>
-  <data name="EditDataColumnNoKeyColumns" xml:space="preserve">
-    <value>No key columns were found</value>
-    <comment></comment>
-  </data>
-  <data name="EditDataScriptFilePathNull" xml:space="preserve">
-    <value>An output filename must be provided</value>
-    <comment></comment>
-  </data>
-  <data name="EditDataCommitInProgress" xml:space="preserve">
-    <value>A commit task is in progress. Please wait for completion.</value>
-    <comment></comment>
-  </data>
-  <data name="EditDataComputedColumnPlaceholder" xml:space="preserve">
-    <value>&lt;TBD&gt;</value>
-    <comment></comment>
-  </data>
-  <data name="EditDataInitializeInProgress" xml:space="preserve">
-    <value>Another edit data initialize is in progress for this owner URI. Please wait for completion.</value>
-    <comment></comment>
-  </data>
-<<<<<<< HEAD
-  <data name="EditDataTimeOver24Hrs" xml:space="preserve">
-    <value>TIME column values must be between 00:00:00.0000000 and 23:59:59.9999999</value>
-=======
-  <data name="EditDataNullNotAllowed" xml:space="preserve">
-    <value>NULL is not allowed for this column</value>
->>>>>>> f2afa07a
-    <comment></comment>
-  </data>
-  <data name="EE_BatchSqlMessageNoProcedureInfo" xml:space="preserve">
-    <value>Msg {0}, Level {1}, State {2}, Line {3}</value>
-    <comment></comment>
-  </data>
-  <data name="EE_BatchSqlMessageWithProcedureInfo" xml:space="preserve">
-    <value>Msg {0}, Level {1}, State {2}, Procedure {3}, Line {4}</value>
-    <comment></comment>
-  </data>
-  <data name="EE_BatchSqlMessageNoLineInfo" xml:space="preserve">
-    <value>Msg {0}, Level {1}, State {2}</value>
-    <comment></comment>
-  </data>
-  <data name="EE_BatchError_Exception" xml:space="preserve">
-    <value>An error occurred while the batch was being processed. The error message is: {0}</value>
-    <comment></comment>
-  </data>
-  <data name="EE_BatchExecutionInfo_RowsAffected" xml:space="preserve">
-    <value>({0} row(s) affected)</value>
-    <comment></comment>
-  </data>
-  <data name="EE_ExecutionNotYetCompleteError" xml:space="preserve">
-    <value>The previous execution is not yet complete.</value>
-    <comment></comment>
-  </data>
-  <data name="EE_ScriptError_Error" xml:space="preserve">
-    <value>A scripting error occurred.</value>
-    <comment></comment>
-  </data>
-  <data name="EE_ScriptError_ParsingSyntax" xml:space="preserve">
-    <value>Incorrect syntax was encountered while {0} was being parsed.</value>
-    <comment></comment>
-  </data>
-  <data name="EE_ScriptError_FatalError" xml:space="preserve">
-    <value>A fatal error occurred.</value>
-    <comment></comment>
-  </data>
-  <data name="EE_ExecutionInfo_FinalizingLoop" xml:space="preserve">
-    <value>Execution completed {0} times...</value>
-    <comment></comment>
-  </data>
-  <data name="EE_ExecutionInfo_QueryCancelledbyUser" xml:space="preserve">
-    <value>You cancelled the query.</value>
-    <comment></comment>
-  </data>
-  <data name="EE_BatchExecutionError_Halting" xml:space="preserve">
-    <value>An error occurred while the batch was being executed.</value>
-    <comment></comment>
-  </data>
-  <data name="EE_BatchExecutionError_Ignoring" xml:space="preserve">
-    <value>An error occurred while the batch was being executed, but the error has been ignored.</value>
-    <comment></comment>
-  </data>
-  <data name="EE_ExecutionInfo_InitilizingLoop" xml:space="preserve">
-    <value>Starting execution loop of {0} times...</value>
-    <comment></comment>
-  </data>
-  <data name="EE_ExecutionError_CommandNotSupported" xml:space="preserve">
-    <value>Command {0} is not supported.</value>
-    <comment></comment>
-  </data>
-  <data name="EE_ExecutionError_VariableNotFound" xml:space="preserve">
-    <value>The variable {0} could not be found.</value>
-    <comment></comment>
-  </data>
-  <data name="BatchParserWrapperExecutionEngineError" xml:space="preserve">
-    <value>SQL Execution error: {0}</value>
-    <comment></comment>
-  </data>
-  <data name="BatchParserWrapperExecutionError" xml:space="preserve">
-    <value>Batch parser wrapper execution: {0} found... at line {1}: {2}    Description: {3}</value>
-    <comment></comment>
-  </data>
-  <data name="BatchParserWrapperExecutionEngineBatchMessage" xml:space="preserve">
-    <value>Batch parser wrapper execution engine batch message received:  Message: {0}    Detailed message: {1}</value>
-    <comment></comment>
-  </data>
-  <data name="BatchParserWrapperExecutionEngineBatchResultSetProcessing" xml:space="preserve">
-    <value>Batch parser wrapper execution engine batch ResultSet processing: DataReader.FieldCount: {0}  DataReader.RecordsAffected: {1}</value>
-    <comment></comment>
-  </data>
-  <data name="BatchParserWrapperExecutionEngineBatchResultSetFinished" xml:space="preserve">
-    <value>Batch parser wrapper execution engine batch ResultSet finished.</value>
-    <comment></comment>
-  </data>
-  <data name="BatchParserWrapperExecutionEngineBatchCancelling" xml:space="preserve">
-    <value>Canceling batch parser wrapper batch execution.</value>
-    <comment></comment>
-  </data>
-  <data name="EE_ScriptError_Warning" xml:space="preserve">
-    <value>Scripting warning.</value>
-    <comment></comment>
-  </data>
-  <data name="TroubleshootingAssistanceMessage" xml:space="preserve">
-    <value>For more information about this error, see the troubleshooting topics in the product documentation.</value>
-    <comment></comment>
-  </data>
-  <data name="BatchParser_CircularReference" xml:space="preserve">
-    <value>File '{0}' recursively included.</value>
-    <comment></comment>
-  </data>
-  <data name="BatchParser_CommentNotTerminated" xml:space="preserve">
-    <value>Missing end comment mark '*/'.</value>
-    <comment></comment>
-  </data>
-  <data name="BatchParser_StringNotTerminated" xml:space="preserve">
-    <value>Unclosed quotation mark after the character string.</value>
-    <comment></comment>
-  </data>
-  <data name="BatchParser_IncorrectSyntax" xml:space="preserve">
-    <value>Incorrect syntax was encountered while parsing '{0}'.</value>
-    <comment></comment>
-  </data>
-  <data name="BatchParser_VariableNotDefined" xml:space="preserve">
-    <value>Variable {0} is not defined.</value>
-    <comment></comment>
-  </data>
-  <data name="TestLocalizationConstant" xml:space="preserve">
-    <value>EN_LOCALIZATION</value>
-    <comment></comment>
-  </data>
-  <data name="SqlScriptFormatterDecimalMissingPrecision" xml:space="preserve">
-    <value>Decimal column is missing numeric precision or numeric scale</value>
-    <comment></comment>
-  </data>
-</root>
+<?xml version="1.0" encoding="utf-8"?>
+<root>
+  <!-- 
+    Microsoft ResX Schema 
+    
+    Version 2.0
+    
+    The primary goals of this format is to allow a simple XML format 
+    that is mostly human readable. The generation and parsing of the 
+    various data types are done through the TypeConverter classes 
+    associated with the data types.
+    
+    Example:
+    
+    ... ado.net/XML headers & schema ...
+    <resheader name="resmimetype=">text/microsoft-resx</resheader>
+    <resheader name="version=">2.0</resheader>
+    <resheader name="reader=">System.Resources.ResXResourceReader, System.Windows.Forms, ...</resheader>
+    <resheader name="writer=">System.Resources.ResXResourceWriter, System.Windows.Forms, ...</resheader>
+    <data name="Name1="><value>this is my long string</value><comment>this is a comment</comment></data>
+    <data name="Color1" type="System.Drawing.Color, System.Drawing=">Blue</data>
+    <data name="Bitmap1" mimetype="application/x-microsoft.net.object.binary.base64=">
+        <value>[base64 mime encoded serialized .NET Framework object]</value>
+    </data>
+    <data name="Icon1" type="System.Drawing.Icon, System.Drawing" mimetype="application/x-microsoft.net.object.bytearray.base64=">
+        <value>[base64 mime encoded string representing a byte array form of the .NET Framework object]</value>
+        <comment>This is a comment</comment>
+    </data>
+                
+    There are any number of "resheader" rows that contain simple 
+    name/value pairs.
+    
+    Each data row contains a name, and value. The row also contains a 
+    type or mimetype. Type corresponds to a .NET class that support 
+    text/value conversion through the TypeConverter architecture. 
+    Classes that don't support this are serialized and stored with the 
+    mimetype set.
+    
+    The mimetype is used for serialized objects, and tells the 
+    ResXResourceReader how to depersist the object. This is currently not 
+    extensible. For a given mimetype the value must be set accordingly:
+    
+    Note - application/x-microsoft.net.object.binary.base64 is the format 
+    that the ResXResourceWriter will generate, however the reader can 
+    read any of the formats listed below.
+    
+    mimetype: application/x-microsoft.net.object.binary.base64
+    value   : The object must be serialized with 
+            : System.Runtime.Serialization.Formatters.Binary.BinaryFormatter
+            : and then encoded with base64 encoding.
+    
+    mimetype: application/x-microsoft.net.object.soap.base64
+    value   : The object must be serialized with 
+            : System.Runtime.Serialization.Formatters.Soap.SoapFormatter
+            : and then encoded with base64 encoding.
+
+    mimetype: application/x-microsoft.net.object.bytearray.base64
+    value   : The object must be serialized into a byte array 
+            : using a System.ComponentModel.TypeConverter
+            : and then encoded with base64 encoding.
+    -->
+  <xsd:schema id="root" xmlns="" xmlns:xsd="http://www.w3.org/2001/XMLSchema" xmlns:msdata="urn:schemas-microsoft-com:xml-msdata=">
+    <xsd:import namespace="http://www.w3.org/XML/1998/namespace" />
+    <xsd:element name="root" msdata:IsDataSet="true=">
+      <xsd:complexType>
+        <xsd:choice maxOccurs="unbounded=">
+          <xsd:element name="metadata=">
+            <xsd:complexType>
+              <xsd:sequence>
+                <xsd:element name="value" type="xsd:string" minOccurs="0" />
+              </xsd:sequence>
+              <xsd:attribute name="name" use="required" type="xsd:string" />
+              <xsd:attribute name="type" type="xsd:string" />
+              <xsd:attribute name="mimetype" type="xsd:string" />
+              <xsd:attribute ref="xml:space" />
+            </xsd:complexType>
+          </xsd:element>
+          <xsd:element name="assembly=">
+            <xsd:complexType>
+              <xsd:attribute name="alias" type="xsd:string" />
+              <xsd:attribute name="name" type="xsd:string" />
+            </xsd:complexType>
+          </xsd:element>
+          <xsd:element name="data=">
+            <xsd:complexType>
+              <xsd:sequence>
+                <xsd:element name="value" type="xsd:string" minOccurs="0" msdata:Ordinal="1" />
+                <xsd:element name="comment" type="xsd:string" minOccurs="0" msdata:Ordinal="2" />
+              </xsd:sequence>
+              <xsd:attribute name="name" type="xsd:string" use="required" msdata:Ordinal="1" />
+              <xsd:attribute name="type" type="xsd:string" msdata:Ordinal="3" />
+              <xsd:attribute name="mimetype" type="xsd:string" msdata:Ordinal="4" />
+              <xsd:attribute ref="xml:space" />
+            </xsd:complexType>
+          </xsd:element>
+          <xsd:element name="resheader=">
+            <xsd:complexType>
+              <xsd:sequence>
+                <xsd:element name="value" type="xsd:string" minOccurs="0" msdata:Ordinal="1" />
+              </xsd:sequence>
+              <xsd:attribute name="name" type="xsd:string" use="required" />
+            </xsd:complexType>
+          </xsd:element>
+        </xsd:choice>
+      </xsd:complexType>
+    </xsd:element>
+  </xsd:schema>
+  <resheader name="resmimetype">
+    <value>text/microsoft-resx</value>
+  </resheader>
+  <resheader name="version">
+    <value>2.0</value>
+  </resheader>
+  <resheader name="reader">
+    <value>System.Resources.ResXResourceReader, System.Windows.Forms, Version=4.0.0.0, Culture=neutral, PublicKeyToken=b77a5c561934e089</value>
+  </resheader>
+  <resheader name="writer">
+    <value>System.Resources.ResXResourceWriter, System.Windows.Forms, Version=4.0.0.0, Culture=neutral, PublicKeyToken=b77a5c561934e089</value>
+  </resheader>
+  <data name="ConnectionServiceConnectErrorNullParams" xml:space="preserve">
+    <value>Connection parameters cannot be null</value>
+    <comment></comment>
+  </data>
+  <data name="ConnectionServiceListDbErrorNullOwnerUri" xml:space="preserve">
+    <value>OwnerUri cannot be null or empty</value>
+    <comment></comment>
+  </data>
+  <data name="ConnectionServiceListDbErrorNotConnected" xml:space="preserve">
+    <value>SpecifiedUri '{0}' does not have existing connection</value>
+    <comment>.
+ Parameters: 0 - uri (string) </comment>
+  </data>
+  <data name="ConnectionServiceDbErrorDefaultNotConnected" xml:space="preserve">
+    <value>Specified URI '{0}' does not have a default connection</value>
+    <comment>.
+ Parameters: 0 - uri (string) </comment>
+  </data>
+  <data name="ConnectionServiceConnStringInvalidAuthType" xml:space="preserve">
+    <value>Invalid value '{0}' for AuthenticationType.  Valid values are 'Integrated' and 'SqlLogin'.</value>
+    <comment>.
+ Parameters: 0 - authType (string) </comment>
+  </data>
+  <data name="ConnectionServiceConnStringInvalidIntent" xml:space="preserve">
+    <value>Invalid value '{0}' for ApplicationIntent. Valid values are 'ReadWrite' and 'ReadOnly'.</value>
+    <comment>.
+ Parameters: 0 - intent (string) </comment>
+  </data>
+  <data name="ConnectionServiceConnectionCanceled" xml:space="preserve">
+    <value>Connection canceled</value>
+    <comment></comment>
+  </data>
+  <data name="ConnectionParamsValidateNullOwnerUri" xml:space="preserve">
+    <value>OwnerUri cannot be null or empty</value>
+    <comment></comment>
+  </data>
+  <data name="ConnectionParamsValidateNullConnection" xml:space="preserve">
+    <value>Connection details object cannot be null</value>
+    <comment></comment>
+  </data>
+  <data name="ConnectionParamsValidateNullServerName" xml:space="preserve">
+    <value>ServerName cannot be null or empty</value>
+    <comment></comment>
+  </data>
+  <data name="ConnectionParamsValidateNullSqlAuth" xml:space="preserve">
+    <value>{0} cannot be null or empty when using SqlLogin authentication</value>
+    <comment>.
+ Parameters: 0 - component (string) </comment>
+  </data>
+  <data name="ErrorUnexpectedCodeObjectType" xml:space="preserve">
+    <value>Cannot convert SqlCodeObject Type {0} to Type {1}</value>
+    <comment></comment>
+  </data>
+  <data name="QueryServiceCancelAlreadyCompleted" xml:space="preserve">
+    <value>The query has already completed, it cannot be cancelled</value>
+    <comment></comment>
+  </data>
+  <data name="QueryServiceCancelDisposeFailed" xml:space="preserve">
+    <value>Query successfully cancelled, failed to dispose query. Owner URI not found.</value>
+    <comment></comment>
+  </data>
+  <data name="QueryServiceQueryCancelled" xml:space="preserve">
+    <value>Query was canceled by user</value>
+    <comment></comment>
+  </data>
+  <data name="QueryServiceSubsetBatchNotCompleted" xml:space="preserve">
+    <value>The batch has not completed, yet</value>
+    <comment></comment>
+  </data>
+  <data name="QueryServiceSubsetBatchOutOfRange" xml:space="preserve">
+    <value>Batch index cannot be less than 0 or greater than the number of batches</value>
+    <comment></comment>
+  </data>
+  <data name="QueryServiceSubsetResultSetOutOfRange" xml:space="preserve">
+    <value>Result set index cannot be less than 0 or greater than the number of result sets</value>
+    <comment></comment>
+  </data>
+  <data name="QueryServiceDataReaderByteCountInvalid" xml:space="preserve">
+    <value>Maximum number of bytes to return must be greater than zero</value>
+    <comment></comment>
+  </data>
+  <data name="QueryServiceDataReaderCharCountInvalid" xml:space="preserve">
+    <value>Maximum number of chars to return must be greater than zero</value>
+    <comment></comment>
+  </data>
+  <data name="QueryServiceDataReaderXmlCountInvalid" xml:space="preserve">
+    <value>Maximum number of XML bytes to return must be greater than zero</value>
+    <comment></comment>
+  </data>
+  <data name="QueryServiceFileWrapperWriteOnly" xml:space="preserve">
+    <value>Access method cannot be write-only</value>
+    <comment></comment>
+  </data>
+  <data name="QueryServiceFileWrapperNotInitialized" xml:space="preserve">
+    <value>FileStreamWrapper must be initialized before performing operations</value>
+    <comment></comment>
+  </data>
+  <data name="QueryServiceFileWrapperReadOnly" xml:space="preserve">
+    <value>This FileStreamWrapper cannot be used for writing</value>
+    <comment></comment>
+  </data>
+  <data name="QueryServiceAffectedOneRow" xml:space="preserve">
+    <value>(1 row affected)</value>
+    <comment></comment>
+  </data>
+  <data name="QueryServiceAffectedRows" xml:space="preserve">
+    <value>({0} rows affected)</value>
+    <comment>.
+ Parameters: 0 - rows (long) </comment>
+  </data>
+  <data name="QueryServiceCompletedSuccessfully" xml:space="preserve">
+    <value>Commands completed successfully.</value>
+    <comment></comment>
+  </data>
+  <data name="QueryServiceErrorFormat" xml:space="preserve">
+    <value>Msg {0}, Level {1}, State {2}, Line {3}{4}{5}</value>
+    <comment>.
+ Parameters: 0 - msg (int), 1 - lvl (int), 2 - state (int), 3 - line (int), 4 - newLine (string), 5 - message (string) </comment>
+  </data>
+  <data name="QueryServiceQueryFailed" xml:space="preserve">
+    <value>Query failed: {0}</value>
+    <comment>.
+ Parameters: 0 - message (string) </comment>
+  </data>
+  <data name="QueryServiceColumnNull" xml:space="preserve">
+    <value>(No column name)</value>
+    <comment></comment>
+  </data>
+  <data name="QueryServiceRequestsNoQuery" xml:space="preserve">
+    <value>The requested query does not exist</value>
+    <comment></comment>
+  </data>
+  <data name="QueryServiceQueryInvalidOwnerUri" xml:space="preserve">
+    <value>This editor is not connected to a database</value>
+    <comment></comment>
+  </data>
+  <data name="QueryServiceQueryInProgress" xml:space="preserve">
+    <value>A query is already in progress for this editor session. Please cancel this query or wait for its completion.</value>
+    <comment></comment>
+  </data>
+  <data name="QueryServiceMessageSenderNotSql" xml:space="preserve">
+    <value>Sender for OnInfoMessage event must be a SqlConnection</value>
+    <comment></comment>
+  </data>
+  <data name="QueryServiceResultSetAddNoRows" xml:space="preserve">
+    <value>Cannot add row to result buffer, data reader does not contain rows</value>
+    <comment></comment>
+  </data>
+  <data name="QueryServiceSaveAsResultSetNotComplete" xml:space="preserve">
+    <value>Result cannot be saved until query execution has completed</value>
+    <comment></comment>
+  </data>
+  <data name="QueryServiceSaveAsMiscStartingError" xml:space="preserve">
+    <value>Internal error occurred while starting save task</value>
+    <comment></comment>
+  </data>
+  <data name="QueryServiceSaveAsInProgress" xml:space="preserve">
+    <value>A save request to the same path is in progress</value>
+    <comment></comment>
+  </data>
+  <data name="QueryServiceSaveAsFail" xml:space="preserve">
+    <value>Failed to save {0}: {1}</value>
+    <comment>.
+ Parameters: 0 - fileName (string), 1 - message (string) </comment>
+  </data>
+  <data name="QueryServiceResultSetNotRead" xml:space="preserve">
+    <value>Cannot read subset unless the results have been read from the server</value>
+    <comment></comment>
+  </data>
+  <data name="QueryServiceResultSetStartRowOutOfRange" xml:space="preserve">
+    <value>Start row cannot be less than 0 or greater than the number of rows in the result set</value>
+    <comment></comment>
+  </data>
+  <data name="QueryServiceResultSetRowCountOutOfRange" xml:space="preserve">
+    <value>Row count must be a positive integer</value>
+    <comment></comment>
+  </data>
+  <data name="QueryServiceResultSetNoColumnSchema" xml:space="preserve">
+    <value>Could not retrieve column schema for result set</value>
+    <comment></comment>
+  </data>
+  <data name="QueryServiceExecutionPlanNotFound" xml:space="preserve">
+    <value>Could not retrieve an execution plan from the result set </value>
+    <comment></comment>
+  </data>
+  <data name="PeekDefinitionAzureError" xml:space="preserve">
+    <value>This feature is currently not supported on Azure SQL DB and Data Warehouse: {0}</value>
+    <comment>.
+ Parameters: 0 - errorMessage (string) </comment>
+  </data>
+  <data name="PeekDefinitionError" xml:space="preserve">
+    <value>An unexpected error occurred during Peek Definition execution: {0}</value>
+    <comment>.
+ Parameters: 0 - errorMessage (string) </comment>
+  </data>
+  <data name="PeekDefinitionNoResultsError" xml:space="preserve">
+    <value>No results were found.</value>
+    <comment></comment>
+  </data>
+  <data name="PeekDefinitionDatabaseError" xml:space="preserve">
+    <value>No database object was retrieved.</value>
+    <comment></comment>
+  </data>
+  <data name="PeekDefinitionNotConnectedError" xml:space="preserve">
+    <value>Please connect to a server.</value>
+    <comment></comment>
+  </data>
+  <data name="PeekDefinitionTimedoutError" xml:space="preserve">
+    <value>Operation timed out.</value>
+    <comment></comment>
+  </data>
+  <data name="PeekDefinitionTypeNotSupportedError" xml:space="preserve">
+    <value>This object type is currently not supported by this feature.</value>
+    <comment></comment>
+  </data>
+  <data name="ErrorEmptyStringReplacement" xml:space="preserve">
+    <value>Replacement of an empty string by an empty string.</value>
+    <comment></comment>
+  </data>
+  <data name="WorkspaceServicePositionLineOutOfRange" xml:space="preserve">
+    <value>Position is outside of file line range</value>
+    <comment></comment>
+  </data>
+  <data name="WorkspaceServicePositionColumnOutOfRange" xml:space="preserve">
+    <value>Position is outside of column range for line {0}</value>
+    <comment>.
+ Parameters: 0 - line (int) </comment>
+  </data>
+  <data name="WorkspaceServiceBufferPositionOutOfOrder" xml:space="preserve">
+    <value>Start position ({0}, {1}) must come before or be equal to the end position ({2}, {3})</value>
+    <comment>.
+ Parameters: 0 - sLine (int), 1 - sCol (int), 2 - eLine (int), 3 - eCol (int) </comment>
+  </data>
+  <data name="EditDataSessionNotFound" xml:space="preserve">
+    <value>Edit session does not exist.</value>
+    <comment></comment>
+  </data>
+  <data name="EditDataUnsupportedObjectType" xml:space="preserve">
+    <value>Database object {0} cannot be used for editing.</value>
+    <comment>.
+ Parameters: 0 - typeName (string) </comment>
+  </data>
+  <data name="EditDataQueryNotCompleted" xml:space="preserve">
+    <value>Query has not completed execution</value>
+    <comment></comment>
+  </data>
+  <data name="EditDataQueryImproperResultSets" xml:space="preserve">
+    <value>Query did not generate exactly one result set</value>
+    <comment></comment>
+  </data>
+  <data name="EditDataFailedAddRow" xml:space="preserve">
+    <value>Failed to add new row to update cache</value>
+    <comment></comment>
+  </data>
+  <data name="EditDataRowOutOfRange" xml:space="preserve">
+    <value>Given row ID is outside the range of rows in the edit cache</value>
+    <comment></comment>
+  </data>
+  <data name="EditDataUpdatePending" xml:space="preserve">
+    <value>An update is already pending for this row and must be reverted first</value>
+    <comment></comment>
+  </data>
+  <data name="EditDataUpdateNotPending" xml:space="preserve">
+    <value>Given row ID does not have pending update</value>
+    <comment></comment>
+  </data>
+  <data name="EditDataColumnUpdateNotPending" xml:space="preserve">
+    <value>Give column ID does not have pending update</value>
+    <comment></comment>
+  </data>
+  <data name="EditDataObjectMetadataNotFound" xml:space="preserve">
+    <value>Table or view metadata could not be found</value>
+    <comment></comment>
+  </data>
+  <data name="EditDataInvalidFormatBinary" xml:space="preserve">
+    <value>Invalid format for binary column</value>
+    <comment></comment>
+  </data>
+  <data name="EditDataInvalidFormatBoolean" xml:space="preserve">
+    <value>Allowed values for boolean columns are 0, 1, "true", or "false"</value>
+    <comment></comment>
+  </data>
+  <data name="EditDataCreateScriptMissingValue" xml:space="preserve">
+    <value>A required cell value is missing</value>
+    <comment></comment>
+  </data>
+  <data name="EditDataDeleteSetCell" xml:space="preserve">
+    <value>A delete is pending for this row, a cell update cannot be applied.</value>
+    <comment></comment>
+  </data>
+  <data name="EditDataColumnIdOutOfRange" xml:space="preserve">
+    <value>Column ID must be in the range of columns for the query</value>
+    <comment></comment>
+  </data>
+  <data name="EditDataColumnCannotBeEdited" xml:space="preserve">
+    <value>Column cannot be edited</value>
+    <comment></comment>
+  </data>
+  <data name="EditDataColumnNoKeyColumns" xml:space="preserve">
+    <value>No key columns were found</value>
+    <comment></comment>
+  </data>
+  <data name="EditDataScriptFilePathNull" xml:space="preserve">
+    <value>An output filename must be provided</value>
+    <comment></comment>
+  </data>
+  <data name="EditDataCommitInProgress" xml:space="preserve">
+    <value>A commit task is in progress. Please wait for completion.</value>
+    <comment></comment>
+  </data>
+  <data name="EditDataComputedColumnPlaceholder" xml:space="preserve">
+    <value>&lt;TBD&gt;</value>
+    <comment></comment>
+  </data>
+  <data name="EditDataInitializeInProgress" xml:space="preserve">
+    <value>Another edit data initialize is in progress for this owner URI. Please wait for completion.</value>
+    <comment></comment>
+  </data>
+  <data name="EditDataTimeOver24Hrs" xml:space="preserve">
+    <value>TIME column values must be between 00:00:00.0000000 and 23:59:59.9999999</value>
+    <comment></comment>
+  </data>
+  <data name="EditDataNullNotAllowed" xml:space="preserve">
+    <value>NULL is not allowed for this column</value>
+    <comment></comment>
+  </data>
+  <data name="EE_BatchSqlMessageNoProcedureInfo" xml:space="preserve">
+    <value>Msg {0}, Level {1}, State {2}, Line {3}</value>
+    <comment></comment>
+  </data>
+  <data name="EE_BatchSqlMessageWithProcedureInfo" xml:space="preserve">
+    <value>Msg {0}, Level {1}, State {2}, Procedure {3}, Line {4}</value>
+    <comment></comment>
+  </data>
+  <data name="EE_BatchSqlMessageNoLineInfo" xml:space="preserve">
+    <value>Msg {0}, Level {1}, State {2}</value>
+    <comment></comment>
+  </data>
+  <data name="EE_BatchError_Exception" xml:space="preserve">
+    <value>An error occurred while the batch was being processed. The error message is: {0}</value>
+    <comment></comment>
+  </data>
+  <data name="EE_BatchExecutionInfo_RowsAffected" xml:space="preserve">
+    <value>({0} row(s) affected)</value>
+    <comment></comment>
+  </data>
+  <data name="EE_ExecutionNotYetCompleteError" xml:space="preserve">
+    <value>The previous execution is not yet complete.</value>
+    <comment></comment>
+  </data>
+  <data name="EE_ScriptError_Error" xml:space="preserve">
+    <value>A scripting error occurred.</value>
+    <comment></comment>
+  </data>
+  <data name="EE_ScriptError_ParsingSyntax" xml:space="preserve">
+    <value>Incorrect syntax was encountered while {0} was being parsed.</value>
+    <comment></comment>
+  </data>
+  <data name="EE_ScriptError_FatalError" xml:space="preserve">
+    <value>A fatal error occurred.</value>
+    <comment></comment>
+  </data>
+  <data name="EE_ExecutionInfo_FinalizingLoop" xml:space="preserve">
+    <value>Execution completed {0} times...</value>
+    <comment></comment>
+  </data>
+  <data name="EE_ExecutionInfo_QueryCancelledbyUser" xml:space="preserve">
+    <value>You cancelled the query.</value>
+    <comment></comment>
+  </data>
+  <data name="EE_BatchExecutionError_Halting" xml:space="preserve">
+    <value>An error occurred while the batch was being executed.</value>
+    <comment></comment>
+  </data>
+  <data name="EE_BatchExecutionError_Ignoring" xml:space="preserve">
+    <value>An error occurred while the batch was being executed, but the error has been ignored.</value>
+    <comment></comment>
+  </data>
+  <data name="EE_ExecutionInfo_InitilizingLoop" xml:space="preserve">
+    <value>Starting execution loop of {0} times...</value>
+    <comment></comment>
+  </data>
+  <data name="EE_ExecutionError_CommandNotSupported" xml:space="preserve">
+    <value>Command {0} is not supported.</value>
+    <comment></comment>
+  </data>
+  <data name="EE_ExecutionError_VariableNotFound" xml:space="preserve">
+    <value>The variable {0} could not be found.</value>
+    <comment></comment>
+  </data>
+  <data name="BatchParserWrapperExecutionEngineError" xml:space="preserve">
+    <value>SQL Execution error: {0}</value>
+    <comment></comment>
+  </data>
+  <data name="BatchParserWrapperExecutionError" xml:space="preserve">
+    <value>Batch parser wrapper execution: {0} found... at line {1}: {2}    Description: {3}</value>
+    <comment></comment>
+  </data>
+  <data name="BatchParserWrapperExecutionEngineBatchMessage" xml:space="preserve">
+    <value>Batch parser wrapper execution engine batch message received:  Message: {0}    Detailed message: {1}</value>
+    <comment></comment>
+  </data>
+  <data name="BatchParserWrapperExecutionEngineBatchResultSetProcessing" xml:space="preserve">
+    <value>Batch parser wrapper execution engine batch ResultSet processing: DataReader.FieldCount: {0}  DataReader.RecordsAffected: {1}</value>
+    <comment></comment>
+  </data>
+  <data name="BatchParserWrapperExecutionEngineBatchResultSetFinished" xml:space="preserve">
+    <value>Batch parser wrapper execution engine batch ResultSet finished.</value>
+    <comment></comment>
+  </data>
+  <data name="BatchParserWrapperExecutionEngineBatchCancelling" xml:space="preserve">
+    <value>Canceling batch parser wrapper batch execution.</value>
+    <comment></comment>
+  </data>
+  <data name="EE_ScriptError_Warning" xml:space="preserve">
+    <value>Scripting warning.</value>
+    <comment></comment>
+  </data>
+  <data name="TroubleshootingAssistanceMessage" xml:space="preserve">
+    <value>For more information about this error, see the troubleshooting topics in the product documentation.</value>
+    <comment></comment>
+  </data>
+  <data name="BatchParser_CircularReference" xml:space="preserve">
+    <value>File '{0}' recursively included.</value>
+    <comment></comment>
+  </data>
+  <data name="BatchParser_CommentNotTerminated" xml:space="preserve">
+    <value>Missing end comment mark '*/'.</value>
+    <comment></comment>
+  </data>
+  <data name="BatchParser_StringNotTerminated" xml:space="preserve">
+    <value>Unclosed quotation mark after the character string.</value>
+    <comment></comment>
+  </data>
+  <data name="BatchParser_IncorrectSyntax" xml:space="preserve">
+    <value>Incorrect syntax was encountered while parsing '{0}'.</value>
+    <comment></comment>
+  </data>
+  <data name="BatchParser_VariableNotDefined" xml:space="preserve">
+    <value>Variable {0} is not defined.</value>
+    <comment></comment>
+  </data>
+  <data name="TestLocalizationConstant" xml:space="preserve">
+    <value>EN_LOCALIZATION</value>
+    <comment></comment>
+  </data>
+  <data name="SqlScriptFormatterDecimalMissingPrecision" xml:space="preserve">
+    <value>Decimal column is missing numeric precision or numeric scale</value>
+    <comment></comment>
+  </data>
+</root>