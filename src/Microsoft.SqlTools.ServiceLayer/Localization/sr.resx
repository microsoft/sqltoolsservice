--- conflicted
+++ resolved
@@ -1,5146 +1,5137 @@
-<?xml version="1.0" encoding="utf-8"?>
-<root>
-  <!-- 
-    Microsoft ResX Schema 
-    
-    Version 2.0
-    
-    The primary goals of this format is to allow a simple XML format 
-    that is mostly human readable. The generation and parsing of the 
-    various data types are done through the TypeConverter classes 
-    associated with the data types.
-    
-    Example:
-    
-    ... ado.net/XML headers & schema ...
-    <resheader name="resmimetype=">text/microsoft-resx</resheader>
-    <resheader name="version=">2.0</resheader>
-    <resheader name="reader=">System.Resources.ResXResourceReader, System.Windows.Forms, ...</resheader>
-    <resheader name="writer=">System.Resources.ResXResourceWriter, System.Windows.Forms, ...</resheader>
-    <data name="Name1="><value>this is my long string</value><comment>this is a comment</comment></data>
-    <data name="Color1" type="System.Drawing.Color, System.Drawing=">Blue</data>
-    <data name="Bitmap1" mimetype="application/x-microsoft.net.object.binary.base64=">
-        <value>[base64 mime encoded serialized .NET Framework object]</value>
-    </data>
-    <data name="Icon1" type="System.Drawing.Icon, System.Drawing" mimetype="application/x-microsoft.net.object.bytearray.base64=">
-        <value>[base64 mime encoded string representing a byte array form of the .NET Framework object]</value>
-        <comment>This is a comment</comment>
-    </data>
-                
-    There are any number of "resheader" rows that contain simple 
-    name/value pairs.
-    
-    Each data row contains a name, and value. The row also contains a 
-    type or mimetype. Type corresponds to a .NET class that support 
-    text/value conversion through the TypeConverter architecture. 
-    Classes that don't support this are serialized and stored with the 
-    mimetype set.
-    
-    The mimetype is used for serialized objects, and tells the 
-    ResXResourceReader how to depersist the object. This is currently not 
-    extensible. For a given mimetype the value must be set accordingly:
-    
-    Note - application/x-microsoft.net.object.binary.base64 is the format 
-    that the ResXResourceWriter will generate, however the reader can 
-    read any of the formats listed below.
-    
-    mimetype: application/x-microsoft.net.object.binary.base64
-    value   : The object must be serialized with 
-            : System.Runtime.Serialization.Formatters.Binary.BinaryFormatter
-            : and then encoded with base64 encoding.
-    
-    mimetype: application/x-microsoft.net.object.soap.base64
-    value   : The object must be serialized with 
-            : System.Runtime.Serialization.Formatters.Soap.SoapFormatter
-            : and then encoded with base64 encoding.
-
-    mimetype: application/x-microsoft.net.object.bytearray.base64
-    value   : The object must be serialized into a byte array 
-            : using a System.ComponentModel.TypeConverter
-            : and then encoded with base64 encoding.
-    -->
-  <xsd:schema id="root" xmlns="" xmlns:xsd="http://www.w3.org/2001/XMLSchema" xmlns:msdata="urn:schemas-microsoft-com:xml-msdata=">
-    <xsd:import namespace="http://www.w3.org/XML/1998/namespace" />
-    <xsd:element name="root" msdata:IsDataSet="true=">
-      <xsd:complexType>
-        <xsd:choice maxOccurs="unbounded">
-          <xsd:element name="metadata">
-            <xsd:complexType>
-              <xsd:sequence>
-                <xsd:element name="value" type="xsd:string" minOccurs="0" />
-              </xsd:sequence>
-              <xsd:attribute name="name" use="required" type="xsd:string" />
-              <xsd:attribute name="type" type="xsd:string" />
-              <xsd:attribute name="mimetype" type="xsd:string" />
-              <xsd:attribute ref="xml:space" />
-            </xsd:complexType>
-          </xsd:element>
-          <xsd:element name="assembly">
-            <xsd:complexType>
-              <xsd:attribute name="alias" type="xsd:string" />
-              <xsd:attribute name="name" type="xsd:string" />
-            </xsd:complexType>
-          </xsd:element>
-          <xsd:element name="data">
-            <xsd:complexType>
-              <xsd:sequence>
-                <xsd:element name="value" type="xsd:string" minOccurs="0" msdata:Ordinal="1" />
-                <xsd:element name="comment" type="xsd:string" minOccurs="0" msdata:Ordinal="2" />
-              </xsd:sequence>
-              <xsd:attribute name="name" type="xsd:string" use="required" msdata:Ordinal="1" />
-              <xsd:attribute name="type" type="xsd:string" msdata:Ordinal="3" />
-              <xsd:attribute name="mimetype" type="xsd:string" msdata:Ordinal="4" />
-              <xsd:attribute ref="xml:space" />
-            </xsd:complexType>
-          </xsd:element>
-          <xsd:element name="resheader">
-            <xsd:complexType>
-              <xsd:sequence>
-                <xsd:element name="value" type="xsd:string" minOccurs="0" msdata:Ordinal="1" />
-              </xsd:sequence>
-              <xsd:attribute name="name" type="xsd:string" use="required" />
-            </xsd:complexType>
-          </xsd:element>
-        </xsd:choice>
-      </xsd:complexType>
-    </xsd:element>
-  </xsd:schema>
-  <resheader name="resmimetype">
-    <value>text/microsoft-resx</value>
-  </resheader>
-  <resheader name="version">
-    <value>2.0</value>
-  </resheader>
-  <resheader name="reader">
-    <value>System.Resources.ResXResourceReader, System.Windows.Forms, Version=4.0.0.0, Culture=neutral, PublicKeyToken=b77a5c561934e089</value>
-  </resheader>
-  <resheader name="writer">
-    <value>System.Resources.ResXResourceWriter, System.Windows.Forms, Version=4.0.0.0, Culture=neutral, PublicKeyToken=b77a5c561934e089</value>
-  </resheader>
-  <data name="ConnectionServiceConnectErrorNullParams" xml:space="preserve">
-    <value>Connection parameters cannot be null</value>
-    <comment></comment>
-  </data>
-  <data name="ConnectionServiceListDbErrorNullOwnerUri" xml:space="preserve">
-    <value>OwnerUri cannot be null or empty</value>
-    <comment></comment>
-  </data>
-  <data name="ConnectionServiceListDbErrorNotConnected" xml:space="preserve">
-    <value>SpecifiedUri &apos;{0}&apos; does not have existing connection</value>
-    <comment>.
- Parameters: 0 - uri (string) </comment>
-  </data>
-  <data name="ConnectionServiceDbErrorDefaultNotConnected" xml:space="preserve">
-    <value>Specified URI &apos;{0}&apos; does not have a default connection</value>
-    <comment>.
- Parameters: 0 - uri (string) </comment>
-  </data>
-  <data name="ConnectionServiceConnStringInvalidAuthType" xml:space="preserve">
-    <value>Invalid value &apos;{0}&apos; for AuthenticationType.  Valid values are &apos;Integrated&apos; and &apos;SqlLogin&apos;.</value>
-    <comment>.
- Parameters: 0 - authType (string) </comment>
-  </data>
-  <data name="ConnectionServiceConnStringInvalidColumnEncryptionSetting" xml:space="preserve">
-    <value>Invalid value &apos;{0}&apos; for ComlumEncryption. Valid values are &apos;Enabled&apos; and &apos;Disabled&apos;.</value>
-    <comment>.
- Parameters: 0 - columnEncryptionSetting (string) </comment>
-  </data>
-  <data name="ConnectionServiceConnStringInvalidEnclaveAttestationProtocol" xml:space="preserve">
-    <value>Invalid value &apos;{0}&apos; for EnclaveAttestationProtocol. Valid values are &apos;AAS&apos; and &apos;HGS&apos;.</value>
-    <comment>.
- Parameters: 0 - enclaveAttestationProtocol (string) </comment>
-  </data>
-  <data name="ConnectionServiceConnStringInvalidAlwaysEncryptedOptionCombination" xml:space="preserve">
-    <value>The Attestation Protocol and Enclave Attestation URL requires Always Encrypted to be set to Enabled.</value>
-    <comment></comment>
-  </data>
-  <data name="ConnectionServiceConnStringInvalidIntent" xml:space="preserve">
-    <value>Invalid value &apos;{0}&apos; for ApplicationIntent. Valid values are &apos;ReadWrite&apos; and &apos;ReadOnly&apos;.</value>
-    <comment>.
- Parameters: 0 - intent (string) </comment>
-  </data>
-  <data name="ConnectionServiceConnectionCanceled" xml:space="preserve">
-    <value>Connection canceled</value>
-    <comment></comment>
-  </data>
-  <data name="ConnectionParamsValidateNullOwnerUri" xml:space="preserve">
-    <value>OwnerUri cannot be null or empty</value>
-    <comment></comment>
-  </data>
-  <data name="ConnectionParamsValidateNullConnection" xml:space="preserve">
-    <value>Connection details object cannot be null</value>
-    <comment></comment>
-  </data>
-  <data name="ConnectionParamsValidateNullServerName" xml:space="preserve">
-    <value>ServerName cannot be null or empty</value>
-    <comment></comment>
-  </data>
-  <data name="ConnectionParamsValidateNullSqlAuth" xml:space="preserve">
-    <value>{0} cannot be null or empty when using SqlLogin authentication</value>
-    <comment>.
- Parameters: 0 - component (string) </comment>
-  </data>
-  <data name="AzureSqlDbEdition" xml:space="preserve">
-    <value>Azure SQL DB</value>
-    <comment></comment>
-  </data>
-  <data name="AzureSqlDwEdition" xml:space="preserve">
-    <value>Azure SQL Data Warehouse</value>
-    <comment></comment>
-  </data>
-  <data name="AzureSqlStretchEdition" xml:space="preserve">
-    <value>Azure SQL Stretch Database</value>
-    <comment></comment>
-  </data>
-  <data name="AzureSqlAnalyticsOnDemandEdition" xml:space="preserve">
-    <value>Azure SQL Analytics on-demand</value>
-    <comment></comment>
-  </data>
-  <data name="QueryServiceCancelAlreadyCompleted" xml:space="preserve">
-    <value>The query has already completed, it cannot be cancelled</value>
-    <comment></comment>
-  </data>
-  <data name="QueryServiceCancelDisposeFailed" xml:space="preserve">
-    <value>Query successfully cancelled, failed to dispose query. Owner URI not found.</value>
-    <comment></comment>
-  </data>
-  <data name="QueryServiceQueryCancelled" xml:space="preserve">
-    <value>Query was canceled by user</value>
-    <comment></comment>
-  </data>
-  <data name="QueryServiceSubsetBatchNotCompleted" xml:space="preserve">
-    <value>The batch has not completed, yet</value>
-    <comment></comment>
-  </data>
-  <data name="QueryServiceSubsetBatchOutOfRange" xml:space="preserve">
-    <value>Batch index cannot be less than 0 or greater than the number of batches</value>
-    <comment></comment>
-  </data>
-  <data name="QueryServiceSubsetResultSetOutOfRange" xml:space="preserve">
-    <value>Result set index cannot be less than 0 or greater than the number of result sets</value>
-    <comment></comment>
-  </data>
-  <data name="QueryServiceDataReaderByteCountInvalid" xml:space="preserve">
-    <value>Maximum number of bytes to return must be greater than zero</value>
-    <comment></comment>
-  </data>
-  <data name="QueryServiceDataReaderCharCountInvalid" xml:space="preserve">
-    <value>Maximum number of chars to return must be greater than zero</value>
-    <comment></comment>
-  </data>
-  <data name="QueryServiceDataReaderXmlCountInvalid" xml:space="preserve">
-    <value>Maximum number of XML bytes to return must be greater than zero</value>
-    <comment></comment>
-  </data>
-  <data name="QueryServiceFileWrapperWriteOnly" xml:space="preserve">
-    <value>Access method cannot be write-only</value>
-    <comment></comment>
-  </data>
-  <data name="QueryServiceFileWrapperNotInitialized" xml:space="preserve">
-    <value>FileStreamWrapper must be initialized before performing operations</value>
-    <comment></comment>
-  </data>
-  <data name="QueryServiceFileWrapperReadOnly" xml:space="preserve">
-    <value>This FileStreamWrapper cannot be used for writing</value>
-    <comment></comment>
-  </data>
-  <data name="QueryServiceAffectedOneRow" xml:space="preserve">
-    <value>(1 row affected)</value>
-    <comment></comment>
-  </data>
-  <data name="QueryServiceAffectedRows" xml:space="preserve">
-    <value>({0} rows affected)</value>
-    <comment>.
- Parameters: 0 - rows (long) </comment>
-  </data>
-  <data name="QueryServiceCompletedSuccessfully" xml:space="preserve">
-    <value>Commands completed successfully.</value>
-    <comment></comment>
-  </data>
-  <data name="QueryServiceErrorFormat" xml:space="preserve">
-    <value>Msg {0}, Level {1}, State {2}, Line {3}{4}{5}</value>
-    <comment>.
- Parameters: 0 - msg (int), 1 - lvl (int), 2 - state (int), 3 - line (int), 4 - newLine (string), 5 - message (string) </comment>
-  </data>
-  <data name="QueryServiceQueryFailed" xml:space="preserve">
-    <value>Query failed: {0}</value>
-    <comment>.
- Parameters: 0 - message (string) </comment>
-  </data>
-  <data name="QueryServiceColumnNull" xml:space="preserve">
-    <value>(No column name)</value>
-    <comment></comment>
-  </data>
-  <data name="QueryServiceCellNull" xml:space="preserve">
-    <value>NULL</value>
-    <comment></comment>
-  </data>
-  <data name="QueryServiceRequestsNoQuery" xml:space="preserve">
-    <value>The requested query does not exist</value>
-    <comment></comment>
-  </data>
-  <data name="QueryServiceQueryInvalidOwnerUri" xml:space="preserve">
-    <value>Cannot connect to the database due to invalid OwnerUri</value>
-    <comment></comment>
-  </data>
-  <data name="QueryServiceQueryInProgress" xml:space="preserve">
-    <value>A query is already in progress for this editor session. Please cancel this query or wait for its completion.</value>
-    <comment></comment>
-  </data>
-  <data name="QueryServiceMessageSenderNotSql" xml:space="preserve">
-    <value>Sender for OnInfoMessage event must be a SqlConnection</value>
-    <comment></comment>
-  </data>
-  <data name="QueryServiceResultSetAddNoRows" xml:space="preserve">
-    <value>Cannot add row to result buffer, data reader does not contain rows</value>
-    <comment></comment>
-  </data>
-  <data name="QueryServiceResultSetHasNoResults" xml:space="preserve">
-    <value>Query has no results to return</value>
-    <comment></comment>
-  </data>
-  <data name="QueryServiceResultSetTooLarge" xml:space="preserve">
-    <value>Result set has too many rows to be safely loaded</value>
-    <comment></comment>
-  </data>
-  <data name="QueryServiceUnsupportedSqlVariantType" xml:space="preserve">
-    <value>The underlying type &quot;{0}&quot; for sql variant column &quot;{1}&quot; could not be resolved.</value>
-    <comment>.
- Parameters: 0 - underlyingType (string), 1 - columnName (string) </comment>
-  </data>
-  <data name="QueryServiceSaveAsResultSetNotComplete" xml:space="preserve">
-    <value>Result cannot be saved until query execution has completed</value>
-    <comment></comment>
-  </data>
-  <data name="QueryServiceSaveAsMiscStartingError" xml:space="preserve">
-    <value>Internal error occurred while starting save task</value>
-    <comment></comment>
-  </data>
-  <data name="QueryServiceSaveAsInProgress" xml:space="preserve">
-    <value>A save request to the same path is in progress</value>
-    <comment></comment>
-  </data>
-  <data name="QueryServiceSaveAsFail" xml:space="preserve">
-    <value>Failed to save {0}: {1}</value>
-    <comment>.
- Parameters: 0 - fileName (string), 1 - message (string) </comment>
-  </data>
-  <data name="QueryServiceResultSetNotRead" xml:space="preserve">
-    <value>Cannot read subset unless the results have been read from the server</value>
-    <comment></comment>
-  </data>
-  <data name="QueryServiceResultSetStartRowOutOfRange" xml:space="preserve">
-    <value>Start row cannot be less than 0 or greater than the number of rows in the result set</value>
-    <comment></comment>
-  </data>
-  <data name="QueryServiceResultSetRowCountOutOfRange" xml:space="preserve">
-    <value>Row count must be a positive integer</value>
-    <comment></comment>
-  </data>
-  <data name="QueryServiceResultSetNoColumnSchema" xml:space="preserve">
-    <value>Could not retrieve column schema for result set</value>
-    <comment></comment>
-  </data>
-  <data name="QueryServiceExecutionPlanNotFound" xml:space="preserve">
-    <value>Could not retrieve an execution plan from the result set </value>
-    <comment></comment>
-  </data>
-  <data name="SqlCmdExitOnError" xml:space="preserve">
-    <value>An error was encountered during execution of batch. Exiting.</value>
-    <comment></comment>
-  </data>
-  <data name="SqlCmdUnsupportedToken" xml:space="preserve">
-    <value>Encountered unsupported token {0}</value>
-    <comment></comment>
-  </data>
-  <data name="ParameterizationDetails" xml:space="preserve">
-    <value>{0} will be converted to a Microsoft.Data.SqlClient.SqlParameter object with the following properties: SqlDbType = {1}, Size = {2}, Precision = {3}, Scale = {4}, SqlValue = {5}</value>
-    <comment>.
- Parameters: 0 - variableName (string), 1 - sqlDbType (string), 2 - size (int), 3 - precision (int), 4 - scale (int), 5 - sqlValue (string) </comment>
-  </data>
-  <data name="ErrorMessageHeader" xml:space="preserve">
-    <value>Line {0}</value>
-    <comment>.
- Parameters: 0 - lineNumber (int) </comment>
-  </data>
-  <data name="ErrorMessage" xml:space="preserve">
-    <value>Unable to convert {0} to a Microsoft.Data.SqlClient.SqlParameter object. The specified literal cannot be converted to {1}(Microsoft.Data.SqlDbType). Literal value: {2} </value>
-    <comment>.
- Parameters: 0 - variableName (string), 1 - sqlDataType (string), 2 - literalValue (string) </comment>
-  </data>
-  <data name="DateTimeErrorMessage" xml:space="preserve">
-    <value>Unable to convert {0} to a Microsoft.Data.SqlClient.SqlParameter object. The specified literal cannot be converted to {1}(Microsoft.Data.SqlDbType), as it used an unsupported date/time format. Use one of the supported date/time formats. Literal value: {2}</value>
-    <comment>.
- Parameters: 0 - variableName (string), 1 - sqlDataType (string), 2 - literalValue (string) </comment>
-  </data>
-  <data name="BinaryLiteralPrefixMissingError" xml:space="preserve">
-    <value>Unable to convert {0} to a Microsoft.Data.SqlClient.SqlParameter object. The specified literal cannot be converted to {1}(Microsoft.Data.SqlDbType), as prefix 0x is expected for a binary literals.  Literal value: {2} </value>
-    <comment>.
- Parameters: 0 - variableName (string), 1 - sqlDataType (string), 2 - literalValue (string) </comment>
-  </data>
-  <data name="ParsingErrorHeader" xml:space="preserve">
-    <value>Line {0}, column {1}</value>
-    <comment>.
- Parameters: 0 - lineNumber (int), 1 - columnNumber (int) </comment>
-  </data>
-  <data name="ScriptTooLarge" xml:space="preserve">
-    <value>The current script is too large for Parameterization for Always Encrypted, please disable Parameterization for Always Encrypted in Query Options (Query &gt; Query Options &gt; Execution &gt; Advanced). Maximum allowable length: {0} characters, Current script length: {1} characters</value>
-    <comment>.
- Parameters: 0 - maxChars (int), 1 - currentChars (int) </comment>
-  </data>
-  <data name="SerializationServiceUnsupportedFormat" xml:space="preserve">
-    <value>Unsupported Save Format: {0}</value>
-    <comment>.
- Parameters: 0 - formatName (string) </comment>
-  </data>
-  <data name="SerializationServiceRequestInProgress" xml:space="preserve">
-    <value>A request for file {0} is already in progress</value>
-    <comment>.
- Parameters: 0 - filePath (string) </comment>
-  </data>
-  <data name="SerializationServiceRequestNotFound" xml:space="preserve">
-    <value>Cannot serialize more data as no request for file {0} could be found</value>
-    <comment>.
- Parameters: 0 - filePath (string) </comment>
-  </data>
-  <data name="PeekDefinitionAzureError" xml:space="preserve">
-    <value>This feature is currently not supported on Azure SQL DB and Data Warehouse: {0}</value>
-    <comment>.
- Parameters: 0 - errorMessage (string) </comment>
-  </data>
-  <data name="PeekDefinitionError" xml:space="preserve">
-    <value>An unexpected error occurred during Peek Definition execution: {0}</value>
-    <comment>.
- Parameters: 0 - errorMessage (string) </comment>
-  </data>
-  <data name="PeekDefinitionNoResultsError" xml:space="preserve">
-    <value>No results were found.</value>
-    <comment></comment>
-  </data>
-  <data name="PeekDefinitionDatabaseError" xml:space="preserve">
-    <value>No database object was retrieved.</value>
-    <comment></comment>
-  </data>
-  <data name="PeekDefinitionNotConnectedError" xml:space="preserve">
-    <value>Please connect to a server.</value>
-    <comment></comment>
-  </data>
-  <data name="PeekDefinitionTimedoutError" xml:space="preserve">
-    <value>Operation timed out.</value>
-    <comment></comment>
-  </data>
-  <data name="PeekDefinitionTypeNotSupportedError" xml:space="preserve">
-    <value>This object type is currently not supported by this feature.</value>
-    <comment></comment>
-  </data>
-  <data name="ErrorEmptyStringReplacement" xml:space="preserve">
-    <value>Replacement of an empty string by an empty string.</value>
-    <comment></comment>
-  </data>
-  <data name="WorkspaceServicePositionLineOutOfRange" xml:space="preserve">
-    <value>Position is outside of file line range</value>
-    <comment></comment>
-  </data>
-  <data name="WorkspaceServicePositionColumnOutOfRange" xml:space="preserve">
-    <value>Position is outside of column range for line {0}</value>
-    <comment>.
- Parameters: 0 - line (int) </comment>
-  </data>
-  <data name="WorkspaceServiceBufferPositionOutOfOrder" xml:space="preserve">
-    <value>Start position ({0}, {1}) must come before or be equal to the end position ({2}, {3})</value>
-    <comment>.
- Parameters: 0 - sLine (int), 1 - sCol (int), 2 - eLine (int), 3 - eCol (int) </comment>
-  </data>
-  <data name="EditDataObjectNotFound" xml:space="preserve">
-    <value>Table or view requested for edit could not be found</value>
-    <comment></comment>
-  </data>
-  <data name="EditDataSessionNotFound" xml:space="preserve">
-    <value>Edit session does not exist.</value>
-    <comment></comment>
-  </data>
-  <data name="EditDataSessionAlreadyExists" xml:space="preserve">
-    <value>Edit session already exists.</value>
-    <comment></comment>
-  </data>
-  <data name="EditDataSessionNotInitialized" xml:space="preserve">
-    <value>Edit session has not been initialized</value>
-    <comment></comment>
-  </data>
-  <data name="EditDataSessionAlreadyInitialized" xml:space="preserve">
-    <value>Edit session has already been initialized</value>
-    <comment></comment>
-  </data>
-  <data name="EditDataSessionAlreadyInitializing" xml:space="preserve">
-    <value>Edit session has already been initialized or is in the process of initializing</value>
-    <comment></comment>
-  </data>
-  <data name="EditDataMetadataNotExtended" xml:space="preserve">
-    <value>Table metadata does not have extended properties</value>
-    <comment></comment>
-  </data>
-  <data name="EditDataMetadataObjectNameRequired" xml:space="preserve">
-    <value>A object name must be provided</value>
-    <comment></comment>
-  </data>
-  <data name="EditDataMetadataTooManyIdentifiers" xml:space="preserve">
-    <value>Explicitly specifying server or database is not supported</value>
-    <comment></comment>
-  </data>
-  <data name="EditDataFilteringNegativeLimit" xml:space="preserve">
-    <value>Result limit cannot be negative</value>
-    <comment></comment>
-  </data>
-  <data name="EditDataUnsupportedObjectType" xml:space="preserve">
-    <value>Database object {0} cannot be used for editing.</value>
-    <comment>.
- Parameters: 0 - typeName (string) </comment>
-  </data>
-  <data name="EditDataQueryFailed" xml:space="preserve">
-    <value>Query execution failed, see messages for details</value>
-    <comment></comment>
-  </data>
-  <data name="EditDataQueryNotCompleted" xml:space="preserve">
-    <value>Query has not completed execution</value>
-    <comment></comment>
-  </data>
-  <data name="EditDataQueryImproperResultSets" xml:space="preserve">
-    <value>Query did not generate exactly one result set</value>
-    <comment></comment>
-  </data>
-  <data name="EditDataFailedAddRow" xml:space="preserve">
-    <value>Failed to add new row to update cache</value>
-    <comment></comment>
-  </data>
-  <data name="EditDataRowOutOfRange" xml:space="preserve">
-    <value>Given row ID is outside the range of rows in the edit cache</value>
-    <comment></comment>
-  </data>
-  <data name="EditDataUpdatePending" xml:space="preserve">
-    <value>An update is already pending for this row and must be reverted first</value>
-    <comment></comment>
-  </data>
-  <data name="EditDataUpdateNotPending" xml:space="preserve">
-    <value>Given row ID does not have pending update</value>
-    <comment></comment>
-  </data>
-  <data name="EditDataObjectMetadataNotFound" xml:space="preserve">
-    <value>Table or view metadata could not be found</value>
-    <comment></comment>
-  </data>
-  <data name="EditDataInvalidFormat" xml:space="preserve">
-    <value>Invalid format for column &apos;{0}&apos;, column is defined as {1}</value>
-    <comment>.
- Parameters: 0 - colName (string), 1 - colType (string) </comment>
-  </data>
-  <data name="EditDataInvalidFormatBinary" xml:space="preserve">
-    <value>Invalid format for binary column</value>
-    <comment></comment>
-  </data>
-  <data name="EditDataInvalidFormatBoolean" xml:space="preserve">
-    <value>Allowed values for boolean columns are 0, 1, &quot;true&quot;, or &quot;false&quot;</value>
-    <comment></comment>
-  </data>
-  <data name="EditDataCreateScriptMissingValue" xml:space="preserve">
-    <value>The column &apos;{0}&apos; is defined as NOT NULL but was not given a value</value>
-    <comment>.
- Parameters: 0 - colName (string) </comment>
-  </data>
-  <data name="EditDataDeleteSetCell" xml:space="preserve">
-    <value>A delete is pending for this row, a cell update cannot be applied.</value>
-    <comment></comment>
-  </data>
-  <data name="EditDataColumnIdOutOfRange" xml:space="preserve">
-    <value>Column ID must be in the range of columns for the query</value>
-    <comment></comment>
-  </data>
-  <data name="EditDataColumnCannotBeEdited" xml:space="preserve">
-    <value>Column cannot be edited</value>
-    <comment></comment>
-  </data>
-  <data name="EditDataColumnNoKeyColumns" xml:space="preserve">
-    <value>No key columns were found</value>
-    <comment></comment>
-  </data>
-  <data name="EditDataScriptFilePathNull" xml:space="preserve">
-    <value>An output filename must be provided</value>
-    <comment></comment>
-  </data>
-  <data name="EditDataCommitInProgress" xml:space="preserve">
-    <value>A commit task is in progress. Please wait for completion.</value>
-    <comment></comment>
-  </data>
-  <data name="EditDataComputedColumnPlaceholder" xml:space="preserve">
-    <value>&lt;TBD&gt;</value>
-    <comment></comment>
-  </data>
-  <data name="EditDataTimeOver24Hrs" xml:space="preserve">
-    <value>TIME column values must be between 00:00:00.0000000 and 23:59:59.9999999</value>
-    <comment></comment>
-  </data>
-  <data name="EditDataNullNotAllowed" xml:space="preserve">
-    <value>NULL is not allowed for this column</value>
-    <comment></comment>
-  </data>
-  <data name="EditDataValueTooLarge" xml:space="preserve">
-    <value>Value {0} is too large to fit in column of type {1}</value>
-    <comment>.
- Parameters: 0 - value (string), 1 - columnType (string) </comment>
-  </data>
-  <data name="EditDataMultiTableNotSupported" xml:space="preserve">
-    <value>EditData queries targeting multiple tables are not supported</value>
-    <comment></comment>
-  </data>
-  <data name="EditDataAliasesNotSupported" xml:space="preserve">
-    <value>EditData queries with aliased columns are not supported</value>
-    <comment></comment>
-  </data>
-  <data name="EditDataExpressionsNotSupported" xml:space="preserve">
-    <value>EditData queries with aggregate or expression columns are not supported</value>
-    <comment></comment>
-  </data>
-  <data name="EditDataDuplicateColumnsNotSupported" xml:space="preserve">
-    <value>EditData queries with duplicate columns are not supported</value>
-    <comment></comment>
-  </data>
-  <data name="EditDataIncorrectTable" xml:space="preserve">
-    <value>EditData queries must query the originally targeted table &apos;{0}&apos;</value>
-    <comment>.
- Parameters: 0 - tableName (string) </comment>
-  </data>
-  <data name="EE_ExecutionInfo_InitializingLoop" xml:space="preserve">
-    <value>Beginning execution loop</value>
-    <comment></comment>
-  </data>
-  <data name="EE_BatchExecutionError_Ignoring" xml:space="preserve">
-    <value>An error occurred while the batch was being executed, but the error has been ignored.</value>
-    <comment></comment>
-  </data>
-  <data name="EE_ExecutionInfo_FinalizingLoop" xml:space="preserve">
-    <value>Batch execution completed {0} times...</value>
-    <comment></comment>
-  </data>
-  <data name="BatchParserWrapperExecutionError" xml:space="preserve">
-    <value>Batch parser wrapper execution: {0} found... at line {1}: {2}    Description: {3}</value>
-    <comment></comment>
-  </data>
-  <data name="TestLocalizationConstant" xml:space="preserve">
-    <value>test</value>
-    <comment></comment>
-  </data>
-  <data name="SqlScriptFormatterDecimalMissingPrecision" xml:space="preserve">
-    <value>Exact numeric column is missing numeric precision or numeric scale</value>
-    <comment></comment>
-  </data>
-  <data name="SqlScriptFormatterLengthTypeMissingSize" xml:space="preserve">
-    <value>Column with length is missing size</value>
-    <comment></comment>
-  </data>
-  <data name="SqlScriptFormatterScalarTypeMissingScale" xml:space="preserve">
-    <value>Scalar column missing scale</value>
-    <comment></comment>
-  </data>
-  <data name="TreeNodeError" xml:space="preserve">
-    <value>Error expanding: {0}</value>
-    <comment></comment>
-  </data>
-  <data name="ServerNodeConnectionError" xml:space="preserve">
-    <value>Error connecting to {0}</value>
-    <comment></comment>
-  </data>
-  <data name="SchemaHierarchy_Aggregates" xml:space="preserve">
-    <value>Aggregates</value>
-    <comment></comment>
-  </data>
-  <data name="SchemaHierarchy_ServerRoles" xml:space="preserve">
-    <value>Server Roles</value>
-    <comment></comment>
-  </data>
-  <data name="SchemaHierarchy_ApplicationRoles" xml:space="preserve">
-    <value>Application Roles</value>
-    <comment></comment>
-  </data>
-  <data name="SchemaHierarchy_Assemblies" xml:space="preserve">
-    <value>Assemblies</value>
-    <comment></comment>
-  </data>
-  <data name="SchemaHierarchy_AssemblyFiles" xml:space="preserve">
-    <value>Assembly Files</value>
-    <comment></comment>
-  </data>
-  <data name="SchemaHierarchy_AsymmetricKeys" xml:space="preserve">
-    <value>Asymmetric Keys</value>
-    <comment></comment>
-  </data>
-  <data name="SchemaHierarchy_DatabaseAsymmetricKeys" xml:space="preserve">
-    <value>Asymmetric Keys</value>
-    <comment></comment>
-  </data>
-  <data name="SchemaHierarchy_DataCompressionOptions" xml:space="preserve">
-    <value>Data Compression Options</value>
-    <comment></comment>
-  </data>
-  <data name="SchemaHierarchy_Certificates" xml:space="preserve">
-    <value>Certificates</value>
-    <comment></comment>
-  </data>
-  <data name="SchemaHierarchy_FileTables" xml:space="preserve">
-    <value>FileTables</value>
-    <comment></comment>
-  </data>
-  <data name="SchemaHierarchy_DatabaseCertificates" xml:space="preserve">
-    <value>Certificates</value>
-    <comment></comment>
-  </data>
-  <data name="SchemaHierarchy_CheckConstraints" xml:space="preserve">
-    <value>Check Constraints</value>
-    <comment></comment>
-  </data>
-  <data name="SchemaHierarchy_Columns" xml:space="preserve">
-    <value>Columns</value>
-    <comment></comment>
-  </data>
-  <data name="SchemaHierarchy_Constraints" xml:space="preserve">
-    <value>Constraints</value>
-    <comment></comment>
-  </data>
-  <data name="SchemaHierarchy_Contracts" xml:space="preserve">
-    <value>Contracts</value>
-    <comment></comment>
-  </data>
-  <data name="SchemaHierarchy_Credentials" xml:space="preserve">
-    <value>Credentials</value>
-    <comment></comment>
-  </data>
-  <data name="SchemaHierarchy_ErrorMessages" xml:space="preserve">
-    <value>Error Messages</value>
-    <comment></comment>
-  </data>
-  <data name="SchemaHierarchy_ServerRoleMembership" xml:space="preserve">
-    <value>Server Role Membership</value>
-    <comment></comment>
-  </data>
-  <data name="SchemaHierarchy_DatabaseOptions" xml:space="preserve">
-    <value>Database Options</value>
-    <comment></comment>
-  </data>
-  <data name="SchemaHierarchy_DatabaseRoles" xml:space="preserve">
-    <value>Database Roles</value>
-    <comment></comment>
-  </data>
-  <data name="SchemaHierarchy_RoleMemberships" xml:space="preserve">
-    <value>Role Memberships</value>
-    <comment></comment>
-  </data>
-  <data name="SchemaHierarchy_DatabaseTriggers" xml:space="preserve">
-    <value>Database Triggers</value>
-    <comment></comment>
-  </data>
-  <data name="SchemaHierarchy_DefaultConstraints" xml:space="preserve">
-    <value>Default Constraints</value>
-    <comment></comment>
-  </data>
-  <data name="SchemaHierarchy_Defaults" xml:space="preserve">
-    <value>Defaults</value>
-    <comment></comment>
-  </data>
-  <data name="SchemaHierarchy_Sequences" xml:space="preserve">
-    <value>Sequences</value>
-    <comment></comment>
-  </data>
-  <data name="SchemaHierarchy_Endpoints" xml:space="preserve">
-    <value>Endpoints</value>
-    <comment></comment>
-  </data>
-  <data name="SchemaHierarchy_EventNotifications" xml:space="preserve">
-    <value>Event Notifications</value>
-    <comment></comment>
-  </data>
-  <data name="SchemaHierarchy_ServerEventNotifications" xml:space="preserve">
-    <value>Server Event Notifications</value>
-    <comment></comment>
-  </data>
-  <data name="SchemaHierarchy_ExtendedProperties" xml:space="preserve">
-    <value>Extended Properties</value>
-    <comment></comment>
-  </data>
-  <data name="SchemaHierarchy_FileGroups" xml:space="preserve">
-    <value>Filegroups</value>
-    <comment></comment>
-  </data>
-  <data name="SchemaHierarchy_ForeignKeys" xml:space="preserve">
-    <value>Foreign Keys</value>
-    <comment></comment>
-  </data>
-  <data name="SchemaHierarchy_FullTextCatalogs" xml:space="preserve">
-    <value>Full-Text Catalogs</value>
-    <comment></comment>
-  </data>
-  <data name="SchemaHierarchy_FullTextIndexes" xml:space="preserve">
-    <value>Full-Text Indexes</value>
-    <comment></comment>
-  </data>
-  <data name="SchemaHierarchy_Functions" xml:space="preserve">
-    <value>Functions</value>
-    <comment></comment>
-  </data>
-  <data name="SchemaHierarchy_Indexes" xml:space="preserve">
-    <value>Indexes</value>
-    <comment></comment>
-  </data>
-  <data name="SchemaHierarchy_InlineFunctions" xml:space="preserve">
-    <value>Inline Functions</value>
-    <comment></comment>
-  </data>
-  <data name="SchemaHierarchy_Keys" xml:space="preserve">
-    <value>Keys</value>
-    <comment></comment>
-  </data>
-  <data name="SchemaHierarchy_LinkedServers" xml:space="preserve">
-    <value>Linked Servers</value>
-    <comment></comment>
-  </data>
-  <data name="SchemaHierarchy_LinkedServerLogins" xml:space="preserve">
-    <value>Linked Server Logins</value>
-    <comment></comment>
-  </data>
-  <data name="SchemaHierarchy_Logins" xml:space="preserve">
-    <value>Logins</value>
-    <comment></comment>
-  </data>
-  <data name="SchemaHierarchy_MasterKey" xml:space="preserve">
-    <value>Master Key</value>
-    <comment></comment>
-  </data>
-  <data name="SchemaHierarchy_MasterKeys" xml:space="preserve">
-    <value>Master Keys</value>
-    <comment></comment>
-  </data>
-  <data name="SchemaHierarchy_MessageTypes" xml:space="preserve">
-    <value>Message Types</value>
-    <comment></comment>
-  </data>
-  <data name="SchemaHierarchy_MultiSelectFunctions" xml:space="preserve">
-    <value>Table-Valued Functions</value>
-    <comment></comment>
-  </data>
-  <data name="SchemaHierarchy_Parameters" xml:space="preserve">
-    <value>Parameters</value>
-    <comment></comment>
-  </data>
-  <data name="SchemaHierarchy_PartitionFunctions" xml:space="preserve">
-    <value>Partition Functions</value>
-    <comment></comment>
-  </data>
-  <data name="SchemaHierarchy_PartitionSchemes" xml:space="preserve">
-    <value>Partition Schemes</value>
-    <comment></comment>
-  </data>
-  <data name="SchemaHierarchy_Permissions" xml:space="preserve">
-    <value>Permissions</value>
-    <comment></comment>
-  </data>
-  <data name="SchemaHierarchy_PrimaryKeys" xml:space="preserve">
-    <value>Primary Keys</value>
-    <comment></comment>
-  </data>
-  <data name="SchemaHierarchy_Programmability" xml:space="preserve">
-    <value>Programmability</value>
-    <comment></comment>
-  </data>
-  <data name="SchemaHierarchy_Queues" xml:space="preserve">
-    <value>Queues</value>
-    <comment></comment>
-  </data>
-  <data name="SchemaHierarchy_RemoteServiceBindings" xml:space="preserve">
-    <value>Remote Service Bindings</value>
-    <comment></comment>
-  </data>
-  <data name="SchemaHierarchy_ReturnedColumns" xml:space="preserve">
-    <value>Returned Columns</value>
-    <comment></comment>
-  </data>
-  <data name="SchemaHierarchy_Roles" xml:space="preserve">
-    <value>Roles</value>
-    <comment></comment>
-  </data>
-  <data name="SchemaHierarchy_Routes" xml:space="preserve">
-    <value>Routes</value>
-    <comment></comment>
-  </data>
-  <data name="SchemaHierarchy_Rules" xml:space="preserve">
-    <value>Rules</value>
-    <comment></comment>
-  </data>
-  <data name="SchemaHierarchy_Schemas" xml:space="preserve">
-    <value>Schemas</value>
-    <comment></comment>
-  </data>
-  <data name="SchemaHierarchy_Security" xml:space="preserve">
-    <value>Security</value>
-    <comment></comment>
-  </data>
-  <data name="SchemaHierarchy_ServerObjects" xml:space="preserve">
-    <value>Server Objects</value>
-    <comment></comment>
-  </data>
-  <data name="SchemaHierarchy_Management" xml:space="preserve">
-    <value>Management</value>
-    <comment></comment>
-  </data>
-  <data name="SchemaHierarchy_ServerTriggers" xml:space="preserve">
-    <value>Triggers</value>
-    <comment></comment>
-  </data>
-  <data name="SchemaHierarchy_ServiceBroker" xml:space="preserve">
-    <value>Service Broker</value>
-    <comment></comment>
-  </data>
-  <data name="SchemaHierarchy_Services" xml:space="preserve">
-    <value>Services</value>
-    <comment></comment>
-  </data>
-  <data name="SchemaHierarchy_Signatures" xml:space="preserve">
-    <value>Signatures</value>
-    <comment></comment>
-  </data>
-  <data name="SchemaHierarchy_LogFiles" xml:space="preserve">
-    <value>Log Files</value>
-    <comment></comment>
-  </data>
-  <data name="SchemaHierarchy_Statistics" xml:space="preserve">
-    <value>Statistics</value>
-    <comment></comment>
-  </data>
-  <data name="SchemaHierarchy_Storage" xml:space="preserve">
-    <value>Storage</value>
-    <comment></comment>
-  </data>
-  <data name="SchemaHierarchy_StoredProcedures" xml:space="preserve">
-    <value>Stored Procedures</value>
-    <comment></comment>
-  </data>
-  <data name="SchemaHierarchy_SymmetricKeys" xml:space="preserve">
-    <value>Symmetric Keys</value>
-    <comment></comment>
-  </data>
-  <data name="SchemaHierarchy_Synonyms" xml:space="preserve">
-    <value>Synonyms</value>
-    <comment></comment>
-  </data>
-  <data name="SchemaHierarchy_Tables" xml:space="preserve">
-    <value>Tables</value>
-    <comment></comment>
-  </data>
-  <data name="SchemaHierarchy_Triggers" xml:space="preserve">
-    <value>Triggers</value>
-    <comment></comment>
-  </data>
-  <data name="SchemaHierarchy_Types" xml:space="preserve">
-    <value>Types</value>
-    <comment></comment>
-  </data>
-  <data name="SchemaHierarchy_UniqueKeys" xml:space="preserve">
-    <value>Unique Keys</value>
-    <comment></comment>
-  </data>
-  <data name="SchemaHierarchy_UserDefinedDataTypes" xml:space="preserve">
-    <value>User-Defined Data Types</value>
-    <comment></comment>
-  </data>
-  <data name="SchemaHierarchy_UserDefinedTypes" xml:space="preserve">
-    <value>User-Defined Types (CLR)</value>
-    <comment></comment>
-  </data>
-  <data name="SchemaHierarchy_Users" xml:space="preserve">
-    <value>Users</value>
-    <comment></comment>
-  </data>
-  <data name="SchemaHierarchy_Views" xml:space="preserve">
-    <value>Views</value>
-    <comment></comment>
-  </data>
-  <data name="SchemaHierarchy_XmlIndexes" xml:space="preserve">
-    <value>XML Indexes</value>
-    <comment></comment>
-  </data>
-  <data name="SchemaHierarchy_XMLSchemaCollections" xml:space="preserve">
-    <value>XML Schema Collections</value>
-    <comment></comment>
-  </data>
-  <data name="SchemaHierarchy_UserDefinedTableTypes" xml:space="preserve">
-    <value>User-Defined Table Types</value>
-    <comment></comment>
-  </data>
-  <data name="SchemaHierarchy_FilegroupFiles" xml:space="preserve">
-    <value>Files</value>
-    <comment></comment>
-  </data>
-  <data name="MissingCaption" xml:space="preserve">
-    <value>Missing Caption</value>
-    <comment></comment>
-  </data>
-  <data name="SchemaHierarchy_BrokerPriorities" xml:space="preserve">
-    <value>Broker Priorities</value>
-    <comment></comment>
-  </data>
-  <data name="SchemaHierarchy_CryptographicProviders" xml:space="preserve">
-    <value>Cryptographic Providers</value>
-    <comment></comment>
-  </data>
-  <data name="SchemaHierarchy_DatabaseAuditSpecifications" xml:space="preserve">
-    <value>Database Audit Specifications</value>
-    <comment></comment>
-  </data>
-  <data name="SchemaHierarchy_DatabaseEncryptionKeys" xml:space="preserve">
-    <value>Database Encryption Keys</value>
-    <comment></comment>
-  </data>
-  <data name="SchemaHierarchy_EventSessions" xml:space="preserve">
-    <value>Event Sessions</value>
-    <comment></comment>
-  </data>
-  <data name="SchemaHierarchy_FullTextStopLists" xml:space="preserve">
-    <value>Full Text Stoplists</value>
-    <comment></comment>
-  </data>
-  <data name="SchemaHierarchy_ResourcePools" xml:space="preserve">
-    <value>Resource Pools</value>
-    <comment></comment>
-  </data>
-  <data name="SchemaHierarchy_ServerAudits" xml:space="preserve">
-    <value>Audits</value>
-    <comment></comment>
-  </data>
-  <data name="SchemaHierarchy_ServerAuditSpecifications" xml:space="preserve">
-    <value>Server Audit Specifications</value>
-    <comment></comment>
-  </data>
-  <data name="SchemaHierarchy_SpatialIndexes" xml:space="preserve">
-    <value>Spatial Indexes</value>
-    <comment></comment>
-  </data>
-  <data name="SchemaHierarchy_WorkloadGroups" xml:space="preserve">
-    <value>Workload Groups</value>
-    <comment></comment>
-  </data>
-  <data name="SchemaHierarchy_SqlFiles" xml:space="preserve">
-    <value>SQL Files</value>
-    <comment></comment>
-  </data>
-  <data name="SchemaHierarchy_ServerFunctions" xml:space="preserve">
-    <value>Server Functions</value>
-    <comment></comment>
-  </data>
-  <data name="SchemaHierarchy_SqlType" xml:space="preserve">
-    <value>SQL Type</value>
-    <comment></comment>
-  </data>
-  <data name="SchemaHierarchy_ServerOptions" xml:space="preserve">
-    <value>Server Options</value>
-    <comment></comment>
-  </data>
-  <data name="SchemaHierarchy_DatabaseDiagrams" xml:space="preserve">
-    <value>Database Diagrams</value>
-    <comment></comment>
-  </data>
-  <data name="SchemaHierarchy_SystemTables" xml:space="preserve">
-    <value>System Tables</value>
-    <comment></comment>
-  </data>
-  <data name="SchemaHierarchy_Databases" xml:space="preserve">
-    <value>Databases</value>
-    <comment></comment>
-  </data>
-  <data name="SchemaHierarchy_SystemContracts" xml:space="preserve">
-    <value>System Contracts</value>
-    <comment></comment>
-  </data>
-  <data name="SchemaHierarchy_SystemDatabases" xml:space="preserve">
-    <value>System Databases</value>
-    <comment></comment>
-  </data>
-  <data name="SchemaHierarchy_SystemMessageTypes" xml:space="preserve">
-    <value>System Message Types</value>
-    <comment></comment>
-  </data>
-  <data name="SchemaHierarchy_SystemQueues" xml:space="preserve">
-    <value>System Queues</value>
-    <comment></comment>
-  </data>
-  <data name="SchemaHierarchy_SystemServices" xml:space="preserve">
-    <value>System Services</value>
-    <comment></comment>
-  </data>
-  <data name="SchemaHierarchy_SystemStoredProcedures" xml:space="preserve">
-    <value>System Stored Procedures</value>
-    <comment></comment>
-  </data>
-  <data name="SchemaHierarchy_SystemViews" xml:space="preserve">
-    <value>System Views</value>
-    <comment></comment>
-  </data>
-  <data name="SchemaHierarchy_DataTierApplications" xml:space="preserve">
-    <value>Data-tier Applications</value>
-    <comment></comment>
-  </data>
-  <data name="SchemaHierarchy_ExtendedStoredProcedures" xml:space="preserve">
-    <value>Extended Stored Procedures</value>
-    <comment></comment>
-  </data>
-  <data name="SchemaHierarchy_SystemAggregateFunctions" xml:space="preserve">
-    <value>Aggregate Functions</value>
-    <comment></comment>
-  </data>
-  <data name="SchemaHierarchy_SystemApproximateNumerics" xml:space="preserve">
-    <value>Approximate Numerics</value>
-    <comment></comment>
-  </data>
-  <data name="SchemaHierarchy_SystemBinaryStrings" xml:space="preserve">
-    <value>Binary Strings</value>
-    <comment></comment>
-  </data>
-  <data name="SchemaHierarchy_SystemCharacterStrings" xml:space="preserve">
-    <value>Character Strings</value>
-    <comment></comment>
-  </data>
-  <data name="SchemaHierarchy_SystemCLRDataTypes" xml:space="preserve">
-    <value>CLR Data Types</value>
-    <comment></comment>
-  </data>
-  <data name="SchemaHierarchy_SystemConfigurationFunctions" xml:space="preserve">
-    <value>Configuration Functions</value>
-    <comment></comment>
-  </data>
-  <data name="SchemaHierarchy_SystemCursorFunctions" xml:space="preserve">
-    <value>Cursor Functions</value>
-    <comment></comment>
-  </data>
-  <data name="SchemaHierarchy_SystemDataTypes" xml:space="preserve">
-    <value>System Data Types</value>
-    <comment></comment>
-  </data>
-  <data name="SchemaHierarchy_SystemDateAndTime" xml:space="preserve">
-    <value>Date and Time</value>
-    <comment></comment>
-  </data>
-  <data name="SchemaHierarchy_SystemDateAndTimeFunctions" xml:space="preserve">
-    <value>Date and Time Functions</value>
-    <comment></comment>
-  </data>
-  <data name="SchemaHierarchy_SystemExactNumerics" xml:space="preserve">
-    <value>Exact Numerics</value>
-    <comment></comment>
-  </data>
-  <data name="SchemaHierarchy_SystemFunctions" xml:space="preserve">
-    <value>System Functions</value>
-    <comment></comment>
-  </data>
-  <data name="SchemaHierarchy_SystemHierarchyIdFunctions" xml:space="preserve">
-    <value>Hierarchy Id Functions</value>
-    <comment></comment>
-  </data>
-  <data name="SchemaHierarchy_SystemMathematicalFunctions" xml:space="preserve">
-    <value>Mathematical Functions</value>
-    <comment></comment>
-  </data>
-  <data name="SchemaHierarchy_SystemMetadataFunctions" xml:space="preserve">
-    <value>Metadata Functions</value>
-    <comment></comment>
-  </data>
-  <data name="SchemaHierarchy_SystemOtherDataTypes" xml:space="preserve">
-    <value>Other Data Types</value>
-    <comment></comment>
-  </data>
-  <data name="SchemaHierarchy_SystemOtherFunctions" xml:space="preserve">
-    <value>Other Functions</value>
-    <comment></comment>
-  </data>
-  <data name="SchemaHierarchy_SystemRowsetFunctions" xml:space="preserve">
-    <value>Rowset Functions</value>
-    <comment></comment>
-  </data>
-  <data name="SchemaHierarchy_SystemSecurityFunctions" xml:space="preserve">
-    <value>Security Functions</value>
-    <comment></comment>
-  </data>
-  <data name="SchemaHierarchy_SystemSpatialDataTypes" xml:space="preserve">
-    <value>Spatial Data Types</value>
-    <comment></comment>
-  </data>
-  <data name="SchemaHierarchy_SystemStringFunctions" xml:space="preserve">
-    <value>String Functions</value>
-    <comment></comment>
-  </data>
-  <data name="SchemaHierarchy_SystemSystemStatisticalFunctions" xml:space="preserve">
-    <value>System Statistical Functions</value>
-    <comment></comment>
-  </data>
-  <data name="SchemaHierarchy_SystemTextAndImageFunctions" xml:space="preserve">
-    <value>Text and Image Functions</value>
-    <comment></comment>
-  </data>
-  <data name="SchemaHierarchy_SystemUnicodeCharacterStrings" xml:space="preserve">
-    <value>Unicode Character Strings</value>
-    <comment></comment>
-  </data>
-  <data name="SchemaHierarchy_AggregateFunctions" xml:space="preserve">
-    <value>Aggregate Functions</value>
-    <comment></comment>
-  </data>
-  <data name="SchemaHierarchy_ScalarValuedFunctions" xml:space="preserve">
-    <value>Scalar-valued Functions</value>
-    <comment></comment>
-  </data>
-  <data name="SchemaHierarchy_TableValuedFunctions" xml:space="preserve">
-    <value>Table-valued Functions</value>
-    <comment></comment>
-  </data>
-  <data name="SchemaHierarchy_SystemExtendedStoredProcedures" xml:space="preserve">
-    <value>System Extended Stored Procedures</value>
-    <comment></comment>
-  </data>
-  <data name="SchemaHierarchy_BuiltInType" xml:space="preserve">
-    <value>Built-in Types</value>
-    <comment></comment>
-  </data>
-  <data name="SchemaHierarchy_BuiltInServerRole" xml:space="preserve">
-    <value>Built-in Server Roles</value>
-    <comment></comment>
-  </data>
-  <data name="SchemaHierarchy_UserWithPassword" xml:space="preserve">
-    <value>User with Password</value>
-    <comment></comment>
-  </data>
-  <data name="SchemaHierarchy_SearchPropertyList" xml:space="preserve">
-    <value>Search Property List</value>
-    <comment></comment>
-  </data>
-  <data name="SchemaHierarchy_SecurityPolicies" xml:space="preserve">
-    <value>Security Policies</value>
-    <comment></comment>
-  </data>
-  <data name="SchemaHierarchy_SecurityPredicates" xml:space="preserve">
-    <value>Security Predicates</value>
-    <comment></comment>
-  </data>
-  <data name="SchemaHierarchy_ServerRole" xml:space="preserve">
-    <value>Server Role</value>
-    <comment></comment>
-  </data>
-  <data name="SchemaHierarchy_SearchPropertyLists" xml:space="preserve">
-    <value>Search Property Lists</value>
-    <comment></comment>
-  </data>
-  <data name="SchemaHierarchy_ColumnStoreIndexes" xml:space="preserve">
-    <value>Column Store Indexes</value>
-    <comment></comment>
-  </data>
-  <data name="SchemaHierarchy_TableTypeIndexes" xml:space="preserve">
-    <value>Table Type Indexes</value>
-    <comment></comment>
-  </data>
-  <data name="SchemaHierarchy_Server" xml:space="preserve">
-    <value>Server</value>
-    <comment></comment>
-  </data>
-  <data name="SchemaHierarchy_SelectiveXmlIndexes" xml:space="preserve">
-    <value>Selective XML Indexes</value>
-    <comment></comment>
-  </data>
-  <data name="SchemaHierarchy_XmlNamespaces" xml:space="preserve">
-    <value>XML Namespaces</value>
-    <comment></comment>
-  </data>
-  <data name="SchemaHierarchy_XmlTypedPromotedPaths" xml:space="preserve">
-    <value>XML Typed Promoted Paths</value>
-    <comment></comment>
-  </data>
-  <data name="SchemaHierarchy_SqlTypedPromotedPaths" xml:space="preserve">
-    <value>T-SQL Typed Promoted Paths</value>
-    <comment></comment>
-  </data>
-  <data name="SchemaHierarchy_DatabaseScopedCredentials" xml:space="preserve">
-    <value>Database Scoped Credentials</value>
-    <comment></comment>
-  </data>
-  <data name="SchemaHierarchy_ExternalDataSources" xml:space="preserve">
-    <value>External Data Sources</value>
-    <comment></comment>
-  </data>
-  <data name="SchemaHierarchy_ExternalFileFormats" xml:space="preserve">
-    <value>External File Formats</value>
-    <comment></comment>
-  </data>
-  <data name="SchemaHierarchy_ExternalResources" xml:space="preserve">
-    <value>External Resources</value>
-    <comment></comment>
-  </data>
-  <data name="SchemaHierarchy_ExternalTables" xml:space="preserve">
-    <value>External Tables</value>
-    <comment></comment>
-  </data>
-  <data name="SchemaHierarchy_AlwaysEncryptedKeys" xml:space="preserve">
-    <value>Always Encrypted Keys</value>
-    <comment></comment>
-  </data>
-  <data name="SchemaHierarchy_ColumnMasterKeys" xml:space="preserve">
-    <value>Column Master Keys</value>
-    <comment></comment>
-  </data>
-  <data name="SchemaHierarchy_ColumnEncryptionKeys" xml:space="preserve">
-    <value>Column Encryption Keys</value>
-    <comment></comment>
-  </data>
-  <data name="SchemaHierarchy_SubroutineParameterLabelFormatString" xml:space="preserve">
-    <value>{0} ({1}, {2}, {3})</value>
-    <comment></comment>
-  </data>
-  <data name="SchemaHierarchy_SubroutineParameterNoDefaultLabel" xml:space="preserve">
-    <value>No default</value>
-    <comment></comment>
-  </data>
-  <data name="SchemaHierarchy_SubroutineParameterInputLabel" xml:space="preserve">
-    <value>Input</value>
-    <comment></comment>
-  </data>
-  <data name="SchemaHierarchy_SubroutineParameterInputOutputLabel" xml:space="preserve">
-    <value>Input/Output</value>
-    <comment></comment>
-  </data>
-  <data name="SchemaHierarchy_SubroutineParameterInputReadOnlyLabel" xml:space="preserve">
-    <value>Input/ReadOnly</value>
-    <comment></comment>
-  </data>
-  <data name="SchemaHierarchy_SubroutineParameterInputOutputReadOnlyLabel" xml:space="preserve">
-    <value>Input/Output/ReadOnly</value>
-    <comment></comment>
-  </data>
-  <data name="SchemaHierarchy_SubroutineParameterDefaultLabel" xml:space="preserve">
-    <value>Default</value>
-    <comment></comment>
-  </data>
-  <data name="SchemaHierarchy_NullColumn_Label" xml:space="preserve">
-    <value>null</value>
-    <comment></comment>
-  </data>
-  <data name="SchemaHierarchy_NotNullColumn_Label" xml:space="preserve">
-    <value>not null</value>
-    <comment></comment>
-  </data>
-  <data name="SchemaHierarchy_UDDTLabelWithType" xml:space="preserve">
-    <value>{0} ({1}, {2})</value>
-    <comment></comment>
-  </data>
-  <data name="SchemaHierarchy_UDDTLabelWithoutType" xml:space="preserve">
-    <value>{0} ({1})</value>
-    <comment></comment>
-  </data>
-  <data name="SchemaHierarchy_ComputedColumnLabelWithType" xml:space="preserve">
-    <value>{0} ({1}Computed, {2}, {3})</value>
-    <comment></comment>
-  </data>
-  <data name="SchemaHierarchy_ComputedColumnLabelWithoutType" xml:space="preserve">
-    <value>{0} ({1}Computed)</value>
-    <comment></comment>
-  </data>
-  <data name="SchemaHierarchy_ColumnSetLabelWithoutType" xml:space="preserve">
-    <value>{0} (Column Set, {1})</value>
-    <comment></comment>
-  </data>
-  <data name="SchemaHierarchy_ColumnSetLabelWithType" xml:space="preserve">
-    <value>{0} (Column Set, {1}{2}, {3})</value>
-    <comment></comment>
-  </data>
-  <data name="SchemaHierarchy_ColumnSetLabelWithTypeAndKeyString" xml:space="preserve">
-    <value>{0} (Column Set, {1}, {2}, {3})</value>
-    <comment></comment>
-  </data>
-  <data name="UniqueIndex_LabelPart" xml:space="preserve">
-    <value>Unique</value>
-    <comment></comment>
-  </data>
-  <data name="NonUniqueIndex_LabelPart" xml:space="preserve">
-    <value>Non-Unique</value>
-    <comment></comment>
-  </data>
-  <data name="ClusteredIndex_LabelPart" xml:space="preserve">
-    <value>Clustered</value>
-    <comment></comment>
-  </data>
-  <data name="NonClusteredIndex_LabelPart" xml:space="preserve">
-    <value>Non-Clustered</value>
-    <comment></comment>
-  </data>
-  <data name="History_LabelPart" xml:space="preserve">
-    <value>History</value>
-    <comment></comment>
-  </data>
-  <data name="SystemVersioned_LabelPart" xml:space="preserve">
-    <value>System-Versioned</value>
-    <comment></comment>
-  </data>
-  <data name="External_LabelPart" xml:space="preserve">
-    <value>External</value>
-    <comment></comment>
-  </data>
-  <data name="FileTable_LabelPart" xml:space="preserve">
-    <value>File Table</value>
-    <comment></comment>
-  </data>
-  <data name="DatabaseNotAccessible" xml:space="preserve">
-    <value>The database {0} is not accessible.</value>
-    <comment></comment>
-  </data>
-  <data name="ScriptingParams_ConnectionString_Property_Invalid" xml:space="preserve">
-    <value>Error parsing ScriptingParams.ConnectionString property.</value>
-    <comment></comment>
-  </data>
-  <data name="ScriptingParams_FilePath_Property_Invalid" xml:space="preserve">
-    <value>Invalid directory specified by the ScriptingParams.FilePath property.</value>
-    <comment></comment>
-  </data>
-  <data name="ScriptingListObjectsCompleteParams_ConnectionString_Property_Invalid" xml:space="preserve">
-    <value>Error parsing ScriptingListObjectsCompleteParams.ConnectionString property.</value>
-    <comment></comment>
-  </data>
-  <data name="StoredProcedureScriptParameterComment" xml:space="preserve">
-    <value>-- TODO: Set parameter values here.</value>
-    <comment></comment>
-  </data>
-  <data name="ScriptingGeneralError" xml:space="preserve">
-    <value>An error occurred while scripting the objects.</value>
-    <comment></comment>
-  </data>
-  <data name="ScriptingExecuteNotSupportedError" xml:space="preserve">
-    <value>Scripting as Execute is only supported for Stored Procedures</value>
-    <comment></comment>
-  </data>
-  <data name="BackupTaskName" xml:space="preserve">
-    <value>Backup Database</value>
-    <comment></comment>
-  </data>
-  <data name="BackupPathIsFolderError" xml:space="preserve">
-    <value>Please provide a file path instead of directory path</value>
-    <comment></comment>
-  </data>
-  <data name="InvalidBackupPathError" xml:space="preserve">
-    <value> The provided path is invalid</value>
-    <comment></comment>
-  </data>
-  <data name="TaskInProgress" xml:space="preserve">
-    <value>In progress</value>
-    <comment></comment>
-  </data>
-  <data name="TaskCompleted" xml:space="preserve">
-    <value>Completed</value>
-    <comment></comment>
-  </data>
-  <data name="ConflictWithNoRecovery" xml:space="preserve">
-    <value>Specifying this option when restoring a backup with the NORECOVERY option is not permitted.</value>
-    <comment></comment>
-  </data>
-  <data name="InvalidPathForDatabaseFile" xml:space="preserve">
-    <value>Invalid path for database file: &apos;{0}&apos;</value>
-    <comment></comment>
-  </data>
-  <data name="Log" xml:space="preserve">
-    <value>Log</value>
-    <comment></comment>
-  </data>
-  <data name="RestorePlanFailed" xml:space="preserve">
-    <value>Failed to create restore plan</value>
-    <comment></comment>
-  </data>
-  <data name="RestoreNotSupported" xml:space="preserve">
-    <value>Restore database is not supported</value>
-    <comment></comment>
-  </data>
-  <data name="RestoreTaskName" xml:space="preserve">
-    <value>Restore Database</value>
-    <comment></comment>
-  </data>
-  <data name="RestoreCopyOnly" xml:space="preserve">
-    <value>(Copy Only)</value>
-    <comment></comment>
-  </data>
-  <data name="RestoreBackupSetComponent" xml:space="preserve">
-    <value>Component</value>
-    <comment></comment>
-  </data>
-  <data name="RestoreBackupSetName" xml:space="preserve">
-    <value>Name</value>
-    <comment></comment>
-  </data>
-  <data name="RestoreBackupSetType" xml:space="preserve">
-    <value>Type</value>
-    <comment></comment>
-  </data>
-  <data name="RestoreBackupSetServer" xml:space="preserve">
-    <value>Server</value>
-    <comment></comment>
-  </data>
-  <data name="RestoreBackupSetDatabase" xml:space="preserve">
-    <value>Database</value>
-    <comment></comment>
-  </data>
-  <data name="RestoreBackupSetPosition" xml:space="preserve">
-    <value>Position</value>
-    <comment></comment>
-  </data>
-  <data name="RestoreBackupSetFirstLsn" xml:space="preserve">
-    <value>First LSN</value>
-    <comment></comment>
-  </data>
-  <data name="RestoreBackupSetLastLsn" xml:space="preserve">
-    <value>Last LSN</value>
-    <comment></comment>
-  </data>
-  <data name="RestoreBackupSetCheckpointLsn" xml:space="preserve">
-    <value>Checkpoint LSN</value>
-    <comment></comment>
-  </data>
-  <data name="RestoreBackupSetFullLsn" xml:space="preserve">
-    <value>Full LSN</value>
-    <comment></comment>
-  </data>
-  <data name="RestoreBackupSetStartDate" xml:space="preserve">
-    <value>Start Date</value>
-    <comment></comment>
-  </data>
-  <data name="RestoreBackupSetFinishDate" xml:space="preserve">
-    <value>Finish Date</value>
-    <comment></comment>
-  </data>
-  <data name="RestoreBackupSetSize" xml:space="preserve">
-    <value>Size</value>
-    <comment></comment>
-  </data>
-  <data name="RestoreBackupSetUserName" xml:space="preserve">
-    <value>User Name</value>
-    <comment></comment>
-  </data>
-  <data name="RestoreBackupSetExpiration" xml:space="preserve">
-    <value>Expiration</value>
-    <comment></comment>
-  </data>
-  <data name="TheLastBackupTaken" xml:space="preserve">
-    <value>The last backup taken ({0})</value>
-    <comment></comment>
-  </data>
-  <data name="NoBackupsetsToRestore" xml:space="preserve">
-    <value>No backupset selected to be restored</value>
-    <comment></comment>
-  </data>
-  <data name="UnsupportedDeviceType" xml:space="preserve">
-    <value>Unsupported device type {0} for engine edition {1}.</value>
-    <comment>.
- Parameters: 0 - deviceType (String), 1 - engineEdition (String) </comment>
-  </data>
-  <data name="ScriptTaskName" xml:space="preserve">
-    <value>scripting</value>
-    <comment></comment>
-  </data>
-  <data name="InvalidPathError" xml:space="preserve">
-    <value>Cannot access the specified path on the server: {0}</value>
-    <comment></comment>
-  </data>
-  <data name="ProfilerConnectionNotFound" xml:space="preserve">
-    <value>Connection not found</value>
-    <comment></comment>
-  </data>
-  <data name="AzureSystemDbProfilingError" xml:space="preserve">
-    <value>Cannot profile Azure system databases</value>
-    <comment></comment>
-  </data>
-  <data name="CreateSessionFailed" xml:space="preserve">
-    <value>Failed to create session: {0}</value>
-    <comment>.
- Parameters: 0 - error (String) </comment>
-  </data>
-  <data name="StartSessionFailed" xml:space="preserve">
-    <value>Failed to start session: {0}</value>
-    <comment>.
- Parameters: 0 - error (String) </comment>
-  </data>
-  <data name="PauseSessionFailed" xml:space="preserve">
-    <value>Failed to pause session: {0}</value>
-    <comment>.
- Parameters: 0 - error (String) </comment>
-  </data>
-  <data name="StopSessionFailed" xml:space="preserve">
-    <value>Failed to stop session: {0}</value>
-    <comment>.
- Parameters: 0 - error (String) </comment>
-  </data>
-  <data name="SessionNotFound" xml:space="preserve">
-    <value>Cannot find requested XEvent session</value>
-    <comment></comment>
-  </data>
-  <data name="SessionAlreadyExists" xml:space="preserve">
-    <value>An XEvent session named {0} already exists</value>
-    <comment>.
- Parameters: 0 - sessionName (String) </comment>
-  </data>
-  <data name="NotSupportedCloudCreateSas" xml:space="preserve">
-    <value>Create shared access signature is not supported for cloud instances.</value>
-    <comment></comment>
-  </data>
-  <data name="CreateSasForBlobContainerFailed" xml:space="preserve">
-    <value>Cannot generate SAS URI for blob container.</value>
-    <comment></comment>
-  </data>
-  <data name="WriteSASCredentialToSqlServerFailed" xml:space="preserve">
-    <value>Failed storing shared access signature token on the SQL Servers.</value>
-    <comment></comment>
-  </data>
-  <data name="CategoryLocal" xml:space="preserve">
-    <value>[Uncategorized (Local)]</value>
-    <comment>job categories</comment>
-  </data>
-  <data name="CategoryFromMsx" xml:space="preserve">
-    <value>Jobs from MSX</value>
-    <comment></comment>
-  </data>
-  <data name="CategoryMultiServer" xml:space="preserve">
-    <value>[Uncategorized (Multi-Server)]</value>
-    <comment></comment>
-  </data>
-  <data name="CategoryDBMaint" xml:space="preserve">
-    <value>Database Maintenance</value>
-    <comment></comment>
-  </data>
-  <data name="CategoryWebAssistant" xml:space="preserve">
-    <value>Web Assistant</value>
-    <comment></comment>
-  </data>
-  <data name="CategoryFullText" xml:space="preserve">
-    <value>Full-Text</value>
-    <comment></comment>
-  </data>
-  <data name="CategoryReplDistribution" xml:space="preserve">
-    <value>REPL-Distribution</value>
-    <comment></comment>
-  </data>
-  <data name="CategoryReplDistributionCleanup" xml:space="preserve">
-    <value>REPL-Distribution Cleanup</value>
-    <comment></comment>
-  </data>
-  <data name="CategoryReplHistoryCleanup" xml:space="preserve">
-    <value>REPL-History Cleanup</value>
-    <comment></comment>
-  </data>
-  <data name="CategoryReplLogReader" xml:space="preserve">
-    <value>REPL-LogReader</value>
-    <comment></comment>
-  </data>
-  <data name="CategoryReplMerge" xml:space="preserve">
-    <value>REPL-Merge</value>
-    <comment></comment>
-  </data>
-  <data name="CategoryReplSnapShot" xml:space="preserve">
-    <value>REPL-Snapshot</value>
-    <comment></comment>
-  </data>
-  <data name="CategoryReplCheckup" xml:space="preserve">
-    <value>REPL-Checkup</value>
-    <comment></comment>
-  </data>
-  <data name="CategoryReplCleanup" xml:space="preserve">
-    <value>REPL-Subscription Cleanup</value>
-    <comment></comment>
-  </data>
-  <data name="CategoryReplAlert" xml:space="preserve">
-    <value>REPL-Alert Response</value>
-    <comment></comment>
-  </data>
-  <data name="CategoryReplQReader" xml:space="preserve">
-    <value>REPL-QueueReader</value>
-    <comment></comment>
-  </data>
-  <data name="CategoryReplication" xml:space="preserve">
-    <value>Replication</value>
-    <comment></comment>
-  </data>
-  <data name="CategoryUncategorized" xml:space="preserve">
-    <value>[Uncategorized]</value>
-    <comment></comment>
-  </data>
-  <data name="CategoryLogShipping" xml:space="preserve">
-    <value>Log Shipping</value>
-    <comment></comment>
-  </data>
-  <data name="CategoryDBEngineTuningAdvisor" xml:space="preserve">
-    <value>Database Engine Tuning Advisor</value>
-    <comment></comment>
-  </data>
-  <data name="CategoryDataCollector" xml:space="preserve">
-    <value>Data Collector</value>
-    <comment></comment>
-  </data>
-  <data name="UnknownSizeUnit" xml:space="preserve">
-    <value>Unknown size unit {0} </value>
-    <comment>.
- Parameters: 0 - unit (string) </comment>
-  </data>
-  <data name="UnexpectedRunType" xml:space="preserve">
-    <value>Unexpected run type.</value>
-    <comment></comment>
-  </data>
-  <data name="CredentialNoLongerExists" xml:space="preserve">
-    <value>The object does no longer exist on server.</value>
-    <comment></comment>
-  </data>
-  <data name="UnknownServerType" xml:space="preserve">
-    <value>Unknown server type &apos;{0}&apos;.</value>
-    <comment>.
- Parameters: 0 - serverTypeName (string) </comment>
-  </data>
-  <data name="SetOwnerFailed" xml:space="preserve">
-    <value>The current login does not have permissions to set the database owner to &apos;{0}&apos;  The database was created successfully however.</value>
-    <comment>.
- Parameters: 0 - ownerName (string) </comment>
-  </data>
-  <data name="TargetServerNotSelected" xml:space="preserve">
-    <value>You must specify the Target Servers on which this multi server job will execute.</value>
-    <comment></comment>
-  </data>
-  <data name="ProxyAccountNotFound" xml:space="preserve">
-    <value>Proxy account &apos;{0}&apos; does not exist on the server.</value>
-    <comment>.
- Parameters: 0 - proxyName (string) </comment>
-  </data>
-  <data name="SysadminAccount" xml:space="preserve">
-    <value>SQL Server Agent Service Account</value>
-    <comment></comment>
-  </data>
-  <data name="JobAlreadyExists" xml:space="preserve">
-    <value>A job named &apos;{0}&apos; already exists.  Enter a unique name for the job.</value>
-    <comment>.
- Parameters: 0 - jobName (string) </comment>
-  </data>
-  <data name="JobStepNameCannotBeBlank" xml:space="preserve">
-    <value>The name of the job step cannot be blank.</value>
-    <comment></comment>
-  </data>
-  <data name="JobStepNameAlreadyExists" xml:space="preserve">
-    <value>There is already a step named &apos;{0}&apos; for this job. You must specify a different name.</value>
-    <comment>.
- Parameters: 0 - jobName (string) </comment>
-  </data>
-  <data name="AlertNameCannotBeBlank" xml:space="preserve">
-    <value>The name of the alert cannot be blank.</value>
-    <comment></comment>
-  </data>
-  <data name="CannotCreateNewAlert" xml:space="preserve">
-    <value>Cannot create new alert.</value>
-    <comment></comment>
-  </data>
-  <data name="CannotAlterAlert" xml:space="preserve">
-    <value>Cannot alter alert.</value>
-    <comment></comment>
-  </data>
-  <data name="InvalidScheduleTitle" xml:space="preserve">
-    <value>Invalid Schedule</value>
-    <comment> Schedule error message</comment>
-  </data>
-  <data name="InvalidWeeklySchedule" xml:space="preserve">
-    <value>Select at least one day to be part of this weekly schedule.</value>
-    <comment></comment>
-  </data>
-  <data name="StartDateGreaterThanEndDate" xml:space="preserve">
-    <value>The job schedule starting date cannot be greater than the ending date.</value>
-    <comment></comment>
-  </data>
-  <data name="StartTimeGreaterThanEndTime" xml:space="preserve">
-    <value>The job schedule starting time cannot be after the ending time.</value>
-    <comment></comment>
-  </data>
-  <data name="EndTimeEqualToStartTime" xml:space="preserve">
-    <value>The job schedule ending time must be after the starting time.</value>
-    <comment></comment>
-  </data>
-  <data name="InvalidStartDate" xml:space="preserve">
-    <value>Start date must be on or after January 1, 1990.</value>
-    <comment></comment>
-  </data>
-  <data name="ScheduleNameAlreadyExists" xml:space="preserve">
-    <value>There is already a schedule named &apos;{0}&apos; for this job.  You must specify a different name.</value>
-    <comment>.
- Parameters: 0 - scheduleName (string) </comment>
-  </data>
-  <data name="JobServerIsNotAvailable" xml:space="preserve">
-    <value>Job server is not available</value>
-    <comment> Exception thrown when job server is not available</comment>
-  </data>
-  <data name="NeverBackedUp" xml:space="preserve">
-    <value>Never</value>
-    <comment></comment>
-  </data>
-  <data name="Error_InvalidDirectoryName" xml:space="preserve">
-    <value>Path {0} is not a valid directory </value>
-    <comment></comment>
-  </data>
-  <data name="Error_ExistingDirectoryName" xml:space="preserve">
-    <value>For directory {0} a file with name {1} already exist</value>
-    <comment></comment>
-  </data>
-  <data name="ExportBacpacTaskName" xml:space="preserve">
-    <value>Export bacpac</value>
-    <comment></comment>
-  </data>
-  <data name="ImportBacpacTaskName" xml:space="preserve">
-    <value>Import bacpac</value>
-    <comment></comment>
-  </data>
-  <data name="ExtractDacpacTaskName" xml:space="preserve">
-    <value>Extract dacpac</value>
-    <comment></comment>
-  </data>
-  <data name="DeployDacpacTaskName" xml:space="preserve">
-    <value>Deploy dacpac</value>
-    <comment></comment>
-  </data>
-  <data name="GenerateScriptTaskName" xml:space="preserve">
-    <value>Generate script</value>
-    <comment></comment>
-  </data>
-  <data name="ProjectExtractTaskName" xml:space="preserve">
-    <value>Extract project files</value>
-    <comment></comment>
-  </data>
-  <data name="ValidateStreamingJobTaskName" xml:space="preserve">
-    <value>Validate streaming job</value>
-    <comment></comment>
-  </data>
-  <data name="ExtractInvalidVersion" xml:space="preserve">
-    <value>Invalid version &apos;{0}&apos; passed. Version must be in the format x.x.x.x where x is a number.</value>
-    <comment></comment>
-  </data>
-  <data name="StreamNotFoundInModel" xml:space="preserve">
-    <value>Streaming query statement contains a reference to missing {0} stream &apos;{1}&apos;.  You must add it to the database model.</value>
-    <comment>.
- Parameters: 0 - streamType (string), 1 - missingStreamName (string) </comment>
-  </data>
-  <data name="Input" xml:space="preserve">
-    <value>input</value>
-    <comment></comment>
-  </data>
-  <data name="Output" xml:space="preserve">
-    <value>output</value>
-    <comment></comment>
-  </data>
-  <data name="StreamingJobValidationFailed" xml:space="preserve">
-    <value>Validation for external streaming job &apos;{0}&apos; failed:</value>
-    <comment>.
- Parameters: 0 - jobName (string) </comment>
-  </data>
-  <data name="FragmentShouldHaveOnlyOneBatch" xml:space="preserve">
-    <value>TSQL fragment should contain exactly one batch.</value>
-    <comment></comment>
-  </data>
-  <data name="NoCreateStreamingJobStatementFound" xml:space="preserve">
-    <value>No External Streaming Job creation TSQL found (EXEC sp_create_streaming_job statement).</value>
-    <comment></comment>
-  </data>
-  <data name="PublishChangesTaskName" xml:space="preserve">
-    <value>Apply schema compare changes</value>
-    <comment></comment>
-  </data>
-  <data name="SchemaCompareExcludeIncludeNodeNotFound" xml:space="preserve">
-    <value>Failed to find the specified change in the model</value>
-    <comment></comment>
-  </data>
-  <data name="OpenScmpConnectionBasedModelParsingError" xml:space="preserve">
-    <value>Error encountered while trying to parse connection information for endpoint &apos;{0}&apos; with error message &apos;{1}&apos;</value>
-    <comment></comment>
-  </data>
-  <data name="SchemaCompareSessionNotFound" xml:space="preserve">
-    <value>Could not find the schema compare session to cancel</value>
-    <comment></comment>
-  </data>
-  <data name="SqlAssessmentGenerateScriptTaskName" xml:space="preserve">
-    <value>Generate SQL Assessment script</value>
-    <comment></comment>
-  </data>
-  <data name="SqlAssessmentQueryInvalidOwnerUri" xml:space="preserve">
-    <value>Not connected to a server</value>
-    <comment></comment>
-  </data>
-  <data name="SqlAssessmentConnectingError" xml:space="preserve">
-    <value>Cannot connect to the server</value>
-    <comment></comment>
-  </data>
-  <data name="SqlAssessmentUnsuppoertedEdition" xml:space="preserve">
-    <value>Unsupported engine edition {0}</value>
-    <comment>.
- Parameters: 0 - editionCode (int) </comment>
-  </data>
-  <data name="CouldntFindAzureFunction" xml:space="preserve">
-    <value>Couldn&apos;t find Azure function with FunctionName &apos;{0}&apos; in {1}</value>
-    <comment>.
- Parameters: 0 - functionName (string), 1 - fileName (string) </comment>
-  </data>
-  <data name="MoreThanOneAzureFunctionWithName" xml:space="preserve">
-    <value>More than one Azure function found with the FunctionName &apos;{0}&apos; in {1}</value>
-    <comment>.
- Parameters: 0 - functionName (string), 1 - fileName (string) </comment>
-  </data>
-  <data name="SqlBindingsNet5NotSupported" xml:space="preserve">
-    <value>Adding SQL bindings is not supported for .NET 5</value>
-    <comment></comment>
-  </data>
-  <data name="Statement" xml:space="preserve">
-    <value>Statement</value>
-    <comment> Statement</comment>
-  </data>
-  <data name="StatementDesc" xml:space="preserve">
-    <value>In most cases, contains the text of the Transact-SQL statement.  For rows of type PLAN_ROW, contains a description of the operation.</value>
-    <comment> Statement description</comment>
-  </data>
-  <data name="PhysicalOperation" xml:space="preserve">
-    <value>Physical Operation</value>
-    <comment> Physical Operation</comment>
-  </data>
-  <data name="PhysicalOperationDesc" xml:space="preserve">
-    <value>Physical implementation algorithm for the node. For rows of type PLAN_ROWS only.</value>
-    <comment> Physical Operation description</comment>
-  </data>
-  <data name="LogicalOperation" xml:space="preserve">
-    <value>Logical Operation</value>
-    <comment> Logical Operation</comment>
-  </data>
-  <data name="LogicalOperationDesc" xml:space="preserve">
-    <value>Relational algebraic operator this node represents. For rows of type PLAN_ROWS only.</value>
-    <comment> Logical Operation description</comment>
-  </data>
-  <data name="OperationDescriptionShort" xml:space="preserve">
-    <value>Description</value>
-    <comment> Operation description. Short</comment>
-  </data>
-  <data name="OperationDescription" xml:space="preserve">
-    <value>Operation description.</value>
-    <comment> Operation description</comment>
-  </data>
-  <data name="OperationArgumentShort" xml:space="preserve">
-    <value>Argument</value>
-    <comment> Operation Argument. Short</comment>
-  </data>
-  <data name="OperationArgumentDescription" xml:space="preserve">
-    <value>Provides supplemental information about the operation being performed. The contents of this column depend on the physical operator.</value>
-    <comment> Operation Argument description</comment>
-  </data>
-  <data name="ObjectShort" xml:space="preserve">
-    <value>Object</value>
-    <comment> Object field</comment>
-  </data>
-  <data name="ObjectDescription" xml:space="preserve">
-    <value>Object.</value>
-    <comment> Object field description</comment>
-  </data>
-  <data name="IndexKind" xml:space="preserve">
-    <value>Index Kind</value>
-    <comment> IndexKind field</comment>
-  </data>
-  <data name="IndexKindDescription" xml:space="preserve">
-    <value>Type of index for the referenced object.</value>
-    <comment> IndexKind field description</comment>
-  </data>
-  <data name="DefinedValues" xml:space="preserve">
-    <value>Defined Values</value>
-    <comment> Defined Values</comment>
-  </data>
-  <data name="DefinedValuesDescription" xml:space="preserve">
-    <value>Contains a comma-separated list of values introduced by this operator, which may be computed expressions present in the current query, or internal values introduced by the query processor in order to process this query.  For rows of type PLAN_ROWS only.</value>
-    <comment> Defined Values description</comment>
-  </data>
-  <data name="OutputList" xml:space="preserve">
-    <value>Output List</value>
-    <comment> Output List</comment>
-  </data>
-  <data name="OutputListDescription" xml:space="preserve">
-    <value>Contains a comma-separated list of columns being projected by the current operation.</value>
-    <comment> Output List</comment>
-  </data>
-  <data name="Warnings" xml:space="preserve">
-    <value>Warnings</value>
-    <comment> Warnings</comment>
-  </data>
-  <data name="WarningsDescription" xml:space="preserve">
-    <value>Contains a comma-separated list of warning messages relating to the current operation. Warning messages may include the string &apos;NO STATS:()&apos; with a list of columns.</value>
-    <comment> Warnings description</comment>
-  </data>
-  <data name="Parallel" xml:space="preserve">
-    <value>Parallel</value>
-    <comment> Parallel</comment>
-  </data>
-  <data name="ParallelDescription" xml:space="preserve">
-    <value>Whether the operator is running in parallel.</value>
-    <comment> Parallel description</comment>
-  </data>
-  <data name="EstimatedNumberOfRowsPerExecution" xml:space="preserve">
-    <value>Estimated Number of Rows Per Execution</value>
-    <comment> Estimated Number of Rows Per Execution</comment>
-  </data>
-  <data name="EstimatedNumberOfRowsPerExecutionDescription" xml:space="preserve">
-    <value>Estimated number of rows per execution output by this operator. This is for PLAN_ROWS only.</value>
-    <comment> Estimated Number of Rows Per Execution description</comment>
-  </data>
-  <data name="EstimatedNumberOfRowsForAllExecutions" xml:space="preserve">
-    <value>Estimated Number of Rows for All Executions</value>
-    <comment> Estimated Number of Rows for All Executions</comment>
-  </data>
-  <data name="EstimatedNumberOfRowsForAllExecutionsDescription" xml:space="preserve">
-    <value>Estimated number of rows for all executions output by this operator. This is for PLAN_ROWS only.</value>
-    <comment> Estimated Number of Rows for All Executions description</comment>
-  </data>
-  <data name="EstimatedRowsRead" xml:space="preserve">
-    <value>Estimated Number of Rows to be Read</value>
-    <comment> Estimated Rows Read</comment>
-  </data>
-  <data name="EstimatedRowsReadDescription" xml:space="preserve">
-    <value>Number of rows estimated to be read by this operator. This value may differ from &quot;Estimated Number of Rows for All Executions&quot; if the operator has a predicate.</value>
-    <comment> Estimated Rows Read description</comment>
-  </data>
-  <data name="IsGraphDBTransitiveClosure" xml:space="preserve">
-    <value>Is GraphDB Transitive Closure</value>
-    <comment> GraphDB Transitive Closure</comment>
-  </data>
-  <data name="IsGraphDBTransitiveClosureDescription" xml:space="preserve">
-    <value>Whether the sequence represents a GraphDB transitive closure.</value>
-    <comment> GraphDB Transitive Closure Description</comment>
-  </data>
-  <data name="IsInterleavedExecuted" xml:space="preserve">
-    <value>IsInterleavedExecuted</value>
-    <comment> Interleaved Executed</comment>
-  </data>
-  <data name="IsInterleavedExecutedDescription" xml:space="preserve">
-    <value>Whether the operator is interleaved executed.</value>
-    <comment> Interleaved Executed Description</comment>
-  </data>
-  <data name="IsAdaptive" xml:space="preserve">
-    <value>Is Adaptive</value>
-    <comment> Is Adaptive</comment>
-  </data>
-  <data name="IsAdaptiveDescription" xml:space="preserve">
-    <value>Whether the operator is adaptive.</value>
-    <comment> Is Adaptive description</comment>
-  </data>
-  <data name="AdaptiveThresholdRows" xml:space="preserve">
-    <value>Adaptive Threshold Rows</value>
-    <comment> Adaptive Threshold Rows</comment>
-  </data>
-  <data name="AdaptiveThresholdRowsDescription" xml:space="preserve">
-    <value>If this is an adaptive operator, the cardinality at which it adapts.</value>
-    <comment> Adaptive Threshold Rows description</comment>
-  </data>
-  <data name="EstimatedJoinType" xml:space="preserve">
-    <value>Estimated Join Type</value>
-    <comment> Estimated Join Type</comment>
-  </data>
-  <data name="EstimatedJoinTypeDescription" xml:space="preserve">
-    <value>The join type (nested loops or hash join) estimated by the query optimizer before adapting.</value>
-    <comment> Estimated Join Type description</comment>
-  </data>
-  <data name="ActualJoinType" xml:space="preserve">
-    <value>Actual Join Type</value>
-    <comment> Actual Join Type</comment>
-  </data>
-  <data name="ActualJoinTypeDescription" xml:space="preserve">
-    <value>The actual join picked (nested loops or hash join) as part of adaptive join execution.</value>
-    <comment> Actual Join Type Description</comment>
-  </data>
-  <data name="EstimatedRowSize" xml:space="preserve">
-    <value>Estimated Row Size</value>
-    <comment> Estimated Row Size</comment>
-  </data>
-  <data name="EstimatedRowSizeDescription" xml:space="preserve">
-    <value>Estimated average row size of the row being passed through this operator.</value>
-    <comment> Estimated Row Size description</comment>
-  </data>
-  <data name="EstimatedIoCost" xml:space="preserve">
-    <value>Estimated I/O Cost</value>
-    <comment> Estimated IO Cost</comment>
-  </data>
-  <data name="EstimatedIoCostDescription" xml:space="preserve">
-    <value>Estimated I/O cost for this operator. For rows of type PLAN_ROWS only.</value>
-    <comment> Estimated IO Cost description</comment>
-  </data>
-  <data name="EstimatedCpuCost" xml:space="preserve">
-    <value>Estimated CPU Cost</value>
-    <comment> Estimated CPU Cost</comment>
-  </data>
-  <data name="EstimatedCpuCostDescription" xml:space="preserve">
-    <value>Estimated CPU cost for this operator. For rows of type PLAN_ROWS only.</value>
-    <comment> Estimated CPU Cost description</comment>
-  </data>
-  <data name="EstimatedNumberOfExecutions" xml:space="preserve">
-    <value>Estimated Number of Executions</value>
-    <comment> Estimated Number of Executions</comment>
-  </data>
-  <data name="EstimatedNumberOfExecutionsDescription" xml:space="preserve">
-    <value>Estimated number of times this operator will be executed while running the current query.</value>
-    <comment> Estimated Number of Executions description</comment>
-  </data>
-  <data name="EstimatedOperatorCost" xml:space="preserve">
-    <value>Estimated Operator Cost</value>
-    <comment> Show plan node property name</comment>
-  </data>
-  <data name="EstimatedOperatorCostDescription" xml:space="preserve">
-    <value>Estimated cost of this operator.</value>
-    <comment> Estimated Costs description</comment>
-  </data>
-  <data name="EstimatedSubtreeCost" xml:space="preserve">
-    <value>Estimated Subtree Cost</value>
-    <comment> Estimated Subtree Cost</comment>
-  </data>
-  <data name="EstimatedSubtreeCostDescription" xml:space="preserve">
-    <value>Estimated cumulative cost of this operation and all child operations.</value>
-    <comment> Estimated Subtree Cost description</comment>
-  </data>
-  <data name="NumberOfRows" xml:space="preserve">
-    <value>Actual Number of Rows for All Executions</value>
-    <comment> Number of Rows</comment>
-  </data>
-  <data name="NumberOfRowsDescription" xml:space="preserve">
-    <value>Actual number of rows for All Executions output by this operator. For rows of type PLAN_ROWS only.</value>
-    <comment> Number of Rows description</comment>
-  </data>
-  <data name="ActualRowsRead" xml:space="preserve">
-    <value>Number of Rows Read</value>
-    <comment> Number of Rows Read by a Rowset (Table or Index)</comment>
-  </data>
-  <data name="ActualRowsReadDescription" xml:space="preserve">
-    <value>Number of rows read from a table or an index prior to applying a predicate filter. For rows of type PLAN_ROWS only.</value>
-    <comment> Number of Rows Read by a Rowset (Table or Index) Description</comment>
-  </data>
-  <data name="NumberOfBatches" xml:space="preserve">
-    <value>Actual Number of Batches</value>
-    <comment> Number of Batches</comment>
-  </data>
-  <data name="NumberOfBatchesDescription" xml:space="preserve">
-    <value>Actual number of Batches output by this operator.</value>
-    <comment> Number of Batches description</comment>
-  </data>
-  <data name="NumberOfExecutions" xml:space="preserve">
-    <value>Number of Executions</value>
-    <comment> Number of Executions</comment>
-  </data>
-  <data name="NumberOfExecutionsDescription" xml:space="preserve">
-    <value>Number of times this operator will be executed while running the current query.</value>
-    <comment> Number of Executions description</comment>
-  </data>
-  <data name="EstimatedDataSize" xml:space="preserve">
-    <value>Estimated Data Size</value>
-    <comment> Estimated Data Size</comment>
-  </data>
-  <data name="EstimatedDataSizeDescription" xml:space="preserve">
-    <value>Estimated data size of the data being passed through this operator.</value>
-    <comment> Estimated Data Size description</comment>
-  </data>
-  <data name="ParameterList" xml:space="preserve">
-    <value>Parameter List</value>
-    <comment> Show plan&apos;s simple root node property</comment>
-  </data>
-  <data name="ParameterListDescription" xml:space="preserve">
-    <value>Parameter list.</value>
-    <comment> Show plan&apos;s simple root node property description</comment>
-  </data>
-  <data name="MemoryFractions" xml:space="preserve">
-    <value>Memory Fractions</value>
-    <comment> Show plan&apos;s simple root node property</comment>
-  </data>
-  <data name="MemoryFractionsDescription" xml:space="preserve">
-    <value>Memory fractions.</value>
-    <comment> Show plan&apos;s simple root node property description</comment>
-  </data>
-  <data name="MemoryFractionsInput" xml:space="preserve">
-    <value>Memory Fractions Input</value>
-    <comment> Show plan&apos;s simple root node property</comment>
-  </data>
-  <data name="MemoryFractionsInputDescription" xml:space="preserve">
-    <value>Memory fractions input.</value>
-    <comment> Show plan&apos;s simple root node property description</comment>
-  </data>
-  <data name="MemoryFractionsOutput" xml:space="preserve">
-    <value>Memory Fractions Output</value>
-    <comment> Show plan&apos;s simple root node property</comment>
-  </data>
-  <data name="MemoryFractionsOutputDescription" xml:space="preserve">
-    <value>Memory fractions output.</value>
-    <comment> Show plan&apos;s simple root node property description</comment>
-  </data>
-  <data name="UdxName" xml:space="preserve">
-    <value>Name</value>
-    <comment> Show plan&apos;s UDX node property</comment>
-  </data>
-  <data name="UdxNameDescription" xml:space="preserve">
-    <value>Name.</value>
-    <comment> Show plan&apos;s UDX node property description</comment>
-  </data>
-  <data name="Values" xml:space="preserve">
-    <value>Values</value>
-    <comment> Show plan&apos;s ConstantScan node property</comment>
-  </data>
-  <data name="ValuesDescription" xml:space="preserve">
-    <value>Values.</value>
-    <comment> Show plan&apos;s ConstantScan node property description</comment>
-  </data>
-  <data name="CachedPlanSize" xml:space="preserve">
-    <value>Cached plan size</value>
-    <comment> CachedPlanSize property</comment>
-  </data>
-  <data name="CachedPlanSizeDescription" xml:space="preserve">
-    <value>Cached plan size.</value>
-    <comment> Description for CachedPlanSize property</comment>
-  </data>
-  <data name="UsePlan" xml:space="preserve">
-    <value>Use plan</value>
-    <comment> UsePlan property</comment>
-  </data>
-  <data name="ContainsInlineScalarTsqlUdfs" xml:space="preserve">
-    <value>Contains Inline Scalar Tsql Udfs</value>
-    <comment> InlineScalarTsqlUdf property</comment>
-  </data>
-  <data name="DegreeOfParallelism" xml:space="preserve">
-    <value>Degree of Parallelism</value>
-    <comment> DegreeOfParallelism property</comment>
-  </data>
-  <data name="DegreeOfParallelismDescription" xml:space="preserve">
-    <value>Degree of parallelism.</value>
-    <comment> Description for DegreeOfParallelism property</comment>
-  </data>
-  <data name="EffectiveDegreeOfParallelism" xml:space="preserve">
-    <value>Effective Degree of Parallelism</value>
-    <comment> EffectiveDegreeOfParallelism property</comment>
-  </data>
-  <data name="EffectiveDegreeOfParallelismDescription" xml:space="preserve">
-    <value>Max degree of parallelism during columnstore index build.</value>
-    <comment> Description for EffectiveDegreeOfParallelism property</comment>
-  </data>
-  <data name="MemoryGrant" xml:space="preserve">
-    <value>Memory Grant</value>
-    <comment> Root node for show plan property</comment>
-  </data>
-  <data name="MemoryGrantDescription" xml:space="preserve">
-    <value>Memory grant.</value>
-    <comment> Description for MemoryGrant property</comment>
-  </data>
-  <data name="RemoteDestination" xml:space="preserve">
-    <value>Remote Destination</value>
-    <comment> Show plan node property</comment>
-  </data>
-  <data name="RemoteDestinationDescription" xml:space="preserve">
-    <value>Remote object.</value>
-    <comment> Show plan node property description</comment>
-  </data>
-  <data name="RemoteObject" xml:space="preserve">
-    <value>Remote Object</value>
-    <comment> Show plan node property</comment>
-  </data>
-  <data name="RemoteObjectDescription" xml:space="preserve">
-    <value>Remote object.</value>
-    <comment> Show plan node property description</comment>
-  </data>
-  <data name="RemoteSource" xml:space="preserve">
-    <value>Remote Source</value>
-    <comment> Show plan node property</comment>
-  </data>
-  <data name="RemoteSourceDescription" xml:space="preserve">
-    <value>Remote source.</value>
-    <comment> Show plan node property description</comment>
-  </data>
-  <data name="UsedUdxColumns" xml:space="preserve">
-    <value>Used UDX Columns</value>
-    <comment> Show plan node property</comment>
-  </data>
-  <data name="UsedUdxColumnsDescription" xml:space="preserve">
-    <value>Used UDX columns.</value>
-    <comment> Show plan node property description</comment>
-  </data>
-  <data name="InnerSideJoinColumns" xml:space="preserve">
-    <value>Inner Side Join columns</value>
-    <comment> Show plan node property</comment>
-  </data>
-  <data name="InnerSideJoinColumnsDescription" xml:space="preserve">
-    <value>Inner side join columns.</value>
-    <comment> Show plan node property description</comment>
-  </data>
-  <data name="OuterSideJoinColumns" xml:space="preserve">
-    <value>Outer Side Join columns</value>
-    <comment> Show plan node property</comment>
-  </data>
-  <data name="OuterSideJoinColumnsDescription" xml:space="preserve">
-    <value>Outer side join columns.</value>
-    <comment> Show plan node property description</comment>
-  </data>
-  <data name="WhereJoinColumns" xml:space="preserve">
-    <value>Where (join columns)</value>
-    <comment> Show plan node property</comment>
-  </data>
-  <data name="Residual" xml:space="preserve">
-    <value>Residual</value>
-    <comment> Show plan node property</comment>
-  </data>
-  <data name="ResidualDescription" xml:space="preserve">
-    <value>Residual.</value>
-    <comment> Show plan node property description</comment>
-  </data>
-  <data name="PassThru" xml:space="preserve">
-    <value>Pass Through</value>
-    <comment> Show plan node property</comment>
-  </data>
-  <data name="PassThruDescription" xml:space="preserve">
-    <value>Pass throuh.</value>
-    <comment> Show plan node property description</comment>
-  </data>
-  <data name="ManyToMany" xml:space="preserve">
-    <value>Many to Many</value>
-    <comment> Show plan node property</comment>
-  </data>
-  <data name="ManyToManyDescription" xml:space="preserve">
-    <value>Many to many.</value>
-    <comment> Show plan node property description</comment>
-  </data>
-  <data name="PartitionColumns" xml:space="preserve">
-    <value>Partition Columns</value>
-    <comment> Show plan node property</comment>
-  </data>
-  <data name="PartitionColumnsDescription" xml:space="preserve">
-    <value>Partition columns.</value>
-    <comment> Show plan node property description</comment>
-  </data>
-  <data name="Ascending" xml:space="preserve">
-    <value>Ascending</value>
-    <comment> Column sort type</comment>
-  </data>
-  <data name="Descending" xml:space="preserve">
-    <value>Descending</value>
-    <comment> Column sort type</comment>
-  </data>
-  <data name="HashKeys" xml:space="preserve">
-    <value>Hash Keys</value>
-    <comment> Show plan node property</comment>
-  </data>
-  <data name="HashKeysDescription" xml:space="preserve">
-    <value>Hash keys.</value>
-    <comment> Show plan node property description</comment>
-  </data>
-  <data name="ProbeColumn" xml:space="preserve">
-    <value>Probe Column</value>
-    <comment> Show plan node property</comment>
-  </data>
-  <data name="ProbeColumnDescription" xml:space="preserve">
-    <value>Probe column.</value>
-    <comment> Show plan node property description</comment>
-  </data>
-  <data name="PartitioningType" xml:space="preserve">
-    <value>Partitioning Type</value>
-    <comment> Show plan node property</comment>
-  </data>
-  <data name="PartitioningTypeDescription" xml:space="preserve">
-    <value>Partitioning type.</value>
-    <comment> Show plan node property description</comment>
-  </data>
-  <data name="GroupBy" xml:space="preserve">
-    <value>Group By</value>
-    <comment> Show plan node property</comment>
-  </data>
-  <data name="GroupByDescription" xml:space="preserve">
-    <value>Group by.</value>
-    <comment> Show plan node property description</comment>
-  </data>
-  <data name="GroupingSets" xml:space="preserve">
-    <value>Grouping Sets</value>
-    <comment> Show plan node property</comment>
-  </data>
-  <data name="GroupingSetsDescription" xml:space="preserve">
-    <value>The group sets list. Each Value is a reverse bit map for the grouping columns in Group By property.</value>
-    <comment> Show plan node property description</comment>
-  </data>
-  <data name="SegmentColumn" xml:space="preserve">
-    <value>Segment Column</value>
-    <comment> Show plan node property</comment>
-  </data>
-  <data name="SegmentColumnDescription" xml:space="preserve">
-    <value>Segment column.</value>
-    <comment> Show plan node property description</comment>
-  </data>
-  <data name="RankColumns" xml:space="preserve">
-    <value>Rank Columns</value>
-    <comment> Show plan node property</comment>
-  </data>
-  <data name="RankColumnsDescription" xml:space="preserve">
-    <value>Rank columns.</value>
-    <comment> Show plan node property description</comment>
-  </data>
-  <data name="Predicate" xml:space="preserve">
-    <value>Predicate</value>
-    <comment> Show plan node property</comment>
-  </data>
-  <data name="PredicateDescription" xml:space="preserve">
-    <value>Predicate.</value>
-    <comment> Show plan node property description</comment>
-  </data>
-  <data name="OuterReferences" xml:space="preserve">
-    <value>Outer References</value>
-    <comment> Show plan node property</comment>
-  </data>
-  <data name="OuterReferencesDescription" xml:space="preserve">
-    <value>Outer references.</value>
-    <comment> Show plan node property description</comment>
-  </data>
-  <data name="ScalarOperator" xml:space="preserve">
-    <value>Scalar Operator</value>
-    <comment> Show plan node property</comment>
-  </data>
-  <data name="ActionColumn" xml:space="preserve">
-    <value>Action Column</value>
-    <comment> Show plan node property</comment>
-  </data>
-  <data name="ActionColumnDescription" xml:space="preserve">
-    <value>Action column.</value>
-    <comment> Show plan node property description</comment>
-  </data>
-  <data name="OriginalActionColumn" xml:space="preserve">
-    <value>Original Action Column</value>
-    <comment> Show plan node property</comment>
-  </data>
-  <data name="OriginalActionColumnDescription" xml:space="preserve">
-    <value>Original Action column.</value>
-    <comment> Show plan node property description</comment>
-  </data>
-  <data name="Rows" xml:space="preserve">
-    <value>Top Rows</value>
-    <comment> Show plan node property</comment>
-  </data>
-  <data name="RowsDescription" xml:space="preserve">
-    <value>Top Rows.</value>
-    <comment> Show plan node property description</comment>
-  </data>
-  <data name="SeekPredicate" xml:space="preserve">
-    <value>Seek Predicate</value>
-    <comment> Show plan node property</comment>
-  </data>
-  <data name="SeekPredicateDescription" xml:space="preserve">
-    <value>Seek predicate.</value>
-    <comment> Show plan node property description</comment>
-  </data>
-  <data name="Partitioned" xml:space="preserve">
-    <value>Partitioned</value>
-    <comment> Show plan node property</comment>
-  </data>
-  <data name="PartitionedDescription" xml:space="preserve">
-    <value>Whether the operation is on a partitioned table or index.</value>
-    <comment> Show plan node property description</comment>
-  </data>
-  <data name="SeekKeys" xml:space="preserve">
-    <value>Seek Keys</value>
-    <comment> Show plan node property</comment>
-  </data>
-  <data name="SeekKeysDescription" xml:space="preserve">
-    <value>Keys used by a seek operation.</value>
-    <comment> Show plan node property description</comment>
-  </data>
-  <data name="PartitionsAccessed" xml:space="preserve">
-    <value>Actual Partitions Accessed</value>
-    <comment> Show plan node property</comment>
-  </data>
-  <data name="PartitionCount" xml:space="preserve">
-    <value>Actual Partition Count</value>
-    <comment> Show plan node property</comment>
-  </data>
-  <data name="TieColumns" xml:space="preserve">
-    <value>Tie Columns</value>
-    <comment> Show plan node property</comment>
-  </data>
-  <data name="TieColumnsDescription" xml:space="preserve">
-    <value>Tie columns.</value>
-    <comment> Show plan node property description</comment>
-  </data>
-  <data name="IsPercent" xml:space="preserve">
-    <value>Is Percent</value>
-    <comment> Show plan node property</comment>
-  </data>
-  <data name="IsPercentDescription" xml:space="preserve">
-    <value>Is percent.</value>
-    <comment> Show plan node property description</comment>
-  </data>
-  <data name="WithTies" xml:space="preserve">
-    <value>With Ties</value>
-    <comment> Show plan node property</comment>
-  </data>
-  <data name="WithTiesDescription" xml:space="preserve">
-    <value>With ties.</value>
-    <comment> Show plan node property description</comment>
-  </data>
-  <data name="PartitionId" xml:space="preserve">
-    <value>Partition ID</value>
-    <comment> Show plan node property</comment>
-  </data>
-  <data name="PartitionIdDescription" xml:space="preserve">
-    <value>Partition ID.</value>
-    <comment> Show plan node property description</comment>
-  </data>
-  <data name="Ordered" xml:space="preserve">
-    <value>Ordered</value>
-    <comment> Show plan node property</comment>
-  </data>
-  <data name="OrderedDescription" xml:space="preserve">
-    <value>Ordered.</value>
-    <comment> Show plan node property description</comment>
-  </data>
-  <data name="ScanDirection" xml:space="preserve">
-    <value>Scan Direction</value>
-    <comment> ScanDirection property</comment>
-  </data>
-  <data name="ScanDirectionDescription" xml:space="preserve">
-    <value>Direction of the scan operation as either forward or backward.</value>
-    <comment>ScanDirection property description</comment>
-  </data>
-  <data name="ForcedIndex" xml:space="preserve">
-    <value>Forced Index</value>
-    <comment> Show plan node property</comment>
-  </data>
-  <data name="ForcedIndexDescription" xml:space="preserve">
-    <value>Forced index.</value>
-    <comment> Show plan node property description</comment>
-  </data>
-  <data name="SetPredicate" xml:space="preserve">
-    <value>Predicate</value>
-    <comment> Show plan node property</comment>
-  </data>
-  <data name="SetPredicateDescription" xml:space="preserve">
-    <value>Predicate</value>
-    <comment> Show plan node property description</comment>
-  </data>
-  <data name="TopExpression" xml:space="preserve">
-    <value>Top Expression</value>
-    <comment> Show plan node property</comment>
-  </data>
-  <data name="TopExpressionDescription" xml:space="preserve">
-    <value>Top expression.</value>
-    <comment> Show plan node property description</comment>
-  </data>
-  <data name="HashKeysBuild" xml:space="preserve">
-    <value>Hash Keys Build</value>
-    <comment> Show plan node property</comment>
-  </data>
-  <data name="HashKeysBuildDescription" xml:space="preserve">
-    <value>Hash keys build.</value>
-    <comment> Show plan node property description</comment>
-  </data>
-  <data name="HashKeysProbe" xml:space="preserve">
-    <value>Hash Keys Probe</value>
-    <comment> Show plan node property</comment>
-  </data>
-  <data name="HashKeysProbeDescription" xml:space="preserve">
-    <value>Hash keys probe.</value>
-    <comment> Show plan node property description</comment>
-  </data>
-  <data name="BuildResidual" xml:space="preserve">
-    <value>Build Residual</value>
-    <comment> Show plan node property</comment>
-  </data>
-  <data name="BuildResidualDescription" xml:space="preserve">
-    <value>Build residual.</value>
-    <comment> Show plan node property description</comment>
-  </data>
-  <data name="ProbeResidual" xml:space="preserve">
-    <value>Probe Residual</value>
-    <comment> Show plan node property</comment>
-  </data>
-  <data name="ProbeResidualDescription" xml:space="preserve">
-    <value>Probe residual.</value>
-    <comment> Show plan node property description</comment>
-  </data>
-  <data name="SeekPredicates" xml:space="preserve">
-    <value>Seek Predicates</value>
-    <comment> Show plan node property</comment>
-  </data>
-  <data name="SeekPredicatesDescription" xml:space="preserve">
-    <value>Seek predicates.</value>
-    <comment> Show plan node property description</comment>
-  </data>
-  <data name="SetOptions" xml:space="preserve">
-    <value>Set Options</value>
-    <comment> Set options property in show plan</comment>
-  </data>
-  <data name="SetOptionsDescription" xml:space="preserve">
-    <value>Set options.</value>
-    <comment> Set options property in show plan description</comment>
-  </data>
-  <data name="OptimizationLevel" xml:space="preserve">
-    <value>Optimization Level</value>
-    <comment> Optimization Level property in show plan</comment>
-  </data>
-  <data name="OptimizationLevelDescription" xml:space="preserve">
-    <value>Optimization level.</value>
-    <comment> Optimization Level property in show plan description</comment>
-  </data>
-  <data name="StatementOptmEarlyAbortReason" xml:space="preserve">
-    <value>Reason For Early Termination Of Statement Optimization</value>
-    <comment> StatementOptmEarlyAbortReason property</comment>
-  </data>
-  <data name="TimeOut" xml:space="preserve">
-    <value>Time Out</value>
-    <comment> StatementOptmEarlyAbortReason property value</comment>
-  </data>
-  <data name="MemoryLimitExceeded" xml:space="preserve">
-    <value>Memory Limit Exceeded</value>
-    <comment> StatementOptmEarlyAbortReason property value</comment>
-  </data>
-  <data name="GoodEnoughPlanFound" xml:space="preserve">
-    <value>Good Enough Plan Found</value>
-    <comment> StatementOptmEarlyAbortReason property value</comment>
-  </data>
-  <data name="EstimatedRebinds" xml:space="preserve">
-    <value>Estimated Rebinds</value>
-    <comment> Estimated Rebinds</comment>
-  </data>
-  <data name="EstimatedRebindsDescription" xml:space="preserve">
-    <value>Estimated rebinds.</value>
-    <comment> Estimated Rebinds Description</comment>
-  </data>
-  <data name="EstimatedRewinds" xml:space="preserve">
-    <value>Estimated Rewinds</value>
-    <comment> Estimated Rewinds</comment>
-  </data>
-  <data name="EstimatedRewindsDescription" xml:space="preserve">
-    <value>Estimated rewinds.</value>
-    <comment> Estimated Rewinds Description</comment>
-  </data>
-  <data name="ActualLocallyAggregatedRows" xml:space="preserve">
-    <value>Actual Number of Locally Aggregated Rows</value>
-    <comment> Actual Locally Aggregated Rows</comment>
-  </data>
-  <data name="ActualLocallyAggregatedRowsDescription" xml:space="preserve">
-    <value>Actual number of locally aggregated rows</value>
-    <comment> Actual Locally Aggregated Rows Description</comment>
-  </data>
-  <data name="ActualRebinds" xml:space="preserve">
-    <value>Actual Rebinds</value>
-    <comment> Actual Rebinds</comment>
-  </data>
-  <data name="ActualRebindsDescription" xml:space="preserve">
-    <value>Actual Rebinds.</value>
-    <comment> Actual Rebinds Description</comment>
-  </data>
-  <data name="ActualRewinds" xml:space="preserve">
-    <value>Actual Rewinds</value>
-    <comment> Actual Rewinds</comment>
-  </data>
-  <data name="ActualRewindsDescription" xml:space="preserve">
-    <value>Actual Rewinds.</value>
-    <comment> Actual Rewinds Description</comment>
-  </data>
-  <data name="ActualIOStatistics" xml:space="preserve">
-    <value>Actual I/O Statistics</value>
-    <comment> Actual I/O Statistics</comment>
-  </data>
-  <data name="ActualIOStatisticsDescription" xml:space="preserve">
-    <value>Actual I/O Statistics</value>
-    <comment> Actual I/O Statistics Description</comment>
-  </data>
-  <data name="ActualTimeStatistics" xml:space="preserve">
-    <value>Actual Time Statistics</value>
-    <comment> Actual Time Statistics</comment>
-  </data>
-  <data name="ActualTimeStatisticsDescription" xml:space="preserve">
-    <value>Actual Time Statistics</value>
-    <comment> Actual Time Statistics Description</comment>
-  </data>
-  <data name="ActualElapsedms" xml:space="preserve">
-    <value>Actual Elapsed Time (ms)</value>
-    <comment> Actual Elapsed Milliseconds</comment>
-  </data>
-  <data name="ActualElapsedmsDescription" xml:space="preserve">
-    <value>Actual elapsed time in milliseconds</value>
-    <comment> Actual Elapsed Milliseconds Description</comment>
-  </data>
-  <data name="ActualCPUms" xml:space="preserve">
-    <value>Actual Elapsed CPU Time (ms)</value>
-    <comment> Actual CPU Time Milliseconds</comment>
-  </data>
-  <data name="ActualCPUmsDescription" xml:space="preserve">
-    <value>Actual elapsed CPU time in milliseconds</value>
-    <comment> Actual CPU Time Milliseconds Description</comment>
-  </data>
-  <data name="ActualScans" xml:space="preserve">
-    <value>Actual Scans</value>
-    <comment> Actual Scans</comment>
-  </data>
-  <data name="ActualScansDescription" xml:space="preserve">
-    <value>Actual Scans</value>
-    <comment> Actual Scans Description</comment>
-  </data>
-  <data name="ActualLogicalReads" xml:space="preserve">
-    <value>Actual Logical Reads</value>
-    <comment> Actual Logical Reads</comment>
-  </data>
-  <data name="ActualLogicalReadsDescription" xml:space="preserve">
-    <value>Actual Logical Reads</value>
-    <comment> Actual Logical Reads Description</comment>
-  </data>
-  <data name="ActualPhysicalReads" xml:space="preserve">
-    <value>Actual Physical Reads</value>
-    <comment> Actual Physical Reads</comment>
-  </data>
-  <data name="ActualPhysicalReadsDescription" xml:space="preserve">
-    <value>Actual Physical Reads</value>
-    <comment> Actual Physical Reads Description</comment>
-  </data>
-  <data name="ActualPageServerReads" xml:space="preserve">
-    <value>Actual Page Server Reads</value>
-    <comment> Actual Page Server Reads</comment>
-  </data>
-  <data name="ActualPageServerReadsDescription" xml:space="preserve">
-    <value>Actual Page Server Reads</value>
-    <comment> Actual Page Server Reads Description</comment>
-  </data>
-  <data name="ActualReadAheads" xml:space="preserve">
-    <value>Actual Read Aheads</value>
-    <comment> Actual Read Aheads</comment>
-  </data>
-  <data name="ActualReadAheadsDescription" xml:space="preserve">
-    <value>Actual Read Aheads</value>
-    <comment> Actual Read Aheads Description</comment>
-  </data>
-  <data name="ActualPageServerReadAheads" xml:space="preserve">
-    <value>Actual Page Server Read Aheads</value>
-    <comment> Actual Page Server Read Aheads</comment>
-  </data>
-  <data name="ActualPageServerReadAheadsDescription" xml:space="preserve">
-    <value>Actual Page Server Read Aheads</value>
-    <comment> Actual Page Server Read Aheads Description</comment>
-  </data>
-  <data name="ActualLobLogicalReads" xml:space="preserve">
-    <value>Actual Lob Logical Reads</value>
-    <comment> Actual Lob Logical Reads</comment>
-  </data>
-  <data name="ActualLobLogicalReadsDescription" xml:space="preserve">
-    <value>Actual Lob Logical Reads</value>
-    <comment> Actual Lob Logical Reads Description</comment>
-  </data>
-  <data name="ActualLobPhysicalReads" xml:space="preserve">
-    <value>Actual Lob Physical Reads</value>
-    <comment> Actual Lob Physical Reads</comment>
-  </data>
-  <data name="ActualLobPhysicalReadsDescription" xml:space="preserve">
-    <value>Actual Lob Physical Reads</value>
-    <comment> Actual Lob Physical Reads Description</comment>
-  </data>
-  <data name="ActualLobPageServerReads" xml:space="preserve">
-    <value>Actual Lob Page Server Reads</value>
-    <comment> Actual Lob Page Server Reads</comment>
-  </data>
-  <data name="ActualLobPageServerReadsDescription" xml:space="preserve">
-    <value>Actual Lob Page Server Reads</value>
-    <comment> Actual Lob Page Server Reads Description</comment>
-  </data>
-  <data name="ActualLobReadAheads" xml:space="preserve">
-    <value>Actual Lob Read Aheads</value>
-    <comment> Actual Lob Read Aheads</comment>
-  </data>
-  <data name="ActualLobReadAheadsDescription" xml:space="preserve">
-    <value>Actual Lob Read Aheads</value>
-    <comment> Actual Lob Read Aheads Description</comment>
-  </data>
-  <data name="ActualLobPageServerReadAheads" xml:space="preserve">
-    <value>Actual Lob Page Server Read Aheads</value>
-    <comment> Actual Lob Page Server Read Aheads</comment>
-  </data>
-  <data name="ActualLobPageServerReadAheadsDescription" xml:space="preserve">
-    <value>Actual Lob Page Server Read Aheads</value>
-    <comment> Actual Lob Page Server Read Aheads Description</comment>
-  </data>
-  <data name="ActualMemoryGrantStats" xml:space="preserve">
-    <value>Memory Usage</value>
-    <comment> ActualMemoryGrantStats</comment>
-  </data>
-  <data name="HpcRowCount" xml:space="preserve">
-    <value>Hpc Row Count</value>
-    <comment> Hpc Row Count</comment>
-  </data>
-  <data name="HpcRowCountDescription" xml:space="preserve">
-    <value>Number of rows processed by Hpc devices.</value>
-    <comment> Hpc Row Count Description</comment>
-  </data>
-  <data name="HpcKernelElapsedUs" xml:space="preserve">
-    <value>Hpc Kernel Elapsed Time in Us</value>
-    <comment> Hpc Kernel Elapsed Us</comment>
-  </data>
-  <data name="HpcKernelElapsedUsDescription" xml:space="preserve">
-    <value>Elapsed time (in micro seconds) of Hpc device kernel execution.</value>
-    <comment> Hpc Kernel Elapsed Us Description</comment>
-  </data>
-  <data name="HpcHostToDeviceBytes" xml:space="preserve">
-    <value>Hpc Host To Device Bytes</value>
-    <comment> Hpc Host To Device Bytes</comment>
-  </data>
-  <data name="HpcHostToDeviceBytesDescription" xml:space="preserve">
-    <value>Data transferred from host to Hpc device in bytes.</value>
-    <comment> Hpc Host To Device Bytes Description</comment>
-  </data>
-  <data name="HpcDeviceToHostBytes" xml:space="preserve">
-    <value>Hpc Device To Host Bytes</value>
-    <comment> Hpc Device To Host Bytes</comment>
-  </data>
-  <data name="HpcDeviceToHostBytesDescription" xml:space="preserve">
-    <value>Data transferred from Hpc device to host in bytes.</value>
-    <comment> Hpc Device To Host Bytes Description</comment>
-  </data>
-  <data name="InputMemoryGrant" xml:space="preserve">
-    <value>Input Memory</value>
-    <comment> InputMemoryGrant</comment>
-  </data>
-  <data name="OutputMemoryGrant" xml:space="preserve">
-    <value>Output Memory</value>
-    <comment> OutputMemoryGrant</comment>
-  </data>
-  <data name="UsedMemoryGrant" xml:space="preserve">
-    <value>Used Memory</value>
-    <comment> UsedMemoryGrant</comment>
-  </data>
-  <data name="Distinct" xml:space="preserve">
-    <value>Distinct</value>
-    <comment> Distinct</comment>
-  </data>
-  <data name="DistinctDescription" xml:space="preserve">
-    <value>Distinct.</value>
-    <comment> Distinct description</comment>
-  </data>
-  <data name="OrderBy" xml:space="preserve">
-    <value>Order By</value>
-    <comment> OrderBy</comment>
-  </data>
-  <data name="OrderByDescription" xml:space="preserve">
-    <value>Order by.</value>
-    <comment> OrderBy description</comment>
-  </data>
-  <data name="SpillOccurredDisplayString" xml:space="preserve">
-    <value>Operator used tempdb to spill data during execution</value>
-    <comment></comment>
-  </data>
-  <data name="ColumnsWithNoStatistics" xml:space="preserve">
-    <value>Columns With No Statistics</value>
-    <comment> ColumnsWithNoStatistics property</comment>
-  </data>
-  <data name="ColumnsWithNoStatisticsDescription" xml:space="preserve">
-    <value>Columns with no statistics warning.</value>
-    <comment> ColumnsWithNoStatistics property description</comment>
-  </data>
-  <data name="NoJoinPredicate" xml:space="preserve">
-    <value>No Join Predicate</value>
-    <comment> NoJoinPredicate property</comment>
-  </data>
-  <data name="NoJoinPredicateDescription" xml:space="preserve">
-    <value>No Join predicate warning.</value>
-    <comment> NoJoinPredicate property description</comment>
-  </data>
-  <data name="SpillToTempDbOld" xml:space="preserve">
-    <value>Operator used tempdb to spill data during execution with spill level {0}</value>
-    <comment> SpillToTempDbOld property</comment>
-  </data>
-  <data name="SpillToTempDb" xml:space="preserve">
-    <value>Operator used tempdb to spill data during execution with spill level {0} and {1} spilled thread(s)</value>
-    <comment> SpillToTempDb property</comment>
-  </data>
-  <data name="SpillToTempDbDescription" xml:space="preserve">
-    <value>Spill to tempdb warning.</value>
-    <comment> SpillToTempDb property description</comment>
-  </data>
-  <data name="SortSpillDetails" xml:space="preserve">
-    <value>Sort wrote {0} pages to and read {1} pages from tempdb with granted memory {2}KB and used memory {3}KB</value>
-    <comment> SortSpillDetails property</comment>
-  </data>
-  <data name="SortSpillDetailsDescription" xml:space="preserve">
-    <value>Details of sort spill</value>
-    <comment> SortSpillDetails property description</comment>
-  </data>
-  <data name="HashSpillDetails" xml:space="preserve">
-    <value>Hash wrote {0} pages to and read {1} pages from tempdb with granted memory {2}KB and used memory {3}KB</value>
-    <comment> HashSpillDetails property</comment>
-  </data>
-  <data name="HashSpillDetailsDescription" xml:space="preserve">
-    <value>Details of hash spill</value>
-    <comment> HahSpillDetails property description</comment>
-  </data>
-  <data name="FullUpdateForOnlineIndexBuild" xml:space="preserve">
-    <value>A partial update was converted to a full update because of an online index build</value>
-    <comment> FullUpdateForOnlineIndexBuild property</comment>
-  </data>
-  <data name="FullUpdateForOnlineIndexBuildDescription" xml:space="preserve">
-    <value>Full update for online index build warning</value>
-    <comment> FullUpdateForOnlineIndexBuild property description</comment>
-  </data>
-  <data name="Wait" xml:space="preserve">
-    <value>The query had to wait {0} seconds for {1} during execution</value>
-    <comment> Wait property</comment>
-  </data>
-  <data name="WaitDescription" xml:space="preserve">
-    <value>Query wait warning.</value>
-    <comment> Wait property description</comment>
-  </data>
-  <data name="PlanAffectingConvert" xml:space="preserve">
-    <value>Type conversion in expression ({0}) may affect &quot;{1}&quot; in query plan choice</value>
-    <comment> PlanAffectingConvert property</comment>
-  </data>
-  <data name="PlanAffectingConvertDescription" xml:space="preserve">
-    <value>Plan-affecting type conversion warning.</value>
-    <comment> PlanAffectingConvert property description</comment>
-  </data>
-  <data name="MemoryGrantWarning" xml:space="preserve">
-    <value>The query memory grant detected &quot;{0}&quot;, which may impact the reliability. Grant size: Initial {1} KB, Final {2} KB, Used {3} KB.</value>
-    <comment> MemoryGrantWarning property</comment>
-  </data>
-  <data name="MemoryGrantWarningDescription" xml:space="preserve">
-    <value>Details on memory grant warning</value>
-    <comment>MemoryGrantWarning property description</comment>
-  </data>
-  <data name="StartupExpression" xml:space="preserve">
-    <value>Startup Expression</value>
-    <comment> StartupExpression property</comment>
-  </data>
-  <data name="StartupExpressionDescription" xml:space="preserve">
-    <value>Whether a filter startup expression is used.</value>
-    <comment> StartupExpression property description</comment>
-  </data>
-  <data name="StartupExpressionPredicate" xml:space="preserve">
-    <value>Startup Expression Predicate</value>
-    <comment> StartupExpressionPredicate property</comment>
-  </data>
-  <data name="Query" xml:space="preserve">
-    <value>Query</value>
-    <comment> Query property</comment>
-  </data>
-  <data name="Stack" xml:space="preserve">
-    <value>With Stack</value>
-    <comment> Stack property</comment>
-  </data>
-  <data name="RowCount" xml:space="preserve">
-    <value>Is Row Count</value>
-    <comment> RowCount property</comment>
-  </data>
-  <data name="Optimized" xml:space="preserve">
-    <value>Optimized</value>
-    <comment> Optimized property</comment>
-  </data>
-  <data name="WithPrefetch" xml:space="preserve">
-    <value>With Prefetch</value>
-    <comment> WithPrefetch property</comment>
-  </data>
-  <data name="Prefix" xml:space="preserve">
-    <value>Prefix</value>
-    <comment> Prefix property</comment>
-  </data>
-  <data name="StartRange" xml:space="preserve">
-    <value>Start</value>
-    <comment> StartRange property</comment>
-  </data>
-  <data name="StartRangeDescription" xml:space="preserve">
-    <value>Start of the range.</value>
-    <comment> StartRange property description</comment>
-  </data>
-  <data name="EndRange" xml:space="preserve">
-    <value>End</value>
-    <comment> EndRange property</comment>
-  </data>
-  <data name="EndRangeDescription" xml:space="preserve">
-    <value>End of the range.</value>
-    <comment> EndRange property description</comment>
-  </data>
-  <data name="RangeColumns" xml:space="preserve">
-    <value>Range Columns</value>
-    <comment> RangeColumns property</comment>
-  </data>
-  <data name="RangeExpressions" xml:space="preserve">
-    <value>Range Expressions</value>
-    <comment> RangeExpressions property</comment>
-  </data>
-  <data name="ScanType" xml:space="preserve">
-    <value>Scan Type</value>
-    <comment> ScanType property</comment>
-  </data>
-  <data name="ColumnReference" xml:space="preserve">
-    <value>Column Reference</value>
-    <comment> ColumnReference property</comment>
-  </data>
-  <data name="ObjectServer" xml:space="preserve">
-    <value>Server</value>
-    <comment> Server property</comment>
-  </data>
-  <data name="ObjectServerDescription" xml:space="preserve">
-    <value>Server name for the referenced object.</value>
-    <comment> Server property description</comment>
-  </data>
-  <data name="ObjectDatabase" xml:space="preserve">
-    <value>Database</value>
-    <comment> Database property</comment>
-  </data>
-  <data name="ObjectDatabaseDescription" xml:space="preserve">
-    <value>Database name for the referenced object.</value>
-    <comment> Database property description</comment>
-  </data>
-  <data name="ObjectIndex" xml:space="preserve">
-    <value>Index</value>
-    <comment> Index property</comment>
-  </data>
-  <data name="ObjectIndexDescription" xml:space="preserve">
-    <value>Index name for the referenced object.</value>
-    <comment> Index property description</comment>
-  </data>
-  <data name="ObjectSchema" xml:space="preserve">
-    <value>Schema</value>
-    <comment> Schema property</comment>
-  </data>
-  <data name="ObjectSchemaDescription" xml:space="preserve">
-    <value>Schema name for the referenced object.</value>
-    <comment> Schema property description</comment>
-  </data>
-  <data name="ObjectTable" xml:space="preserve">
-    <value>Table</value>
-    <comment> Table property</comment>
-  </data>
-  <data name="ObjectTableDescription" xml:space="preserve">
-    <value>Table name for the referenced object.</value>
-    <comment> Table property description </comment>
-  </data>
-  <data name="ObjectAlias" xml:space="preserve">
-    <value>Alias</value>
-    <comment> Alias property</comment>
-  </data>
-  <data name="ObjectAliasDescription" xml:space="preserve">
-    <value>Alias used for the referenced object.</value>
-    <comment> Alias property description</comment>
-  </data>
-  <data name="ObjectColumn" xml:space="preserve">
-    <value>Column</value>
-    <comment> Column property</comment>
-  </data>
-  <data name="ObjectColumnDescription" xml:space="preserve">
-    <value>Column name for the referenced object.</value>
-    <comment> Column property description</comment>
-  </data>
-  <data name="ObjectComputedColumn" xml:space="preserve">
-    <value>Computed Column</value>
-    <comment> ComputedColumn property</comment>
-  </data>
-  <data name="ObjectComputedColumnDescription" xml:space="preserve">
-    <value>Whether this is a computed column.</value>
-    <comment> ComputedColumn property description</comment>
-  </data>
-  <data name="ParameterDataType" xml:space="preserve">
-    <value>Parameter Data Type</value>
-    <comment> ParameterDataType property</comment>
-  </data>
-  <data name="ParameterCompiledValue" xml:space="preserve">
-    <value>Parameter Compiled Value</value>
-    <comment> ParameterCompiledValue property</comment>
-  </data>
-  <data name="ParameterRuntimeValue" xml:space="preserve">
-    <value>Parameter Runtime Value</value>
-    <comment> ParameterRuntimeValue property</comment>
-  </data>
-  <data name="CursorPlan" xml:space="preserve">
-    <value>Cursor Plan</value>
-    <comment> CursorPlan property</comment>
-  </data>
-  <data name="CursorOperation" xml:space="preserve">
-    <value>Cursor Operation</value>
-    <comment> CursorOperation property</comment>
-  </data>
-  <data name="CursorName" xml:space="preserve">
-    <value>Cursor Name</value>
-    <comment> CursorName property</comment>
-  </data>
-  <data name="CursorActualType" xml:space="preserve">
-    <value>Cursor Actual Type</value>
-    <comment> CursorActualType property</comment>
-  </data>
-  <data name="CursorRequestedType" xml:space="preserve">
-    <value>Cursor Requested Type</value>
-    <comment> CursorRequestedType property</comment>
-  </data>
-  <data name="CursorConcurrency" xml:space="preserve">
-    <value>Cursor Concurrency</value>
-    <comment> CursorConcurrency property</comment>
-  </data>
-  <data name="ForwardOnly" xml:space="preserve">
-    <value>Forward Only</value>
-    <comment> ForwardOnly property</comment>
-  </data>
-  <data name="QueryPlan" xml:space="preserve">
-    <value>Query Plan</value>
-    <comment> QueryPlan property</comment>
-  </data>
-  <data name="OperationType" xml:space="preserve">
-    <value>Operation Type</value>
-    <comment> OperationType property</comment>
-  </data>
-  <data name="NodeId" xml:space="preserve">
-    <value>Node ID</value>
-    <comment> Node ID property</comment>
-  </data>
-  <data name="PrimaryNodeId" xml:space="preserve">
-    <value>Primary Node ID</value>
-    <comment> Primary Node ID property</comment>
-  </data>
-  <data name="InternalInfo" xml:space="preserve">
-    <value>Internal Debugging Information</value>
-    <comment> Internal Info property</comment>
-  </data>
-  <data name="ForeignKeyReferencesCount" xml:space="preserve">
-    <value>Foreign Key References Count</value>
-    <comment> Foreign Key References Count property</comment>
-  </data>
-  <data name="NoMatchingIndexCount" xml:space="preserve">
-    <value>No Matching Indexes Count</value>
-    <comment> No Matching Index Count property</comment>
-  </data>
-  <data name="PartialMatchingIndexCount" xml:space="preserve">
-    <value>Partial Matching Indexes Count</value>
-    <comment> Partial Matching Index Count property</comment>
-  </data>
-  <data name="LogicalOpCollapse" xml:space="preserve">
-    <value>Collapse</value>
-    <comment> Logical operator</comment>
-  </data>
-  <data name="LogicalOpConcatenation" xml:space="preserve">
-    <value>Concatenation</value>
-    <comment> Logical operator</comment>
-  </data>
-  <data name="LogicalOpConstantScan" xml:space="preserve">
-    <value>Constant Scan</value>
-    <comment> Logical operator</comment>
-  </data>
-  <data name="LogicalOpGatherStreams" xml:space="preserve">
-    <value>Gather Streams</value>
-    <comment> Logical operator</comment>
-  </data>
-  <data name="LogicalOpRepartitionStreams" xml:space="preserve">
-    <value>Repartition Streams</value>
-    <comment> Logical operator</comment>
-  </data>
-  <data name="LogicalOpDistributeStreams" xml:space="preserve">
-    <value>Distribute Streams</value>
-    <comment> Logical operator</comment>
-  </data>
-  <data name="LogicalOpFilter" xml:space="preserve">
-    <value>Filter</value>
-    <comment> Logical operator</comment>
-  </data>
-  <data name="LogicalOpAssert" xml:space="preserve">
-    <value>Assert</value>
-    <comment> Logical operator</comment>
-  </data>
-  <data name="LogicalOpLogRowScan" xml:space="preserve">
-    <value>Log Row Scan</value>
-    <comment> Logical operator</comment>
-  </data>
-  <data name="LogicalOpPrint" xml:space="preserve">
-    <value>Print</value>
-    <comment> Logical operator</comment>
-  </data>
-  <data name="LogicalOpComputeScalar" xml:space="preserve">
-    <value>Compute Scalar</value>
-    <comment> Logical operator</comment>
-  </data>
-  <data name="LogicalOpMergeInterval" xml:space="preserve">
-    <value>Merge Interval</value>
-    <comment> Logical operator</comment>
-  </data>
-  <data name="LogicalOpRank" xml:space="preserve">
-    <value>Rank</value>
-    <comment> Logical operator</comment>
-  </data>
-  <data name="LogicalOpSegment" xml:space="preserve">
-    <value>Segment</value>
-    <comment> Logical operator</comment>
-  </data>
-  <data name="LogicalOpSequence" xml:space="preserve">
-    <value>Sequence</value>
-    <comment> Logical operator</comment>
-  </data>
-  <data name="LogicalOpSplit" xml:space="preserve">
-    <value>Split</value>
-    <comment> Logical operator</comment>
-  </data>
-  <data name="LogicalOpAggregate" xml:space="preserve">
-    <value>Aggregate</value>
-    <comment> Logical operator</comment>
-  </data>
-  <data name="LogicalOpTableScan" xml:space="preserve">
-    <value>Table Scan</value>
-    <comment> Logical operator</comment>
-  </data>
-  <data name="LogicalOpClusteredIndexScan" xml:space="preserve">
-    <value>Clustered Index Scan</value>
-    <comment> Logical operator</comment>
-  </data>
-  <data name="LogicalOpClusteredIndexSeek" xml:space="preserve">
-    <value>Clustered Index Seek</value>
-    <comment> Logical operator</comment>
-  </data>
-  <data name="LogicalOpDeletedScan" xml:space="preserve">
-    <value>Deleted Scan</value>
-    <comment> Logical operator</comment>
-  </data>
-  <data name="LogicalOpInsertedScan" xml:space="preserve">
-    <value>Inserted Scan</value>
-    <comment> Logical operator</comment>
-  </data>
-  <data name="LogicalOpParameterTableScan" xml:space="preserve">
-    <value>Parameter Table Scan</value>
-    <comment> Logical operator</comment>
-  </data>
-  <data name="LogicalOpPut" xml:space="preserve">
-    <value>Put</value>
-    <comment> Logical operator</comment>
-  </data>
-  <data name="LogicalOpIndexScan" xml:space="preserve">
-    <value>Index Scan</value>
-    <comment> Logical operator</comment>
-  </data>
-  <data name="LogicalOpIndexSeek" xml:space="preserve">
-    <value>Index Seek</value>
-    <comment> Logical operator</comment>
-  </data>
-  <data name="LogicalOpRemoteScan" xml:space="preserve">
-    <value>Remote Scan</value>
-    <comment> Logical operator</comment>
-  </data>
-  <data name="LogicalOpRemoteIndexScan" xml:space="preserve">
-    <value>Remote Index Scan</value>
-    <comment> Logical operator</comment>
-  </data>
-  <data name="LogicalOpRemoteIndexSeek" xml:space="preserve">
-    <value>Remote Index Seek</value>
-    <comment> Logical operator</comment>
-  </data>
-  <data name="LogicalOpRemoteQuery" xml:space="preserve">
-    <value>Remote Query</value>
-    <comment> Logical operator</comment>
-  </data>
-  <data name="LogicalOpRemoteInsert" xml:space="preserve">
-    <value>Remote Insert</value>
-    <comment> Logical operator</comment>
-  </data>
-  <data name="LogicalOpRemoteUpdate" xml:space="preserve">
-    <value>Remote Update</value>
-    <comment> Logical operator</comment>
-  </data>
-  <data name="LogicalOpRemoteDelete" xml:space="preserve">
-    <value>Remote Delete</value>
-    <comment> Logical operator</comment>
-  </data>
-  <data name="LogicalOpClusteredUpdate" xml:space="preserve">
-    <value>Clustered Update</value>
-    <comment> Logical operator</comment>
-  </data>
-  <data name="LogicalOpDistinctSort" xml:space="preserve">
-    <value>Distinct Sort</value>
-    <comment> Logical operator</comment>
-  </data>
-  <data name="LogicalOpSort" xml:space="preserve">
-    <value>Sort</value>
-    <comment> Logical operator</comment>
-  </data>
-  <data name="LogicalOpTopNSort" xml:space="preserve">
-    <value>Top N Sort</value>
-    <comment> Logical operator</comment>
-  </data>
-  <data name="LogicalOpEagerSpool" xml:space="preserve">
-    <value>Eager Spool</value>
-    <comment> Logical operator</comment>
-  </data>
-  <data name="LogicalOpLazySpool" xml:space="preserve">
-    <value>Lazy Spool</value>
-    <comment> Logical operator</comment>
-  </data>
-  <data name="LogicalOpUpdate" xml:space="preserve">
-    <value>Update</value>
-    <comment> Logical operator</comment>
-  </data>
-  <data name="LogicalOpInsert" xml:space="preserve">
-    <value>Insert</value>
-    <comment> Logical operator</comment>
-  </data>
-  <data name="LogicalOpDelete" xml:space="preserve">
-    <value>Delete</value>
-    <comment> Logical operator</comment>
-  </data>
-  <data name="LogicalOpMerge" xml:space="preserve">
-    <value>Merge</value>
-    <comment> Logical operator</comment>
-  </data>
-  <data name="LogicalOpTop" xml:space="preserve">
-    <value>Top</value>
-    <comment> Logical operator</comment>
-  </data>
-  <data name="LogicalOpDistinct" xml:space="preserve">
-    <value>Distinct</value>
-    <comment> Logical operator</comment>
-  </data>
-  <data name="LogicalOpFlowDistinct" xml:space="preserve">
-    <value>Flow Distinct</value>
-    <comment> Logical operator</comment>
-  </data>
-  <data name="LogicalOpPartialAggregate" xml:space="preserve">
-    <value>Partial Aggregate</value>
-    <comment> Logical operator</comment>
-  </data>
-  <data name="LogicalOpInnerApply" xml:space="preserve">
-    <value>Inner Apply</value>
-    <comment> Logical operator</comment>
-  </data>
-  <data name="LogicalOpInnerJoin" xml:space="preserve">
-    <value>Inner Join</value>
-    <comment> Logical operator</comment>
-  </data>
-  <data name="LogicalOpLeftAntiSemiApply" xml:space="preserve">
-    <value>Left Anti Semi Apply</value>
-    <comment> Logical operator</comment>
-  </data>
-  <data name="LogicalOpLeftSemiApply" xml:space="preserve">
-    <value>Left Semi Apply</value>
-    <comment> Logical operator</comment>
-  </data>
-  <data name="LogicalOpLeftOuterApply" xml:space="preserve">
-    <value>Left Outer Apply</value>
-    <comment> Logical operator</comment>
-  </data>
-  <data name="LogicalOpLeftOuterJoin" xml:space="preserve">
-    <value>Left Outer Join</value>
-    <comment> Logical operator</comment>
-  </data>
-  <data name="LogicalOpRightOuterJoin" xml:space="preserve">
-    <value>Right Outer Join</value>
-    <comment> Logical operator</comment>
-  </data>
-  <data name="LogicalOpFullOuterJoin" xml:space="preserve">
-    <value>Full Outer Join</value>
-    <comment> Logical operator</comment>
-  </data>
-  <data name="LogicalOpLeftSemiJoin" xml:space="preserve">
-    <value>Left Semi Join</value>
-    <comment> Logical operator</comment>
-  </data>
-  <data name="LogicalOpLeftAntiSemiJoin" xml:space="preserve">
-    <value>Left Anti Semi Join</value>
-    <comment> Logical operator</comment>
-  </data>
-  <data name="LogicalOpRightSemiJoin" xml:space="preserve">
-    <value>Right Semi Join</value>
-    <comment> Logical operator</comment>
-  </data>
-  <data name="LogicalOpRightAntiSemiJoin" xml:space="preserve">
-    <value>Right Anti Semi Join</value>
-    <comment> Logical operator</comment>
-  </data>
-  <data name="LogicalOpIntersect" xml:space="preserve">
-    <value>Intersect</value>
-    <comment> Logical operator</comment>
-  </data>
-  <data name="LogicalOpIntersectAll" xml:space="preserve">
-    <value>Intersect All</value>
-    <comment> Logical operator</comment>
-  </data>
-  <data name="LogicalOpUnion" xml:space="preserve">
-    <value>Union</value>
-    <comment> Logical operator</comment>
-  </data>
-  <data name="LogicalOpLeftDiff" xml:space="preserve">
-    <value>Left Diff</value>
-    <comment> Logical operator</comment>
-  </data>
-  <data name="LogicalOpLeftDiffAll" xml:space="preserve">
-    <value>Left Diff All</value>
-    <comment> Logical operator</comment>
-  </data>
-  <data name="LogicalOpRightDiff" xml:space="preserve">
-    <value>Right Diff</value>
-    <comment> Logical operator</comment>
-  </data>
-  <data name="LogicalOpRightDiffAll" xml:space="preserve">
-    <value>Right Diff All</value>
-    <comment> Logical operator</comment>
-  </data>
-  <data name="LogicalOpAntiDiff" xml:space="preserve">
-    <value>Anti Diff</value>
-    <comment> Logical operator</comment>
-  </data>
-  <data name="LogicalOpCrossJoin" xml:space="preserve">
-    <value>Cross Join</value>
-    <comment> Logical operator</comment>
-  </data>
-  <data name="LogicalOpBitmapCreate" xml:space="preserve">
-    <value>Bitmap Create</value>
-    <comment> Logical operator</comment>
-  </data>
-  <data name="LogicalOpUDX" xml:space="preserve">
-    <value>UDX</value>
-    <comment> Logical operator</comment>
-  </data>
-  <data name="LogicalOpWindow" xml:space="preserve">
-    <value>Window Spool</value>
-    <comment> Logical operator</comment>
-  </data>
-  <data name="LogicalOpSwitch" xml:space="preserve">
-    <value>Switch</value>
-    <comment> Logical operator</comment>
-  </data>
-  <data name="LogicalOpMergeStats" xml:space="preserve">
-    <value>Merge Stats</value>
-    <comment> Logical operator</comment>
-  </data>
-  <data name="LogicalOpLocalStats" xml:space="preserve">
-    <value>Local Stats</value>
-    <comment> Logical operator</comment>
-  </data>
-  <data name="LogicalOpTableValuedFunction" xml:space="preserve">
-    <value>Table Valued Function</value>
-    <comment> Logical operator</comment>
-  </data>
-  <data name="LogicalOpBatchHashTableBuild" xml:space="preserve">
-    <value>Batch Hash Table Build</value>
-    <comment> Logical operator</comment>
-  </data>
-  <data name="LogicalOpForeignKeyReferencesCheck" xml:space="preserve">
-    <value>Foreign Key References Check</value>
-    <comment> Logical operator</comment>
-  </data>
-  <data name="LogicalOpRIDLookup" xml:space="preserve">
-    <value>RID Lookup</value>
-    <comment> RIDLookup operator</comment>
-  </data>
-  <data name="StoredProc" xml:space="preserve">
-    <value>Stored Procedure</value>
-    <comment> StoredProc node</comment>
-  </data>
-  <data name="Udf" xml:space="preserve">
-    <value>UDF</value>
-    <comment> UDF node</comment>
-  </data>
-  <data name="ProcName" xml:space="preserve">
-    <value>Procedure Name</value>
-    <comment> ProcName property</comment>
-  </data>
-  <data name="Storage" xml:space="preserve">
-    <value>Storage</value>
-    <comment> Storage property</comment>
-  </data>
-  <data name="StorageDesc" xml:space="preserve">
-    <value>Storage</value>
-    <comment> Storage property</comment>
-  </data>
-  <data name="ActualExecMode" xml:space="preserve">
-    <value>Actual Execution Mode</value>
-    <comment> ActualExectionMode property</comment>
-  </data>
-  <data name="ActualExecModeDesc" xml:space="preserve">
-    <value>Actual Execution Mode</value>
-    <comment></comment>
-  </data>
-  <data name="EstimatedExecMode" xml:space="preserve">
-    <value>Estimated Execution Mode</value>
-    <comment> EstimatedExecutionMode property</comment>
-  </data>
-  <data name="EstimatedExecModeDesc" xml:space="preserve">
-    <value>Estimated Execution Mode</value>
-    <comment></comment>
-  </data>
-  <data name="CostFormat" xml:space="preserve">
-    <value>Cost: {0} %</value>
-    <comment>&quot;Cost: {0} percent&quot; String to format.
- Parameters: 0 - x (string) </comment>
-  </data>
-  <data name="RemoteDataAccess" xml:space="preserve">
-    <value>Remote Data Access</value>
-    <comment> Remote Data Access</comment>
-  </data>
-  <data name="RemoteDataAccessDescription" xml:space="preserve">
-    <value>Whether the operator uses remote procedure call (RPC) to access remote data.</value>
-    <comment></comment>
-  </data>
-  <data name="CloneAccessScope" xml:space="preserve">
-    <value>Clone Access Scope</value>
-    <comment> Clone Access Scope</comment>
-  </data>
-  <data name="CloneAccessScopeDescription" xml:space="preserve">
-    <value>Clones that the operator may access.</value>
-    <comment></comment>
-  </data>
-  <data name="PrimaryClones" xml:space="preserve">
-    <value>Primary Clones</value>
-    <comment></comment>
-  </data>
-  <data name="SecondaryClones" xml:space="preserve">
-    <value>Secondary Clones</value>
-    <comment></comment>
-  </data>
-  <data name="BothClones" xml:space="preserve">
-    <value>All Clones</value>
-    <comment></comment>
-  </data>
-  <data name="EitherClones" xml:space="preserve">
-    <value>Primary Or Secondary Clones</value>
-    <comment></comment>
-  </data>
-  <data name="ExactMatchClones" xml:space="preserve">
-    <value>Single Clone Match</value>
-    <comment></comment>
-  </data>
-  <data name="Remoting" xml:space="preserve">
-    <value>Remoting</value>
-    <comment> Remoting for remote exchange operator</comment>
-  </data>
-  <data name="RemotingDescription" xml:space="preserve">
-    <value>Whether the operator can run remotely.</value>
-    <comment></comment>
-  </data>
-  <data name="Activation" xml:space="preserve">
-    <value>Activation</value>
-    <comment> Activation</comment>
-  </data>
-  <data name="BrickRouting" xml:space="preserve">
-    <value>Brick Routing</value>
-    <comment> Brick Routing</comment>
-  </data>
-  <data name="FragmentIdColumn" xml:space="preserve">
-    <value>Fragment Id Column</value>
-    <comment></comment>
-  </data>
-  <data name="EditQueryText" xml:space="preserve">
-    <value>Edit Query Text from Showplan XML (possibly truncated)</value>
-    <comment> Showplan edit query text button</comment>
-  </data>
-  <data name="UnknownShowPlanSource" xml:space="preserve">
-    <value>Execution plan source type can not be recognized.</value>
-    <comment> error message when the ShowPlan source cannot be recognized</comment>
-  </data>
-  <data name="SavePlanFilter" xml:space="preserve">
-    <value>Sql Plan files (*.SqlPlan)|*.SqlPlan|All files (*.*)|*.*</value>
-    <comment> Save plan dialog filter string</comment>
-  </data>
-  <data name="NoXmlPlanData" xml:space="preserve">
-    <value>Plan data is not available in XML format. Only plans from SQL Server Yukon can be saved.</value>
-    <comment> Message box if user tries to save in XML show plan from Shiloh or Sphinx</comment>
-  </data>
-  <data name="PerThreadCounterDescription" xml:space="preserve">
-    <value>Per-thread counter information.</value>
-    <comment> Description of a per thread counter</comment>
-  </data>
-  <data name="RuntimeCounterThread" xml:space="preserve">
-    <value>Thread {0}</value>
-    <comment> Runtime counter property name.
- Parameters: 0 - index (int) </comment>
-  </data>
-  <data name="RuntimeCounterThreadOnInstance" xml:space="preserve">
-    <value>Thread {0} on Instance {1}</value>
-    <comment> Runtime counter property name. Thread on Instance..
- Parameters: 0 - thread (int), 1 - instance (int) </comment>
-  </data>
-  <data name="RuntimeCounterThreadAll" xml:space="preserve">
-    <value>All threads</value>
-    <comment> Runtime counter property name</comment>
-  </data>
-  <data name="ConnectionPropertiesLabel" xml:space="preserve">
-    <value>View connection properties</value>
-    <comment> label for Connection Properties hyperlink</comment>
-  </data>
-  <data name="UnknownAssignType" xml:space="preserve">
-    <value>Unknown assign type.</value>
-    <comment> Error when displaying show plan properties</comment>
-  </data>
-  <data name="MessageBoxCaption" xml:space="preserve">
-    <value>SQL Server</value>
-    <comment> exception message box caption</comment>
-  </data>
-  <data name="ZoomLevelShouldBeBetween" xml:space="preserve">
-    <value>Zoom level must be an integer value between {0} and {1}.</value>
-    <comment> Message shown when user enters wrong zoom level.
- Parameters: 0 - minimum (int), 1 - maximum (int) </comment>
-  </data>
-  <data name="UnknownNodeType" xml:space="preserve">
-    <value>Unknown node type.</value>
-    <comment> Exception thrown when node type is unknown</comment>
-  </data>
-  <data name="UnknownCursorPlanOperation" xml:space="preserve">
-    <value>Unknown cursor plan operation &apos;{0}&apos;.</value>
-    <comment> Exception thrown by show plan when it gets unknown type of cursor plan operation.
- Parameters: 0 - name (string) </comment>
-  </data>
-  <data name="UnknownStatementType" xml:space="preserve">
-    <value>Statement type is not recognized.</value>
-    <comment> Exception thrown by show plan when it gets unknown statement type</comment>
-  </data>
-  <data name="RollupInfo" xml:space="preserve">
-    <value>Rollup Information</value>
-    <comment> Show plan node property</comment>
-  </data>
-  <data name="RollupInfoDescription" xml:space="preserve">
-    <value>Rollup information.</value>
-    <comment> Show plan node property description</comment>
-  </data>
-  <data name="HighestLevel" xml:space="preserve">
-    <value>Highest Level</value>
-    <comment> Show plan node property</comment>
-  </data>
-  <data name="HighestLevelDescription" xml:space="preserve">
-    <value>The highest level of grouping attributes computed in this rollup.</value>
-    <comment> Show plan node property description</comment>
-  </data>
-  <data name="RollupLevel" xml:space="preserve">
-    <value>Rollup Levels</value>
-    <comment> Show plan node property</comment>
-  </data>
-  <data name="RollupLevelDescription" xml:space="preserve">
-    <value>All levels of grouping attributes computed in this rollup.</value>
-    <comment> Show plan node property description</comment>
-  </data>
-  <data name="Level" xml:space="preserve">
-    <value>Level</value>
-    <comment> Show plan node property</comment>
-  </data>
-  <data name="LevelDescription" xml:space="preserve">
-    <value>A level of grouping attributes computed in this rollup.</value>
-    <comment> Show plan node property description</comment>
-  </data>
-  <data name="Unknown" xml:space="preserve">
-    <value>Unknown</value>
-    <comment> Unkown (reused string, unkown operator, or unkown reason, or unknown ...)</comment>
-  </data>
-  <data name="UnknownDescription" xml:space="preserve">
-    <value>Unknown operator.</value>
-    <comment> Operator description</comment>
-  </data>
-  <data name="Result" xml:space="preserve">
-    <value>Result</value>
-    <comment> Operator name</comment>
-  </data>
-  <data name="ResultDescription" xml:space="preserve">
-    <value>Result.</value>
-    <comment> Operator description</comment>
-  </data>
-  <data name="Collapse" xml:space="preserve">
-    <value>Collapse</value>
-    <comment> Operator name</comment>
-  </data>
-  <data name="CollapseDescription" xml:space="preserve">
-    <value>Groups an insert and delete on the same value into an update within wide update plans.</value>
-    <comment> Operator description</comment>
-  </data>
-  <data name="Concatenation" xml:space="preserve">
-    <value>Concatenation</value>
-    <comment> Operator name</comment>
-  </data>
-  <data name="ConcatenationDescription" xml:space="preserve">
-    <value>Append multiple input tables to form the output table.</value>
-    <comment> Operator description</comment>
-  </data>
-  <data name="ConstantScan" xml:space="preserve">
-    <value>Constant Scan</value>
-    <comment> Operator name</comment>
-  </data>
-  <data name="ConstantScanDescription" xml:space="preserve">
-    <value>Scan an internal table of constants.</value>
-    <comment> Operator description</comment>
-  </data>
-  <data name="Parallelism" xml:space="preserve">
-    <value>Parallelism</value>
-    <comment> Operator name</comment>
-  </data>
-  <data name="ParallelismDescription" xml:space="preserve">
-    <value>An operation involving parallelism.</value>
-    <comment> Operator description</comment>
-  </data>
-  <data name="Put" xml:space="preserve">
-    <value>Put</value>
-    <comment> Operator name</comment>
-  </data>
-  <data name="PutDescription" xml:space="preserve">
-    <value>Export the rows from a local or external table to an external table.</value>
-    <comment> Operator description</comment>
-  </data>
-  <data name="DistributeStreams" xml:space="preserve">
-    <value>Distribute Streams</value>
-    <comment> Operator name</comment>
-  </data>
-  <data name="DistributeStreamsDescription" xml:space="preserve">
-    <value>Distribute streams.</value>
-    <comment> Operator description</comment>
-  </data>
-  <data name="GatherStreams" xml:space="preserve">
-    <value>Gather Streams</value>
-    <comment> Operator name</comment>
-  </data>
-  <data name="GatherStreamsDescription" xml:space="preserve">
-    <value>Gather streams.</value>
-    <comment> Operator description</comment>
-  </data>
-  <data name="RepartitionStreams" xml:space="preserve">
-    <value>Repartition Streams</value>
-    <comment> Operator name</comment>
-  </data>
-  <data name="RepartitionStreamsDescription" xml:space="preserve">
-    <value>Repartition streams.</value>
-    <comment> Operator description</comment>
-  </data>
-  <data name="EagerSpool" xml:space="preserve">
-    <value>Eager Spool</value>
-    <comment> Operator name</comment>
-  </data>
-  <data name="EagerSpoolDescription" xml:space="preserve">
-    <value>Eager Spool.</value>
-    <comment> Operator description</comment>
-  </data>
-  <data name="LazySpool" xml:space="preserve">
-    <value>Lazy Spool</value>
-    <comment> Operator name</comment>
-  </data>
-  <data name="LazySpoolDescription" xml:space="preserve">
-    <value>Lazy Spool.</value>
-    <comment> Operator description</comment>
-  </data>
-  <data name="Filter" xml:space="preserve">
-    <value>Filter</value>
-    <comment> Operator name</comment>
-  </data>
-  <data name="FilterDescription" xml:space="preserve">
-    <value>Restricting the set of rows based on a predicate.</value>
-    <comment> Operator description</comment>
-  </data>
-  <data name="Assert" xml:space="preserve">
-    <value>Assert</value>
-    <comment> Operator name</comment>
-  </data>
-  <data name="AssertDescription" xml:space="preserve">
-    <value>Used to verify that a specified condition exists.</value>
-    <comment> Operator description</comment>
-  </data>
-  <data name="HashMatch" xml:space="preserve">
-    <value>Hash Match</value>
-    <comment> Operator name</comment>
-  </data>
-  <data name="HashMatchDescription" xml:space="preserve">
-    <value>Use each row from the top input to build a hash table, and each row from the bottom input to probe into the hash table, outputting all matching rows.</value>
-    <comment> Operator description</comment>
-  </data>
-  <data name="HashMatchTeam" xml:space="preserve">
-    <value>Hash Match Team</value>
-    <comment> Operator name</comment>
-  </data>
-  <data name="HashMatchTeamDescription" xml:space="preserve">
-    <value>A contributor among multiple cooperating hashing operations.</value>
-    <comment> Operator description</comment>
-  </data>
-  <data name="HashMatchRoot" xml:space="preserve">
-    <value>Hash Match Root</value>
-    <comment> Operator name</comment>
-  </data>
-  <data name="HashMatchRootDescription" xml:space="preserve">
-    <value>The root member of a team of connected hash operators sharing a common hash function and partitioning strategy.</value>
-    <comment> Operator description</comment>
-  </data>
-  <data name="BookmarkLookup" xml:space="preserve">
-    <value>Bookmark Lookup</value>
-    <comment> Operator name</comment>
-  </data>
-  <data name="BookmarkLookupDescription" xml:space="preserve">
-    <value>Use a Bookmark (RID or clustering key) to look up the corresponding row in the table or clustered index.</value>
-    <comment> Operator description</comment>
-  </data>
-  <data name="LogRowScan" xml:space="preserve">
-    <value>Log Row Scan</value>
-    <comment> Operator name</comment>
-  </data>
-  <data name="LogRowScanDescription" xml:space="preserve">
-    <value>Scan the rows in the log.</value>
-    <comment> Operator description</comment>
-  </data>
-  <data name="MergeJoin" xml:space="preserve">
-    <value>Merge Join</value>
-    <comment> Operator name</comment>
-  </data>
-  <data name="MergeJoinDescription" xml:space="preserve">
-    <value>Match rows from two suitably sorted input tables exploiting their sort order.</value>
-    <comment> Operator description</comment>
-  </data>
-  <data name="NestedLoops" xml:space="preserve">
-    <value>Nested Loops</value>
-    <comment> Operator name</comment>
-  </data>
-  <data name="NestedLoopsDescription" xml:space="preserve">
-    <value>For each row in the top (outer) input, scan the bottom (inner) input, and output matching rows.</value>
-    <comment> Operator description</comment>
-  </data>
-  <data name="Print" xml:space="preserve">
-    <value>Print</value>
-    <comment> Operator name</comment>
-  </data>
-  <data name="PrintDescription" xml:space="preserve">
-    <value>Print.</value>
-    <comment> Operator description</comment>
-  </data>
-  <data name="ComputeScalar" xml:space="preserve">
-    <value>Compute Scalar</value>
-    <comment> Operator name</comment>
-  </data>
-  <data name="ComputeScalarDescription" xml:space="preserve">
-    <value>Compute new values from existing values in a row.</value>
-    <comment> Operator description</comment>
-  </data>
-  <data name="MergeInterval" xml:space="preserve">
-    <value>Merge Interval</value>
-    <comment> Operator name</comment>
-  </data>
-  <data name="MergeIntervalDescription" xml:space="preserve">
-    <value>Merge interval.</value>
-    <comment> Operator description</comment>
-  </data>
-  <data name="Rank" xml:space="preserve">
-    <value>Rank</value>
-    <comment> Operator name</comment>
-  </data>
-  <data name="RankDescription" xml:space="preserve">
-    <value>Creates a computed column with the rank of the values in an existing column in the table.</value>
-    <comment> Operator description</comment>
-  </data>
-  <data name="RowCountSpool" xml:space="preserve">
-    <value>Row Count Spool</value>
-    <comment> Operator name</comment>
-  </data>
-  <data name="RowCountSpoolDescription" xml:space="preserve">
-    <value>Stores the data from the input into a temporary table in order to optimize rewinds.</value>
-    <comment> Operator description</comment>
-  </data>
-  <data name="Segment" xml:space="preserve">
-    <value>Segment</value>
-    <comment> Operator name</comment>
-  </data>
-  <data name="SegmentDescription" xml:space="preserve">
-    <value>Segment.</value>
-    <comment> Operator description</comment>
-  </data>
-  <data name="Sequence" xml:space="preserve">
-    <value>Sequence</value>
-    <comment> Operator name</comment>
-  </data>
-  <data name="SequenceDescription" xml:space="preserve">
-    <value>Process each input, in sequence from top to bottom.</value>
-    <comment> Operator description</comment>
-  </data>
-  <data name="SequenceProject" xml:space="preserve">
-    <value>Sequence Project</value>
-    <comment> Operator name</comment>
-  </data>
-  <data name="SequenceProjectDescription" xml:space="preserve">
-    <value>Adds columns to perform computations over an ordered set.</value>
-    <comment> Operator description</comment>
-  </data>
-  <data name="Split" xml:space="preserve">
-    <value>Split</value>
-    <comment> Operator name</comment>
-  </data>
-  <data name="SplitDescription" xml:space="preserve">
-    <value>Split.</value>
-    <comment> Operator description</comment>
-  </data>
-  <data name="StreamAggregate" xml:space="preserve">
-    <value>Stream Aggregate</value>
-    <comment> Operator name</comment>
-  </data>
-  <data name="StreamAggregateDescription" xml:space="preserve">
-    <value>Compute summary values for groups of rows in a suitably sorted stream.</value>
-    <comment> Operator description</comment>
-  </data>
-  <data name="TableScan" xml:space="preserve">
-    <value>Table Scan</value>
-    <comment> Operator name</comment>
-  </data>
-  <data name="TableScanDescription" xml:space="preserve">
-    <value>Scan rows from a table.</value>
-    <comment> Operator description</comment>
-  </data>
-  <data name="ClusteredIndexScan" xml:space="preserve">
-    <value>Clustered Index Scan</value>
-    <comment> Operator name</comment>
-  </data>
-  <data name="ClusteredIndexScanDescription" xml:space="preserve">
-    <value>Scanning a clustered index, entirely or only a range.</value>
-    <comment> Operator description</comment>
-  </data>
-  <data name="ClusteredIndexSeek" xml:space="preserve">
-    <value>Clustered Index Seek</value>
-    <comment> Operator name</comment>
-  </data>
-  <data name="ClusteredIndexSeekDescription" xml:space="preserve">
-    <value>Scanning a particular range of rows from a clustered index.</value>
-    <comment> Operator description</comment>
-  </data>
-  <data name="DeletedScan" xml:space="preserve">
-    <value>Deleted Scan</value>
-    <comment> Operator name</comment>
-  </data>
-  <data name="DeletedScanDescription" xml:space="preserve">
-    <value>Scanning the pseudo-table &apos;deleted&apos; within a trigger.</value>
-    <comment> Operator description</comment>
-  </data>
-  <data name="InsertedScan" xml:space="preserve">
-    <value>Inserted Scan</value>
-    <comment> Operator name</comment>
-  </data>
-  <data name="InsertedScanDescription" xml:space="preserve">
-    <value>Scan the pseudo-table &apos;inserted&apos; within a trigger.</value>
-    <comment> Operator description</comment>
-  </data>
-  <data name="ParameterTableScan" xml:space="preserve">
-    <value>Parameter Table Scan</value>
-    <comment> Operator name</comment>
-  </data>
-  <data name="ParameterTableScanDescription" xml:space="preserve">
-    <value>Scan an internal table of parameter values.</value>
-    <comment> Operator description</comment>
-  </data>
-  <data name="IndexScan" xml:space="preserve">
-    <value>Index Scan</value>
-    <comment> Operator name</comment>
-  </data>
-  <data name="IndexScanDescription" xml:space="preserve">
-    <value>Scan a nonclustered index, entirely or only a range.</value>
-    <comment> Operator description</comment>
-  </data>
-  <data name="IndexSeek" xml:space="preserve">
-    <value>Index Seek</value>
-    <comment> Operator name</comment>
-  </data>
-  <data name="IndexSeekDescription" xml:space="preserve">
-    <value>Scan a particular range of rows from a nonclustered index.</value>
-    <comment> Operator description</comment>
-  </data>
-  <data name="ColumnstoreIndexScan" xml:space="preserve">
-    <value>Columnstore Index Scan</value>
-    <comment> Operator name</comment>
-  </data>
-  <data name="ColumnstoreIndexScanDescription" xml:space="preserve">
-    <value>Scan a columnstore index, entirely or only a range.</value>
-    <comment> Operator description</comment>
-  </data>
-  <data name="ColumnstoreIndexUpdate" xml:space="preserve">
-    <value>Columnstore Index Update</value>
-    <comment> Operator name</comment>
-  </data>
-  <data name="ColumnstoreIndexUpdateDescription" xml:space="preserve">
-    <value>Update rows in a columnstore index.</value>
-    <comment> Operator description</comment>
-  </data>
-  <data name="ColumnstoreIndexInsert" xml:space="preserve">
-    <value>Columnstore Index Insert</value>
-    <comment> Operator name</comment>
-  </data>
-  <data name="ColumnstoreIndexInsertDescription" xml:space="preserve">
-    <value>Insert rows in a columnstore index.</value>
-    <comment> Operator description</comment>
-  </data>
-  <data name="ColumnstoreIndexMerge" xml:space="preserve">
-    <value>Columnstore Index Merge</value>
-    <comment> Operator name</comment>
-  </data>
-  <data name="ColumnstoreIndexMergeDescription" xml:space="preserve">
-    <value>Merge rows in a columnstore index.</value>
-    <comment> Operator description</comment>
-  </data>
-  <data name="ColumnstoreIndexDelete" xml:space="preserve">
-    <value>Columnstore Index Delete</value>
-    <comment> Operator name</comment>
-  </data>
-  <data name="ColumnstoreIndexDeleteDescription" xml:space="preserve">
-    <value>Delete rows from a columnstore index.</value>
-    <comment> Operator description</comment>
-  </data>
-  <data name="RemoteScan" xml:space="preserve">
-    <value>Remote Scan</value>
-    <comment> Operator name</comment>
-  </data>
-  <data name="RemoteScanDescription" xml:space="preserve">
-    <value>Scan rows in a table stored in a database or file other than the current database server.</value>
-    <comment> Operator description</comment>
-  </data>
-  <data name="RemoteIndexScan" xml:space="preserve">
-    <value>Remote Index Scan</value>
-    <comment> Operator name</comment>
-  </data>
-  <data name="RemoteIndexScanDescription" xml:space="preserve">
-    <value>Scan an index stored in a database or file other than the current database server.</value>
-    <comment> Operator description</comment>
-  </data>
-  <data name="RemoteIndexSeek" xml:space="preserve">
-    <value>Remote Index Seek</value>
-    <comment> Operator name</comment>
-  </data>
-  <data name="RemoteIndexSeekDescription" xml:space="preserve">
-    <value>Scan a particular range of rows from a clustered index that is stored in a database or file other than the current database server.</value>
-    <comment> Operator description</comment>
-  </data>
-  <data name="RemoteQuery" xml:space="preserve">
-    <value>Remote Query</value>
-    <comment> Operator name</comment>
-  </data>
-  <data name="RemoteQueryDescription" xml:space="preserve">
-    <value>Send a SQL query to another than the current SQL Server.</value>
-    <comment> Operator description</comment>
-  </data>
-  <data name="RemoteInsert" xml:space="preserve">
-    <value>Remote Insert</value>
-    <comment> Operator name</comment>
-  </data>
-  <data name="RemoteInsertDescription" xml:space="preserve">
-    <value>Insert rows into a table stored in a database or file other than the current database server.</value>
-    <comment> Operator description</comment>
-  </data>
-  <data name="RemoteUpdate" xml:space="preserve">
-    <value>Remote Update</value>
-    <comment> Operator name</comment>
-  </data>
-  <data name="RemoteUpdateDescription" xml:space="preserve">
-    <value>Update rows in a table stored in a database or file other than the current database server.</value>
-    <comment> Operator description</comment>
-  </data>
-  <data name="RemoteDelete" xml:space="preserve">
-    <value>Remote Delete</value>
-    <comment> Operator name</comment>
-  </data>
-  <data name="RemoteDeleteDescription" xml:space="preserve">
-    <value>Delete rows in a table stored in a database or file other than the current database server.</value>
-    <comment> Operator description</comment>
-  </data>
-  <data name="ClusteredUpdate" xml:space="preserve">
-    <value>Clustered Update</value>
-    <comment> Operator name</comment>
-  </data>
-  <data name="ClusteredUpdateDescription" xml:space="preserve">
-    <value>Clustered Update.</value>
-    <comment> Operator description</comment>
-  </data>
-  <data name="Sort" xml:space="preserve">
-    <value>Sort</value>
-    <comment> Operator name</comment>
-  </data>
-  <data name="SortDescription" xml:space="preserve">
-    <value>Sort the input.</value>
-    <comment> Operator description</comment>
-  </data>
-  <data name="TableSpool" xml:space="preserve">
-    <value>Table Spool</value>
-    <comment> Operator name</comment>
-  </data>
-  <data name="TableSpoolDescription" xml:space="preserve">
-    <value>Stores the data from the input into a temporary table in order to optimize rewinds.</value>
-    <comment> Operator description</comment>
-  </data>
-  <data name="IndexSpool" xml:space="preserve">
-    <value>Index Spool</value>
-    <comment> Operator name</comment>
-  </data>
-  <data name="IndexSpoolDescription" xml:space="preserve">
-    <value>Reformats the data from the input into a temporary index, which is then used for seeking with the supplied seek predicate.</value>
-    <comment> Operator description</comment>
-  </data>
-  <data name="TableUpdate" xml:space="preserve">
-    <value>Table Update</value>
-    <comment> Operator name</comment>
-  </data>
-  <data name="TableUpdateDescription" xml:space="preserve">
-    <value>Update input rows in the table specified in the Argument field.</value>
-    <comment> Operator description</comment>
-  </data>
-  <data name="TableInsert" xml:space="preserve">
-    <value>Table Insert</value>
-    <comment> Operator name</comment>
-  </data>
-  <data name="TableInsertDescription" xml:space="preserve">
-    <value>Insert input rows into the table specified in Argument field.</value>
-    <comment> Operator description</comment>
-  </data>
-  <data name="TableDelete" xml:space="preserve">
-    <value>Table Delete</value>
-    <comment> Operator name</comment>
-  </data>
-  <data name="TableDeleteDescription" xml:space="preserve">
-    <value>Delete input rows from the table specified in Argument field.</value>
-    <comment> Operator description</comment>
-  </data>
-  <data name="TableMerge" xml:space="preserve">
-    <value>Table Merge</value>
-    <comment> Operator name</comment>
-  </data>
-  <data name="TableMergeDescription" xml:space="preserve">
-    <value>Merge input rows in the table specified in Argument field.</value>
-    <comment> Operator description</comment>
-  </data>
-  <data name="IndexUpdate" xml:space="preserve">
-    <value>Index Update</value>
-    <comment> Operator name</comment>
-  </data>
-  <data name="IndexUpdateDescription" xml:space="preserve">
-    <value>Update rows in an index.</value>
-    <comment> Operator description</comment>
-  </data>
-  <data name="IndexInsert" xml:space="preserve">
-    <value>Index Insert</value>
-    <comment> Operator name</comment>
-  </data>
-  <data name="IndexInsertDescription" xml:space="preserve">
-    <value>Insert rows into an index.</value>
-    <comment> Operator description</comment>
-  </data>
-  <data name="IndexDelete" xml:space="preserve">
-    <value>Index Delete</value>
-    <comment> Operator name</comment>
-  </data>
-  <data name="IndexDeleteDescription" xml:space="preserve">
-    <value>Delete rows from index.</value>
-    <comment> Operator description</comment>
-  </data>
-  <data name="ClusteredIndexUpdate" xml:space="preserve">
-    <value>Clustered Index Update</value>
-    <comment> Operator name</comment>
-  </data>
-  <data name="ClusteredIndexUpdateDescription" xml:space="preserve">
-    <value>Update rows in a clustered index.</value>
-    <comment> Operator description</comment>
-  </data>
-  <data name="ClusteredIndexInsert" xml:space="preserve">
-    <value>Clustered Index Insert</value>
-    <comment> Operator name</comment>
-  </data>
-  <data name="ClusteredIndexInsertDescription" xml:space="preserve">
-    <value>Insert rows in a clustered index.</value>
-    <comment> Operator description</comment>
-  </data>
-  <data name="ClusteredIndexMerge" xml:space="preserve">
-    <value>Clustered Index Merge</value>
-    <comment> Operator name</comment>
-  </data>
-  <data name="ClusteredIndexMergeDescription" xml:space="preserve">
-    <value>Merge rows in a clustered index.</value>
-    <comment> Operator description</comment>
-  </data>
-  <data name="ClusteredIndexDelete" xml:space="preserve">
-    <value>Clustered Index Delete</value>
-    <comment> Operator name</comment>
-  </data>
-  <data name="ClusteredIndexDeleteDescription" xml:space="preserve">
-    <value>Delete rows from a clustered index.</value>
-    <comment> Operator description</comment>
-  </data>
-  <data name="Top" xml:space="preserve">
-    <value>Top</value>
-    <comment> Operator name</comment>
-  </data>
-  <data name="TopDescription" xml:space="preserve">
-    <value>Select the first few rows based on a sort order.</value>
-    <comment> Operator description</comment>
-  </data>
-  <data name="Bitmap" xml:space="preserve">
-    <value>Bitmap</value>
-    <comment> Operator name</comment>
-  </data>
-  <data name="BitmapDescription" xml:space="preserve">
-    <value>Bitmap.</value>
-    <comment> Operator description</comment>
-  </data>
-  <data name="UDX" xml:space="preserve">
-    <value>UDX</value>
-    <comment> Operator name</comment>
-  </data>
-  <data name="UDXDescription" xml:space="preserve">
-    <value>UDX.</value>
-    <comment> Operator description</comment>
-  </data>
-  <data name="Window" xml:space="preserve">
-    <value>Window Spool</value>
-    <comment> Show plan&apos;s Window node property</comment>
-  </data>
-  <data name="WindowDescription" xml:space="preserve">
-    <value>Expands each row into the set of rows that represent the window associated with it.</value>
-    <comment> Show plan&apos;s Window node property description</comment>
-  </data>
-  <data name="WindowAggregate" xml:space="preserve">
-    <value>Window Aggregate</value>
-    <comment> Show plan&apos;s Window Aggregate node property</comment>
-  </data>
-  <data name="WindowAggregateDescription" xml:space="preserve">
-    <value>Computes values of functions across the windows defined by the OVER clause. Input rowset is suitably sorted stream.</value>
-    <comment> Show plan&apos;s Window Aggregate node property description</comment>
-  </data>
-  <data name="BatchHashTableBuild" xml:space="preserve">
-    <value>Batch Hash Table Build</value>
-    <comment> Operator name</comment>
-  </data>
-  <data name="BatchHashTableBuildDescription" xml:space="preserve">
-    <value>Batch Hash Table Build.</value>
-    <comment> Operator description</comment>
-  </data>
-  <data name="Switch" xml:space="preserve">
-    <value>Switch</value>
-    <comment> Operator name</comment>
-  </data>
-  <data name="SwitchDescription" xml:space="preserve">
-    <value>Switch.</value>
-    <comment> Operator description</comment>
-  </data>
-  <data name="TFP" xml:space="preserve">
-    <value>Predict</value>
-    <comment> Operator name</comment>
-  </data>
-  <data name="TFPDescription" xml:space="preserve">
-    <value>Applies a trained machine learning model to input data	</value>
-    <comment> Operator description</comment>
-  </data>
-  <data name="TableValueFunction" xml:space="preserve">
-    <value>Table Valued Function</value>
-    <comment> Operator name</comment>
-  </data>
-  <data name="TableValueFunctionDescription" xml:space="preserve">
-    <value>Table valued function.</value>
-    <comment> Operator description</comment>
-  </data>
-  <data name="Aggregate" xml:space="preserve">
-    <value>Aggregate</value>
-    <comment> Operator name</comment>
-  </data>
-  <data name="AggregateDescription" xml:space="preserve">
-    <value>Calculates an expression containing SUM, COUNT, MIN, MAX, or AVG.</value>
-    <comment> Operator description</comment>
-  </data>
-  <data name="ArithmeticExpression" xml:space="preserve">
-    <value>Arithmetic Expression</value>
-    <comment> Operator name</comment>
-  </data>
-  <data name="ArithmeticExpressionDescription" xml:space="preserve">
-    <value>Computes a new value from existing values in a row.</value>
-    <comment> Operator description</comment>
-  </data>
-  <data name="Delete" xml:space="preserve">
-    <value>Delete</value>
-    <comment> Operator name</comment>
-  </data>
-  <data name="DeleteDescription" xml:space="preserve">
-    <value>Removes the specified rows from the specified table.</value>
-    <comment> Operator description</comment>
-  </data>
-  <data name="Insert" xml:space="preserve">
-    <value>Insert</value>
-    <comment> Operator name</comment>
-  </data>
-  <data name="InsertDescription" xml:space="preserve">
-    <value>Adds a row to table.</value>
-    <comment> Operator description</comment>
-  </data>
-  <data name="Locate" xml:space="preserve">
-    <value>Locate</value>
-    <comment> Operator name</comment>
-  </data>
-  <data name="LocateDescription" xml:space="preserve">
-    <value>Fetching a full row from a heap or a clustered index.</value>
-    <comment> Operator description</comment>
-  </data>
-  <data name="Spool" xml:space="preserve">
-    <value>Spool</value>
-    <comment> Operator name</comment>
-  </data>
-  <data name="SpoolDescription" xml:space="preserve">
-    <value>Saving temporarily an intermediate query result.</value>
-    <comment> Operator description</comment>
-  </data>
-  <data name="SQL" xml:space="preserve">
-    <value>SQL</value>
-    <comment> Operator name</comment>
-  </data>
-  <data name="SQLDescription" xml:space="preserve">
-    <value>SQL.</value>
-    <comment> Operator description</comment>
-  </data>
-  <data name="Update" xml:space="preserve">
-    <value>Update</value>
-    <comment> Operator name</comment>
-  </data>
-  <data name="UpdateDescription" xml:space="preserve">
-    <value>Modify the values in the specified table.</value>
-    <comment> Operator description</comment>
-  </data>
-  <data name="Assign" xml:space="preserve">
-    <value>Assign</value>
-    <comment> Operator name</comment>
-  </data>
-  <data name="AssignDescription" xml:space="preserve">
-    <value>Validate referential integrity constraints.</value>
-    <comment> Operator description</comment>
-  </data>
-  <data name="Convert" xml:space="preserve">
-    <value>Convert</value>
-    <comment> Operator name</comment>
-  </data>
-  <data name="ConvertDescription" xml:space="preserve">
-    <value>Implicit or explicit conversion of one scalar datatype to another.</value>
-    <comment> Operator description</comment>
-  </data>
-  <data name="Declare" xml:space="preserve">
-    <value>Declare</value>
-    <comment> Operator name</comment>
-  </data>
-  <data name="DeclareDescription" xml:space="preserve">
-    <value>Allocates a local variable.</value>
-    <comment> Operator description</comment>
-  </data>
-  <data name="If" xml:space="preserve">
-    <value>If</value>
-    <comment> Operator name</comment>
-  </data>
-  <data name="IfDescription" xml:space="preserve">
-    <value>Conditional processing based on an expression.</value>
-    <comment> Operator description</comment>
-  </data>
-  <data name="Intrinsic" xml:space="preserve">
-    <value>Intrinsic</value>
-    <comment> Operator name</comment>
-  </data>
-  <data name="IntrinsicDescription" xml:space="preserve">
-    <value>Invokes an internal Transact-SQL function.</value>
-    <comment> Operator description</comment>
-  </data>
-  <data name="SetFunction" xml:space="preserve">
-    <value>Set Function</value>
-    <comment> Operator name</comment>
-  </data>
-  <data name="SetFunctionDescription" xml:space="preserve">
-    <value>Set Function.</value>
-    <comment> Operator description</comment>
-  </data>
-  <data name="Dynamic" xml:space="preserve">
-    <value>Dynamic</value>
-    <comment> Operator name</comment>
-  </data>
-  <data name="DynamicDescription" xml:space="preserve">
-    <value>Cursor that can see all changes made by others.</value>
-    <comment> Operator description</comment>
-  </data>
-  <data name="FetchQuery" xml:space="preserve">
-    <value>Fetch Query</value>
-    <comment> Operator name</comment>
-  </data>
-  <data name="FetchQueryDescription" xml:space="preserve">
-    <value>The query used to retrieve rows when a fetch is issued against a cursor.</value>
-    <comment> Operator description</comment>
-  </data>
-  <data name="FastForward" xml:space="preserve">
-    <value>Fast Forward</value>
-    <comment> Operator name</comment>
-  </data>
-  <data name="FastForwardDescription" xml:space="preserve">
-    <value>Fast Forward.</value>
-    <comment> Operator description</comment>
-  </data>
-  <data name="Keyset" xml:space="preserve">
-    <value>Keyset</value>
-    <comment> Operator name</comment>
-  </data>
-  <data name="KeysetDescription" xml:space="preserve">
-    <value>Cursor that can see updates made by others, but not inserts.</value>
-    <comment> Operator description</comment>
-  </data>
-  <data name="PopulationQuery" xml:space="preserve">
-    <value>Population Query</value>
-    <comment> Operator name</comment>
-  </data>
-  <data name="PopulationQueryDescription" xml:space="preserve">
-    <value>The query used to populate a cursor&apos;s work table when the cursor is opened.</value>
-    <comment> Operator description</comment>
-  </data>
-  <data name="RefreshQuery" xml:space="preserve">
-    <value>Refresh Query</value>
-    <comment> Operator name</comment>
-  </data>
-  <data name="RefreshQueryDescription" xml:space="preserve">
-    <value>Fetches current data for rows in fetch buffer.</value>
-    <comment> Operator description</comment>
-  </data>
-  <data name="Snapshot" xml:space="preserve">
-    <value>Snapshot</value>
-    <comment> Operator name</comment>
-  </data>
-  <data name="SnapshotDescription" xml:space="preserve">
-    <value>A cursor that does not see changes made by others.</value>
-    <comment> Operator description</comment>
-  </data>
-  <data name="RIDLookup" xml:space="preserve">
-    <value>RID Lookup</value>
-    <comment> Operator name</comment>
-  </data>
-  <data name="RIDLookupDescription" xml:space="preserve">
-    <value>RID Lookup</value>
-    <comment> Operator description</comment>
-  </data>
-  <data name="KeyLookup" xml:space="preserve">
-    <value>Key Lookup</value>
-    <comment> Operator name</comment>
-  </data>
-  <data name="KeyLookupDescription" xml:space="preserve">
-    <value>Uses a supplied clustering key to lookup on a table that has a clustered index.</value>
-    <comment> Operator description</comment>
-  </data>
-  <data name="LogicalKeyLookup" xml:space="preserve">
-    <value>Key Lookup</value>
-    <comment> Operator name</comment>
-  </data>
-  <data name="AdaptiveJoin" xml:space="preserve">
-    <value>Adaptive Join</value>
-    <comment> Operator name</comment>
-  </data>
-  <data name="AdaptiveJoinDescription" xml:space="preserve">
-    <value>Chooses dynamically between hash join and nested loops.</value>
-    <comment> Operator description</comment>
-  </data>
-  <data name="ForeignKeyReferencesCheck" xml:space="preserve">
-    <value>Foreign Key References Check</value>
-    <comment> Operator name</comment>
-  </data>
-  <data name="ForeignKeyReferencesCheckDescription" xml:space="preserve">
-    <value>Checks referential integrity of the delete operation.</value>
-    <comment> Operator description</comment>
-  </data>
-  <data name="Apply" xml:space="preserve">
-    <value>Apply</value>
-    <comment> Operator name</comment>
-  </data>
-  <data name="ApplyDescription" xml:space="preserve">
-    <value>Apply opration.</value>
-    <comment> Operator description</comment>
-  </data>
-  <data name="Broadcast" xml:space="preserve">
-    <value>Broadcast</value>
-    <comment> Operator name</comment>
-  </data>
-  <data name="BroadcastDescription" xml:space="preserve">
-    <value>Broadcast data movement.</value>
-    <comment> Operator description</comment>
-  </data>
-  <data name="ComputeToControlNode" xml:space="preserve">
-    <value>Compute To Control Node</value>
-    <comment> Operator name</comment>
-  </data>
-  <data name="ComputeToControlNodeDescription" xml:space="preserve">
-    <value>Data flow from compute nodes to control node.</value>
-    <comment> Operator description</comment>
-  </data>
-  <data name="ConstTableGet" xml:space="preserve">
-    <value>Constant Table Get</value>
-    <comment> Operator name</comment>
-  </data>
-  <data name="ConstTableGetDescription" xml:space="preserve">
-    <value>Get tuples from contant table.</value>
-    <comment> Operator description</comment>
-  </data>
-  <data name="ControlToComputeNodes" xml:space="preserve">
-    <value>Control To Compute Nodes</value>
-    <comment> Operator name</comment>
-  </data>
-  <data name="ControlToComputeNodesDescription" xml:space="preserve">
-    <value>Data flow from control node to compute nodes.</value>
-    <comment> Operator description</comment>
-  </data>
-  <data name="ExternalBroadcast" xml:space="preserve">
-    <value>External Broadcast</value>
-    <comment> Operator name</comment>
-  </data>
-  <data name="ExternalBroadcastDescription" xml:space="preserve">
-    <value>Broadcast data movement for external table.</value>
-    <comment> Operator description</comment>
-  </data>
-  <data name="ExternalExport" xml:space="preserve">
-    <value>External Export</value>
-    <comment> Operator name</comment>
-  </data>
-  <data name="ExternalExportDescription" xml:space="preserve">
-    <value>Export data movement for external table.</value>
-    <comment> Operator description</comment>
-  </data>
-  <data name="ExternalLocalStreaming" xml:space="preserve">
-    <value>External Local Streaming</value>
-    <comment> Operator name</comment>
-  </data>
-  <data name="ExternalLocalStreamingDescription" xml:space="preserve">
-    <value>Streaming data movement between external table and local table.</value>
-    <comment> Operator description</comment>
-  </data>
-  <data name="ExternalRoundRobin" xml:space="preserve">
-    <value>External RoundRobin</value>
-    <comment> Operator name</comment>
-  </data>
-  <data name="ExternalRoundRobinDescription" xml:space="preserve">
-    <value>RoundRobin data movement for external table.</value>
-    <comment> Operator description</comment>
-  </data>
-  <data name="ExternalShuffle" xml:space="preserve">
-    <value>External Shuffle</value>
-    <comment> Operator name</comment>
-  </data>
-  <data name="ExternalShuffleDescription" xml:space="preserve">
-    <value>Shuffle data movement for external table.</value>
-    <comment> Operator description</comment>
-  </data>
-  <data name="Get" xml:space="preserve">
-    <value>Get</value>
-    <comment> Operator name</comment>
-  </data>
-  <data name="GetDescription" xml:space="preserve">
-    <value>Get tuples from table.</value>
-    <comment> Operator description</comment>
-  </data>
-  <data name="GbApply" xml:space="preserve">
-    <value>Group by and Apply</value>
-    <comment> Operator name</comment>
-  </data>
-  <data name="GbApplyDescription" xml:space="preserve">
-    <value>Group by and Apply.</value>
-    <comment> Operator description</comment>
-  </data>
-  <data name="GbAgg" xml:space="preserve">
-    <value>Group by Aggregates</value>
-    <comment> Operator name</comment>
-  </data>
-  <data name="GbAggDescription" xml:space="preserve">
-    <value>Group by aggregates.</value>
-    <comment> Operator description</comment>
-  </data>
-  <data name="Join" xml:space="preserve">
-    <value>Join</value>
-    <comment> Operator name</comment>
-  </data>
-  <data name="JoinDescription" xml:space="preserve">
-    <value>Join tables.</value>
-    <comment> Operator description</comment>
-  </data>
-  <data name="LocalCube" xml:space="preserve">
-    <value>Rollup Aggregate</value>
-    <comment> Operator name</comment>
-  </data>
-  <data name="LocalCubeDescription" xml:space="preserve">
-    <value>This represents a ROLLUP operator or a CUBE operator.</value>
-    <comment> Operator description</comment>
-  </data>
-  <data name="Project" xml:space="preserve">
-    <value>Project</value>
-    <comment> Operator name</comment>
-  </data>
-  <data name="ProjectDescription" xml:space="preserve">
-    <value>Project columns.</value>
-    <comment> Operator description</comment>
-  </data>
-  <data name="Shuffle" xml:space="preserve">
-    <value>Shuffle</value>
-    <comment> Operator name</comment>
-  </data>
-  <data name="ShuffleDescription" xml:space="preserve">
-    <value>Shuffle data movement.</value>
-    <comment> Operator description</comment>
-  </data>
-  <data name="SingleSourceRoundRobin" xml:space="preserve">
-    <value>Single Source RoundRobin</value>
-    <comment> Operator name</comment>
-  </data>
-  <data name="SingleSourceRoundRobinDescription" xml:space="preserve">
-    <value>Single Source RoundRobin data movement.</value>
-    <comment> Operator description</comment>
-  </data>
-  <data name="SingleSourceShuffle" xml:space="preserve">
-    <value>Single Source Shuffle</value>
-    <comment> Operator name</comment>
-  </data>
-  <data name="SingleSourceShuffleDescription" xml:space="preserve">
-    <value>Single Source Shuffle data movement.</value>
-    <comment> Operator description</comment>
-  </data>
-  <data name="Trim" xml:space="preserve">
-    <value>Trim</value>
-    <comment> Operator name</comment>
-  </data>
-  <data name="TrimDescription" xml:space="preserve">
-    <value>Trim data.</value>
-    <comment> Operator description</comment>
-  </data>
-  <data name="Union" xml:space="preserve">
-    <value>Union</value>
-    <comment> Operator name</comment>
-  </data>
-  <data name="UnionDescription" xml:space="preserve">
-    <value>Union tables.</value>
-    <comment> Operator description</comment>
-  </data>
-  <data name="UnionAll" xml:space="preserve">
-    <value>Union All</value>
-    <comment> Operator name</comment>
-  </data>
-  <data name="UnionAllDescription" xml:space="preserve">
-    <value>Union All tables.</value>
-    <comment> Operator description</comment>
-  </data>
-  <data name="NameValuePair" xml:space="preserve">
-    <value>{0}: {1}</value>
-    <comment>Format for name / value pair -  {0} is property name, {1} is property value.
- Parameters: 0 - name (string), 1 - value (string) </comment>
-  </data>
-  <data name="SizeInBytesFormat" xml:space="preserve">
-    <value>{0} B</value>
-    <comment>Size in Bytes format</comment>
-  </data>
-  <data name="SizeInKiloBytesFormat" xml:space="preserve">
-    <value>{0} KB</value>
-    <comment>Size in KiloBytes format</comment>
-  </data>
-  <data name="SizeInMegaBytesFormat" xml:space="preserve">
-    <value>{0} MB</value>
-    <comment>Size in Bytes format</comment>
-  </data>
-  <data name="SizeInGigaBytesFormat" xml:space="preserve">
-    <value>{0} GB</value>
-    <comment>Size in GigaBytes format</comment>
-  </data>
-  <data name="SizeInTeraBytesFormat" xml:space="preserve">
-    <value>{0} TB</value>
-    <comment>Size in TeraBytes format</comment>
-  </data>
-  <data name="OperatorDisplayCost" xml:space="preserve">
-    <value>{0:0.#######} ({1}%)</value>
-    <comment> display string for the operator cost property - 0.###### - is the float number format specifier.
- Parameters: 0 - cost (double), 1 - percentage (int) </comment>
-  </data>
-  <data name="ActualOfEstimated" xml:space="preserve">
-    <value>{0} of
-{1} ({2}%)</value>
-    <comment>.
- Parameters: 0 - actual (string), 1 - estimated (string), 2 - percent (decimal) </comment>
-  </data>
-  <data name="MissingIndexFormat" xml:space="preserve">
-    <value>Missing Index (Impact {0}): {1}</value>
-    <comment>&quot;Missing Index (Impact {0}): {1}&quot; format string for showplan.
- Parameters: 0 - impact (string), 1 - queryText (string) </comment>
-  </data>
-  <data name="MissingIndexDetailsTitle" xml:space="preserve">
-    <value>/*
-Missing Index Details from {0}
-The Query Processor estimates that implementing the following index could improve the query cost by {1}%.
-*/</value>
-    <comment>title of missing index details.
- Parameters: 0 - fileName (string), 1 - impact (string) </comment>
-  </data>
-  <data name="WarningOverlayTooltip" xml:space="preserve">
-    <value>Warnings</value>
-    <comment>tooltip text for node warning overlay</comment>
-  </data>
-  <data name="ParallelismOverlayTooltip" xml:space="preserve">
-    <value>Parallel Execution</value>
-    <comment>tooltip text for node parallelism overlay</comment>
-  </data>
-  <data name="Operation" xml:space="preserve">
-    <value>Operation</value>
-    <comment></comment>
-  </data>
-  <data name="Object" xml:space="preserve">
-    <value>Object</value>
-    <comment></comment>
-  </data>
-  <data name="EstimatedCost" xml:space="preserve">
-    <value>Estimated Cost %</value>
-    <comment></comment>
-  </data>
-  <data name="EstimatedSubtree" xml:space="preserve">
-<<<<<<< HEAD
-    <value>Estimated Subtree Cost</value>
-=======
-    <value>Estimated Subtree Cost %</value>
->>>>>>> a6e9f1a6
-    <comment></comment>
-  </data>
-  <data name="ActualRows" xml:space="preserve">
-    <value>Actual Rows</value>
-    <comment></comment>
-  </data>
-  <data name="EstimatedRows" xml:space="preserve">
-    <value>Estimated Rows</value>
-    <comment></comment>
-  </data>
-  <data name="ActualExecutions" xml:space="preserve">
-    <value>Actual Executions</value>
-    <comment></comment>
-  </data>
-  <data name="EstimatedExecutions" xml:space="preserve">
-    <value>Estimated Executions</value>
-    <comment></comment>
-  </data>
-  <data name="EstimatedCpu" xml:space="preserve">
-    <value>Estimated CPU Cost</value>
-    <comment></comment>
-  </data>
-  <data name="EstimatedIO" xml:space="preserve">
-    <value>Estimated IO Cost</value>
-    <comment></comment>
-  </data>
-<<<<<<< HEAD
-  <data name="AverageRowSize" xml:space="preserve">
-    <value>Average Row Size</value>
-=======
-  <data name="EstimatedAverageRowSize" xml:space="preserve">
-    <value>Estimated Average Row Size</value>
->>>>>>> a6e9f1a6
-    <comment></comment>
-  </data>
-  <data name="ActualDataSize" xml:space="preserve">
-    <value>Actual Data Size</value>
-    <comment></comment>
-  </data>
-  <data name="TableNotInitializedException" xml:space="preserve">
-    <value>Initialization is not properly done for table with id &apos;{0}&apos;</value>
-    <comment>.
- Parameters: 0 - tableId (string) </comment>
-  </data>
-  <data name="TableEditPathNotProvidedException" xml:space="preserve">
-    <value>The path in the table change information cannot be empty</value>
-    <comment></comment>
-  </data>
-  <data name="InvalidTableEditPathException" xml:space="preserve">
-    <value>The path &apos;{0}&apos; in the table change information is not valid for edit type: &apos;{1}&apos;</value>
-    <comment>.
- Parameters: 0 - path (string), 1 - editType (string) </comment>
-  </data>
-  <data name="TableColumnIdentityGroupName" xml:space="preserve">
-    <value>Identity Specification</value>
-    <comment></comment>
-  </data>
-  <data name="TableColumnIsIdentityPropertyTitle" xml:space="preserve">
-    <value>Is Identity</value>
-    <comment></comment>
-  </data>
-  <data name="TableColumnIsIdentityPropertyDescription" xml:space="preserve">
-    <value>Specifies whether the column is the identity column for the table.</value>
-    <comment></comment>
-  </data>
-  <data name="TableColumnIdentityIncrementPropertyTitle" xml:space="preserve">
-    <value>Identity Increment</value>
-    <comment></comment>
-  </data>
-  <data name="TableColumnIdentityIncrementPropertyDescription" xml:space="preserve">
-    <value>Displays the value added to the maximum existing row identity value when generating the next identity value.</value>
-    <comment></comment>
-  </data>
-  <data name="TableColumnIdentitySeedPropertyTitle" xml:space="preserve">
-    <value>Identity Seed</value>
-    <comment></comment>
-  </data>
-  <data name="TableColumnIdentitySeedPropertyDescription" xml:space="preserve">
-    <value>Displays the initial row value for an identity column.</value>
-    <comment></comment>
-  </data>
-  <data name="TableDesignerIsEnabledPropertyTitle" xml:space="preserve">
-    <value>Is Enabled</value>
-    <comment></comment>
-  </data>
-  <data name="ForeignKeyIsEnabledDescription" xml:space="preserve">
-    <value>Specifies whether the foreign key is Enabled</value>
-    <comment></comment>
-  </data>
-  <data name="ForeignKeyIsNotForReplicationTitle" xml:space="preserve">
-    <value>Not For Replication</value>
-    <comment></comment>
-  </data>
-  <data name="ForeignKeyIsNotForReplicationDescription" xml:space="preserve">
-    <value>Enables or disables the constraint for data inserted by a replication process.</value>
-    <comment></comment>
-  </data>
-  <data name="SqlForeignKeyAction_NoAction" xml:space="preserve">
-    <value>No Action</value>
-    <comment></comment>
-  </data>
-  <data name="SqlForeignKeyAction_Cascade" xml:space="preserve">
-    <value>Cascade</value>
-    <comment></comment>
-  </data>
-  <data name="SqlForeignKeyAction_SetNull" xml:space="preserve">
-    <value>Set Null</value>
-    <comment></comment>
-  </data>
-  <data name="SqlForeignKeyAction_SetDefault" xml:space="preserve">
-    <value>Set Default</value>
-    <comment></comment>
-  </data>
-  <data name="UnknownEnumString" xml:space="preserve">
-    <value>Unknown enum value: {0}.</value>
-    <comment>.
- Parameters: 0 - name (string) </comment>
-  </data>
-  <data name="CheckConstraintIsEnabledDescription" xml:space="preserve">
-    <value>Specifies whether the check constraint is Enabled</value>
-    <comment></comment>
-  </data>
-  <data name="IndexIsEnabledPropertyDescription" xml:space="preserve">
-    <value>Specifies whether the index is enabled</value>
-    <comment></comment>
-  </data>
-  <data name="IndexIsClusteredPropertyDescription" xml:space="preserve">
-    <value>Whether the index is clustered, only one clustered index is allowed in a table.</value>
-    <comment></comment>
-  </data>
-  <data name="TableDesignerIndexIsClusteredPropertyTitle" xml:space="preserve">
-    <value>Is Clustered</value>
-    <comment></comment>
-  </data>
-  <data name="IndexIsUniquePropertyDescription" xml:space="preserve">
-    <value>Whether the data entered into this index must be unique.</value>
-    <comment></comment>
-  </data>
-  <data name="TableDesignerIsUniquePropertyTitle" xml:space="preserve">
-    <value>Is Unique</value>
-    <comment></comment>
-  </data>
-  <data name="IndexColumnIsAscendingPropertyDescription" xml:space="preserve">
-    <value>Specifies the sort order of the column.</value>
-    <comment></comment>
-  </data>
-  <data name="IndexColumnIsAscendingPropertyTitle" xml:space="preserve">
-    <value>Is Ascending</value>
-    <comment></comment>
-  </data>
-  <data name="TableDesignerColumnsDisplayValueTitle" xml:space="preserve">
-    <value>Columns</value>
-    <comment></comment>
-  </data>
-  <data name="TableDesignerDeleteColumnConfirmationMessage" xml:space="preserve">
-    <value>Removing a column will also remove it from the indexes and foreign keys. Are you sure you want to continue?</value>
-    <comment></comment>
-  </data>
-  <data name="TableDesignerGraphTableGroupTitle" xml:space="preserve">
-    <value>Graph Table</value>
-    <comment></comment>
-  </data>
-  <data name="TableDesignerGraphTableTypeTitle" xml:space="preserve">
-    <value>Type</value>
-    <comment></comment>
-  </data>
-  <data name="TableDesignerGraphTableTypeDescription" xml:space="preserve">
-    <value>Specifies the table type.</value>
-    <comment></comment>
-  </data>
-  <data name="TableDesignerGraphTableTypeEdge" xml:space="preserve">
-    <value>Edge</value>
-    <comment></comment>
-  </data>
-  <data name="TableDesignerGraphTableTypeNode" xml:space="preserve">
-    <value>Node</value>
-    <comment></comment>
-  </data>
-  <data name="TableDesignerGraphTableTypeNone" xml:space="preserve">
-    <value>None</value>
-    <comment></comment>
-  </data>
-  <data name="TableDesignerEdgeConstraintsTabTitle" xml:space="preserve">
-    <value>Edge Constraints</value>
-    <comment></comment>
-  </data>
-  <data name="TableDesignerEdgeConstraintObjectType" xml:space="preserve">
-    <value>Edge Constraint</value>
-    <comment></comment>
-  </data>
-  <data name="TableDesignerEdgeConstraintNamePropertyDescription" xml:space="preserve">
-    <value>Name of the constraint.</value>
-    <comment></comment>
-  </data>
-  <data name="TableDesignerEdgeConstraintNamePropertyTitle" xml:space="preserve">
-    <value>Name</value>
-    <comment></comment>
-  </data>
-  <data name="TableDesignerEdgeConstraintIsEnabledPropertyDescription" xml:space="preserve">
-    <value>Specifies whether the constraint is enabled.</value>
-    <comment></comment>
-  </data>
-  <data name="TableDesignerEdgeConstraintIsEnabledPropertyTitle" xml:space="preserve">
-    <value>Is Enabled</value>
-    <comment></comment>
-  </data>
-  <data name="TableDesignerEdgeConstraintOnDeleteActionPropertyDescription" xml:space="preserve">
-    <value>The behavior when a user tries to delete a row with data that is involved in an edge constraint.</value>
-    <comment></comment>
-  </data>
-  <data name="TableDesignerEdgeConstraintOnDeleteActionPropertyTitle" xml:space="preserve">
-    <value>On Delete Action</value>
-    <comment></comment>
-  </data>
-  <data name="TableDesignerEdgeConstraintClausesPropertyDescription" xml:space="preserve">
-    <value>Edge constraint clauses.</value>
-    <comment></comment>
-  </data>
-  <data name="TableDesignerEdgeConstraintClausesPropertyTitle" xml:space="preserve">
-    <value>Clauses</value>
-    <comment></comment>
-  </data>
-  <data name="TableDesignerEdgeConstraintClauseObjectType" xml:space="preserve">
-    <value>Clause</value>
-    <comment></comment>
-  </data>
-  <data name="TableDesignerEdgeConstraintClauseFromTablePropertyName" xml:space="preserve">
-    <value>From Table</value>
-    <comment></comment>
-  </data>
-  <data name="TableDesignerEdgeConstraintClauseToTablePropertyName" xml:space="preserve">
-    <value>To Table</value>
-    <comment></comment>
-  </data>
-  <data name="SqlTableDurability_SchemaAndData" xml:space="preserve">
-    <value>Schema and Data</value>
-    <comment></comment>
-  </data>
-  <data name="SqlTableDurability_SchemaOnly" xml:space="preserve">
-    <value>Schema Only</value>
-    <comment></comment>
-  </data>
-  <data name="GeneratedAlwaysColumnType_None" xml:space="preserve">
-    <value>None</value>
-    <comment></comment>
-  </data>
-  <data name="GeneratedAlwaysColumnType_RowStart" xml:space="preserve">
-    <value>Row Start</value>
-    <comment></comment>
-  </data>
-  <data name="GeneratedAlwaysColumnType_RowEnd" xml:space="preserve">
-    <value>Row End</value>
-    <comment></comment>
-  </data>
-  <data name="TableDesignerIsSystemVersioningEnabledTitle" xml:space="preserve">
-    <value>System Versioning Enabled</value>
-    <comment></comment>
-  </data>
-  <data name="TableDesignerIsSystemVersioningEnabledDescription" xml:space="preserve">
-    <value>Specifies whether the table is system versioning enabled.</value>
-    <comment></comment>
-  </data>
-  <data name="TableDesignerSystemVersioningGroupTitle" xml:space="preserve">
-    <value>System Versioning</value>
-    <comment></comment>
-  </data>
-  <data name="TableDesignerHistoryTableDescription" xml:space="preserve">
-    <value>History table of the current table.</value>
-    <comment></comment>
-  </data>
-  <data name="TableDesignerHistoryTableTitle" xml:space="preserve">
-    <value>History Table</value>
-    <comment></comment>
-  </data>
-  <data name="TableDesignerIsMemoryOptimizedDescription" xml:space="preserve">
-    <value>Specifies whether the table is memory optimized.</value>
-    <comment></comment>
-  </data>
-  <data name="TableDesignerMemoryOptimizedGroupTitle" xml:space="preserve">
-    <value>Memory Optimized</value>
-    <comment></comment>
-  </data>
-  <data name="TableDesignerIsMemoryOptimizedTitle" xml:space="preserve">
-    <value>Memory Optimized</value>
-    <comment></comment>
-  </data>
-  <data name="TableDesignerDurabilityDescription" xml:space="preserve">
-    <value>Specifies the durability setting of the table.</value>
-    <comment></comment>
-  </data>
-  <data name="TableDesignerDurabilityTitle" xml:space="preserve">
-    <value>Durability</value>
-    <comment></comment>
-  </data>
-  <data name="TableDesignerColumnGeneratedAlwaysAsDescription" xml:space="preserve">
-    <value>Specifies the start or end of the system versioning table&apos;s period setting.</value>
-    <comment></comment>
-  </data>
-  <data name="TableDesignerColumnGeneratedAlwaysAsTitle" xml:space="preserve">
-    <value>Generated Always As</value>
-    <comment></comment>
-  </data>
-  <data name="TableDesignerColumnIsHiddenTitle" xml:space="preserve">
-    <value>Is Hidden</value>
-    <comment></comment>
-  </data>
-  <data name="TableDesignerColumnIsHiddenDescription" xml:space="preserve">
-    <value>Specifies whether the column will be returned by select statement.</value>
-    <comment></comment>
-  </data>
-  <data name="TableDesignerAutoCreateHistoryTableDescription" xml:space="preserve">
-    <value>Specifies whether the engine should automatically create the history table.</value>
-    <comment></comment>
-  </data>
-  <data name="TableDesignerAutoCreateHistoryTableTitle" xml:space="preserve">
-    <value>Auto Create History Table</value>
-    <comment></comment>
-  </data>
-  <data name="TableDesignerNewHistoryTableDescription" xml:space="preserve">
-    <value>Specifies the name of the new history table.</value>
-    <comment></comment>
-  </data>
-  <data name="TableDesignerNewHistoryTableTitle" xml:space="preserve">
-    <value>New History Table Name</value>
-    <comment></comment>
-  </data>
-  <data name="TableColumnDefaultConstraintNamePropertyDescription" xml:space="preserve">
-    <value>Specifies the default constraint name.</value>
-    <comment></comment>
-  </data>
-  <data name="TableColumnDefaultConstraintNamePropertyTitle" xml:space="preserve">
-    <value>Default Constraint Name</value>
-    <comment></comment>
-  </data>
-  <data name="AddNewEdgeConstraintLabel" xml:space="preserve">
-    <value>New Edge Constraint</value>
-    <comment></comment>
-  </data>
-  <data name="AddNewClauseLabel" xml:space="preserve">
-    <value>New Clause</value>
-    <comment></comment>
-  </data>
-  <data name="TableColumnComputedGroupTitle" xml:space="preserve">
-    <value>Computed Column Specifications</value>
-    <comment></comment>
-  </data>
-  <data name="TableColumnIsComputedTitle" xml:space="preserve">
-    <value>Is Computed</value>
-    <comment></comment>
-  </data>
-  <data name="TableColumnIsComputedDescription" xml:space="preserve">
-    <value>Specifies whether the column is a computed column</value>
-    <comment></comment>
-  </data>
-  <data name="TableColumnComputedFormulaTitle" xml:space="preserve">
-    <value>Formula</value>
-    <comment></comment>
-  </data>
-  <data name="TableColumnComputedFormulaDescription" xml:space="preserve">
-    <value>Formula that the column uses if it is a computed column</value>
-    <comment></comment>
-  </data>
-  <data name="TableColumnIsComputedPersistedTitle" xml:space="preserve">
-    <value>Is Persisted</value>
-    <comment></comment>
-  </data>
-  <data name="TableColumnIsComputedPersistedDescription" xml:space="preserve">
-    <value>Whether the computed column is saved with the data source</value>
-    <comment></comment>
-  </data>
-  <data name="TableColumnIsComputedPersistedNullableTitle" xml:space="preserve">
-    <value>Is Persisted Nullable</value>
-    <comment></comment>
-  </data>
-  <data name="TableColumnIsComputedPersistedNullableDescription" xml:space="preserve">
-    <value>Whether the computed column can have a NULL value (NOT NULL can only be specified if the column is persisted)</value>
-    <comment></comment>
-  </data>
-  <data name="IndexMustHaveColumnsRuleDescription" xml:space="preserve">
-    <value>Index &apos;{0}&apos; does not have any columns associated with it.</value>
-    <comment>.
- Parameters: 0 - indexName (string) </comment>
-  </data>
-  <data name="ForeignKeyMustHaveColumnsRuleDescription" xml:space="preserve">
-    <value>Foreign key &apos;{0}&apos; does not have any columns specified.</value>
-    <comment>.
- Parameters: 0 - foreignKeyName (string) </comment>
-  </data>
-  <data name="ColumnCanOnlyAppearOnceInIndexRuleDescription" xml:space="preserve">
-    <value>Column with name &apos;{0}&apos; has already been added to the index &apos;{1}&apos;. Row number: {2}.</value>
-    <comment>.
- Parameters: 0 - columnName (string), 1 - indexName (string), 2 - rowNumber (int) </comment>
-  </data>
-  <data name="ColumnCanOnlyAppearOnceInForeignKeyRuleDescription" xml:space="preserve">
-    <value>Column with name &apos;{0}&apos; has already been added to the foreign key &apos;{1}&apos;. Row number: {2}.</value>
-    <comment>.
- Parameters: 0 - columnName (string), 1 - foreignKeyName (string), 2 - rowNumber (int) </comment>
-  </data>
-  <data name="ColumnCanOnlyAppearOnceInForeignKeyRuleForeignColumnDescription" xml:space="preserve">
-    <value>Foreign column with name &apos;{0}&apos; has already been added to the foreign key &apos;{1}&apos;. Row number: {2}.</value>
-    <comment>.
- Parameters: 0 - columnName (string), 1 - foreignKeyName (string), 2 - rowNumber (int) </comment>
-  </data>
-  <data name="NoDuplicateConstraintNameRuleDescription" xml:space="preserve">
-    <value>The name &apos;{0}&apos; is already used by another constraint. Row number: {1}.</value>
-    <comment>.
- Parameters: 0 - constraintName (string), 1 - rowNumber (int) </comment>
-  </data>
-  <data name="NoDuplicateColumnNameRuleDescription" xml:space="preserve">
-    <value>The name &apos;{0}&apos; is already used by another column. Row number: {1}.</value>
-    <comment>.
- Parameters: 0 - columnName (string), 1 - rowNumber (int) </comment>
-  </data>
-  <data name="NoDuplicateIndexNameRuleDescription" xml:space="preserve">
-    <value>The name &apos;{0}&apos; is already used by another index. Row number: {1}.</value>
-    <comment>.
- Parameters: 0 - indexName (string), 1 - rowNumber (int) </comment>
-  </data>
-  <data name="EdgeConstraintMustHaveClausesRuleDescription" xml:space="preserve">
-    <value>Edge constraint &apos;{0}&apos; does not have any clauses specified.</value>
-    <comment>.
- Parameters: 0 - name (string) </comment>
-  </data>
-  <data name="EdgeConstraintNoRepeatingClausesRuleDescription" xml:space="preserve">
-    <value>The pair &apos;{0}&apos; is already defined by another clause in the edge constraint. Row number: {1}.</value>
-    <comment>.
- Parameters: 0 - pair (string), 1 - rowNumber (int) </comment>
-  </data>
-  <data name="MemoryOptimizedTableMustHaveNonClusteredPrimaryKeyRuleDescription" xml:space="preserve">
-    <value>Memory-optimized table must have non-clustered primary key.</value>
-    <comment></comment>
-  </data>
-  <data name="TemporalTableMustHavePrimaryKeyRuleDescription" xml:space="preserve">
-    <value>System versioned table must have primary key.</value>
-    <comment></comment>
-  </data>
-  <data name="TemporalTableMustHavePeriodColumnsRuleDescription" xml:space="preserve">
-    <value>System versioned table must have the period columns defined.</value>
-    <comment></comment>
-  </data>
-  <data name="PeriodColumnsRuleMoreThanOneIssueDescription" xml:space="preserve">
-    <value>Period columns (Generated Always As Row Start/End) can only be defined once.</value>
-    <comment></comment>
-  </data>
-  <data name="PeriodColumnsRuleNotMatchIssueDescription" xml:space="preserve">
-    <value>Period columns (Generated Always As Row Start/End) must be defined as pair. If one is defined, the other must also be defined.</value>
-    <comment></comment>
-  </data>
-  <data name="ColumnsInPrimaryKeyCannotBeNullableRuleDescription" xml:space="preserve">
-    <value>Columns in primary key cannot be nullable.</value>
-    <comment></comment>
-  </data>
-  <data name="OnlyDurableMemoryOptimizedTableCanBeSystemVersionedRuleDescription" xml:space="preserve">
-    <value>Only durable (DURABILITY = SCHEMA_AND_DATA) memory-optimized tables can be system-versioned.</value>
-    <comment></comment>
-  </data>
-  <data name="TableMustHaveAtLeastOneColumnRuleDescription" xml:space="preserve">
-    <value>A table must have at least one non-computed column defined.</value>
-    <comment></comment>
-  </data>
-  <data name="MemoryOptimizedTableIdentityColumnRuleDescription" xml:space="preserve">
-    <value>The use of seed and increment values other than 1 is not supported with memory optimized tables.</value>
-    <comment></comment>
-  </data>
-  <data name="TableShouldAvoidHavingMultipleEdgeConstraintsRuleDescription" xml:space="preserve">
-    <value>The table has more than one edge constraint on it. This is only useful as a temporary state when modifying existing edge constraints, and should not be used in other cases.</value>
-    <comment></comment>
-  </data>
-  <data name="ColumnCannotBeListedMoreThanOnceInPrimaryKeyRuleDescription" xml:space="preserve">
-    <value>Cannot use duplicate column names in primary key, column name: {0}</value>
-    <comment>.
- Parameters: 0 - columnName (string) </comment>
-  </data>
-  <data name="MemoryOptimizedCannotBeEnabledWhenNotSupportedRuleDescription" xml:space="preserve">
-    <value>Memory-optimized table is not supported for this database.</value>
-    <comment></comment>
-  </data>
-  <data name="MutipleCreateTableStatementsInScriptRuleDescription" xml:space="preserve">
-    <value>There are multiple table definitions in the script, only the first table can be edited in the designer.</value>
-    <comment></comment>
-  </data>
-</root>
+<?xml version="1.0" encoding="utf-8"?>
+<root>
+  <!-- 
+    Microsoft ResX Schema 
+    
+    Version 2.0
+    
+    The primary goals of this format is to allow a simple XML format 
+    that is mostly human readable. The generation and parsing of the 
+    various data types are done through the TypeConverter classes 
+    associated with the data types.
+    
+    Example:
+    
+    ... ado.net/XML headers & schema ...
+    <resheader name="resmimetype=">text/microsoft-resx</resheader>
+    <resheader name="version=">2.0</resheader>
+    <resheader name="reader=">System.Resources.ResXResourceReader, System.Windows.Forms, ...</resheader>
+    <resheader name="writer=">System.Resources.ResXResourceWriter, System.Windows.Forms, ...</resheader>
+    <data name="Name1="><value>this is my long string</value><comment>this is a comment</comment></data>
+    <data name="Color1" type="System.Drawing.Color, System.Drawing=">Blue</data>
+    <data name="Bitmap1" mimetype="application/x-microsoft.net.object.binary.base64=">
+        <value>[base64 mime encoded serialized .NET Framework object]</value>
+    </data>
+    <data name="Icon1" type="System.Drawing.Icon, System.Drawing" mimetype="application/x-microsoft.net.object.bytearray.base64=">
+        <value>[base64 mime encoded string representing a byte array form of the .NET Framework object]</value>
+        <comment>This is a comment</comment>
+    </data>
+                
+    There are any number of "resheader" rows that contain simple 
+    name/value pairs.
+    
+    Each data row contains a name, and value. The row also contains a 
+    type or mimetype. Type corresponds to a .NET class that support 
+    text/value conversion through the TypeConverter architecture. 
+    Classes that don't support this are serialized and stored with the 
+    mimetype set.
+    
+    The mimetype is used for serialized objects, and tells the 
+    ResXResourceReader how to depersist the object. This is currently not 
+    extensible. For a given mimetype the value must be set accordingly:
+    
+    Note - application/x-microsoft.net.object.binary.base64 is the format 
+    that the ResXResourceWriter will generate, however the reader can 
+    read any of the formats listed below.
+    
+    mimetype: application/x-microsoft.net.object.binary.base64
+    value   : The object must be serialized with 
+            : System.Runtime.Serialization.Formatters.Binary.BinaryFormatter
+            : and then encoded with base64 encoding.
+    
+    mimetype: application/x-microsoft.net.object.soap.base64
+    value   : The object must be serialized with 
+            : System.Runtime.Serialization.Formatters.Soap.SoapFormatter
+            : and then encoded with base64 encoding.
+
+    mimetype: application/x-microsoft.net.object.bytearray.base64
+    value   : The object must be serialized into a byte array 
+            : using a System.ComponentModel.TypeConverter
+            : and then encoded with base64 encoding.
+    -->
+  <xsd:schema id="root" xmlns="" xmlns:xsd="http://www.w3.org/2001/XMLSchema" xmlns:msdata="urn:schemas-microsoft-com:xml-msdata=">
+    <xsd:import namespace="http://www.w3.org/XML/1998/namespace" />
+    <xsd:element name="root" msdata:IsDataSet="true=">
+      <xsd:complexType>
+        <xsd:choice maxOccurs="unbounded">
+          <xsd:element name="metadata">
+            <xsd:complexType>
+              <xsd:sequence>
+                <xsd:element name="value" type="xsd:string" minOccurs="0" />
+              </xsd:sequence>
+              <xsd:attribute name="name" use="required" type="xsd:string" />
+              <xsd:attribute name="type" type="xsd:string" />
+              <xsd:attribute name="mimetype" type="xsd:string" />
+              <xsd:attribute ref="xml:space" />
+            </xsd:complexType>
+          </xsd:element>
+          <xsd:element name="assembly">
+            <xsd:complexType>
+              <xsd:attribute name="alias" type="xsd:string" />
+              <xsd:attribute name="name" type="xsd:string" />
+            </xsd:complexType>
+          </xsd:element>
+          <xsd:element name="data">
+            <xsd:complexType>
+              <xsd:sequence>
+                <xsd:element name="value" type="xsd:string" minOccurs="0" msdata:Ordinal="1" />
+                <xsd:element name="comment" type="xsd:string" minOccurs="0" msdata:Ordinal="2" />
+              </xsd:sequence>
+              <xsd:attribute name="name" type="xsd:string" use="required" msdata:Ordinal="1" />
+              <xsd:attribute name="type" type="xsd:string" msdata:Ordinal="3" />
+              <xsd:attribute name="mimetype" type="xsd:string" msdata:Ordinal="4" />
+              <xsd:attribute ref="xml:space" />
+            </xsd:complexType>
+          </xsd:element>
+          <xsd:element name="resheader">
+            <xsd:complexType>
+              <xsd:sequence>
+                <xsd:element name="value" type="xsd:string" minOccurs="0" msdata:Ordinal="1" />
+              </xsd:sequence>
+              <xsd:attribute name="name" type="xsd:string" use="required" />
+            </xsd:complexType>
+          </xsd:element>
+        </xsd:choice>
+      </xsd:complexType>
+    </xsd:element>
+  </xsd:schema>
+  <resheader name="resmimetype">
+    <value>text/microsoft-resx</value>
+  </resheader>
+  <resheader name="version">
+    <value>2.0</value>
+  </resheader>
+  <resheader name="reader">
+    <value>System.Resources.ResXResourceReader, System.Windows.Forms, Version=4.0.0.0, Culture=neutral, PublicKeyToken=b77a5c561934e089</value>
+  </resheader>
+  <resheader name="writer">
+    <value>System.Resources.ResXResourceWriter, System.Windows.Forms, Version=4.0.0.0, Culture=neutral, PublicKeyToken=b77a5c561934e089</value>
+  </resheader>
+  <data name="ConnectionServiceConnectErrorNullParams" xml:space="preserve">
+    <value>Connection parameters cannot be null</value>
+    <comment></comment>
+  </data>
+  <data name="ConnectionServiceListDbErrorNullOwnerUri" xml:space="preserve">
+    <value>OwnerUri cannot be null or empty</value>
+    <comment></comment>
+  </data>
+  <data name="ConnectionServiceListDbErrorNotConnected" xml:space="preserve">
+    <value>SpecifiedUri &apos;{0}&apos; does not have existing connection</value>
+    <comment>.
+ Parameters: 0 - uri (string) </comment>
+  </data>
+  <data name="ConnectionServiceDbErrorDefaultNotConnected" xml:space="preserve">
+    <value>Specified URI &apos;{0}&apos; does not have a default connection</value>
+    <comment>.
+ Parameters: 0 - uri (string) </comment>
+  </data>
+  <data name="ConnectionServiceConnStringInvalidAuthType" xml:space="preserve">
+    <value>Invalid value &apos;{0}&apos; for AuthenticationType.  Valid values are &apos;Integrated&apos; and &apos;SqlLogin&apos;.</value>
+    <comment>.
+ Parameters: 0 - authType (string) </comment>
+  </data>
+  <data name="ConnectionServiceConnStringInvalidColumnEncryptionSetting" xml:space="preserve">
+    <value>Invalid value &apos;{0}&apos; for ComlumEncryption. Valid values are &apos;Enabled&apos; and &apos;Disabled&apos;.</value>
+    <comment>.
+ Parameters: 0 - columnEncryptionSetting (string) </comment>
+  </data>
+  <data name="ConnectionServiceConnStringInvalidEnclaveAttestationProtocol" xml:space="preserve">
+    <value>Invalid value &apos;{0}&apos; for EnclaveAttestationProtocol. Valid values are &apos;AAS&apos; and &apos;HGS&apos;.</value>
+    <comment>.
+ Parameters: 0 - enclaveAttestationProtocol (string) </comment>
+  </data>
+  <data name="ConnectionServiceConnStringInvalidAlwaysEncryptedOptionCombination" xml:space="preserve">
+    <value>The Attestation Protocol and Enclave Attestation URL requires Always Encrypted to be set to Enabled.</value>
+    <comment></comment>
+  </data>
+  <data name="ConnectionServiceConnStringInvalidIntent" xml:space="preserve">
+    <value>Invalid value &apos;{0}&apos; for ApplicationIntent. Valid values are &apos;ReadWrite&apos; and &apos;ReadOnly&apos;.</value>
+    <comment>.
+ Parameters: 0 - intent (string) </comment>
+  </data>
+  <data name="ConnectionServiceConnectionCanceled" xml:space="preserve">
+    <value>Connection canceled</value>
+    <comment></comment>
+  </data>
+  <data name="ConnectionParamsValidateNullOwnerUri" xml:space="preserve">
+    <value>OwnerUri cannot be null or empty</value>
+    <comment></comment>
+  </data>
+  <data name="ConnectionParamsValidateNullConnection" xml:space="preserve">
+    <value>Connection details object cannot be null</value>
+    <comment></comment>
+  </data>
+  <data name="ConnectionParamsValidateNullServerName" xml:space="preserve">
+    <value>ServerName cannot be null or empty</value>
+    <comment></comment>
+  </data>
+  <data name="ConnectionParamsValidateNullSqlAuth" xml:space="preserve">
+    <value>{0} cannot be null or empty when using SqlLogin authentication</value>
+    <comment>.
+ Parameters: 0 - component (string) </comment>
+  </data>
+  <data name="AzureSqlDbEdition" xml:space="preserve">
+    <value>Azure SQL DB</value>
+    <comment></comment>
+  </data>
+  <data name="AzureSqlDwEdition" xml:space="preserve">
+    <value>Azure SQL Data Warehouse</value>
+    <comment></comment>
+  </data>
+  <data name="AzureSqlStretchEdition" xml:space="preserve">
+    <value>Azure SQL Stretch Database</value>
+    <comment></comment>
+  </data>
+  <data name="AzureSqlAnalyticsOnDemandEdition" xml:space="preserve">
+    <value>Azure SQL Analytics on-demand</value>
+    <comment></comment>
+  </data>
+  <data name="QueryServiceCancelAlreadyCompleted" xml:space="preserve">
+    <value>The query has already completed, it cannot be cancelled</value>
+    <comment></comment>
+  </data>
+  <data name="QueryServiceCancelDisposeFailed" xml:space="preserve">
+    <value>Query successfully cancelled, failed to dispose query. Owner URI not found.</value>
+    <comment></comment>
+  </data>
+  <data name="QueryServiceQueryCancelled" xml:space="preserve">
+    <value>Query was canceled by user</value>
+    <comment></comment>
+  </data>
+  <data name="QueryServiceSubsetBatchNotCompleted" xml:space="preserve">
+    <value>The batch has not completed, yet</value>
+    <comment></comment>
+  </data>
+  <data name="QueryServiceSubsetBatchOutOfRange" xml:space="preserve">
+    <value>Batch index cannot be less than 0 or greater than the number of batches</value>
+    <comment></comment>
+  </data>
+  <data name="QueryServiceSubsetResultSetOutOfRange" xml:space="preserve">
+    <value>Result set index cannot be less than 0 or greater than the number of result sets</value>
+    <comment></comment>
+  </data>
+  <data name="QueryServiceDataReaderByteCountInvalid" xml:space="preserve">
+    <value>Maximum number of bytes to return must be greater than zero</value>
+    <comment></comment>
+  </data>
+  <data name="QueryServiceDataReaderCharCountInvalid" xml:space="preserve">
+    <value>Maximum number of chars to return must be greater than zero</value>
+    <comment></comment>
+  </data>
+  <data name="QueryServiceDataReaderXmlCountInvalid" xml:space="preserve">
+    <value>Maximum number of XML bytes to return must be greater than zero</value>
+    <comment></comment>
+  </data>
+  <data name="QueryServiceFileWrapperWriteOnly" xml:space="preserve">
+    <value>Access method cannot be write-only</value>
+    <comment></comment>
+  </data>
+  <data name="QueryServiceFileWrapperNotInitialized" xml:space="preserve">
+    <value>FileStreamWrapper must be initialized before performing operations</value>
+    <comment></comment>
+  </data>
+  <data name="QueryServiceFileWrapperReadOnly" xml:space="preserve">
+    <value>This FileStreamWrapper cannot be used for writing</value>
+    <comment></comment>
+  </data>
+  <data name="QueryServiceAffectedOneRow" xml:space="preserve">
+    <value>(1 row affected)</value>
+    <comment></comment>
+  </data>
+  <data name="QueryServiceAffectedRows" xml:space="preserve">
+    <value>({0} rows affected)</value>
+    <comment>.
+ Parameters: 0 - rows (long) </comment>
+  </data>
+  <data name="QueryServiceCompletedSuccessfully" xml:space="preserve">
+    <value>Commands completed successfully.</value>
+    <comment></comment>
+  </data>
+  <data name="QueryServiceErrorFormat" xml:space="preserve">
+    <value>Msg {0}, Level {1}, State {2}, Line {3}{4}{5}</value>
+    <comment>.
+ Parameters: 0 - msg (int), 1 - lvl (int), 2 - state (int), 3 - line (int), 4 - newLine (string), 5 - message (string) </comment>
+  </data>
+  <data name="QueryServiceQueryFailed" xml:space="preserve">
+    <value>Query failed: {0}</value>
+    <comment>.
+ Parameters: 0 - message (string) </comment>
+  </data>
+  <data name="QueryServiceColumnNull" xml:space="preserve">
+    <value>(No column name)</value>
+    <comment></comment>
+  </data>
+  <data name="QueryServiceCellNull" xml:space="preserve">
+    <value>NULL</value>
+    <comment></comment>
+  </data>
+  <data name="QueryServiceRequestsNoQuery" xml:space="preserve">
+    <value>The requested query does not exist</value>
+    <comment></comment>
+  </data>
+  <data name="QueryServiceQueryInvalidOwnerUri" xml:space="preserve">
+    <value>Cannot connect to the database due to invalid OwnerUri</value>
+    <comment></comment>
+  </data>
+  <data name="QueryServiceQueryInProgress" xml:space="preserve">
+    <value>A query is already in progress for this editor session. Please cancel this query or wait for its completion.</value>
+    <comment></comment>
+  </data>
+  <data name="QueryServiceMessageSenderNotSql" xml:space="preserve">
+    <value>Sender for OnInfoMessage event must be a SqlConnection</value>
+    <comment></comment>
+  </data>
+  <data name="QueryServiceResultSetAddNoRows" xml:space="preserve">
+    <value>Cannot add row to result buffer, data reader does not contain rows</value>
+    <comment></comment>
+  </data>
+  <data name="QueryServiceResultSetHasNoResults" xml:space="preserve">
+    <value>Query has no results to return</value>
+    <comment></comment>
+  </data>
+  <data name="QueryServiceResultSetTooLarge" xml:space="preserve">
+    <value>Result set has too many rows to be safely loaded</value>
+    <comment></comment>
+  </data>
+  <data name="QueryServiceUnsupportedSqlVariantType" xml:space="preserve">
+    <value>The underlying type &quot;{0}&quot; for sql variant column &quot;{1}&quot; could not be resolved.</value>
+    <comment>.
+ Parameters: 0 - underlyingType (string), 1 - columnName (string) </comment>
+  </data>
+  <data name="QueryServiceSaveAsResultSetNotComplete" xml:space="preserve">
+    <value>Result cannot be saved until query execution has completed</value>
+    <comment></comment>
+  </data>
+  <data name="QueryServiceSaveAsMiscStartingError" xml:space="preserve">
+    <value>Internal error occurred while starting save task</value>
+    <comment></comment>
+  </data>
+  <data name="QueryServiceSaveAsInProgress" xml:space="preserve">
+    <value>A save request to the same path is in progress</value>
+    <comment></comment>
+  </data>
+  <data name="QueryServiceSaveAsFail" xml:space="preserve">
+    <value>Failed to save {0}: {1}</value>
+    <comment>.
+ Parameters: 0 - fileName (string), 1 - message (string) </comment>
+  </data>
+  <data name="QueryServiceResultSetNotRead" xml:space="preserve">
+    <value>Cannot read subset unless the results have been read from the server</value>
+    <comment></comment>
+  </data>
+  <data name="QueryServiceResultSetStartRowOutOfRange" xml:space="preserve">
+    <value>Start row cannot be less than 0 or greater than the number of rows in the result set</value>
+    <comment></comment>
+  </data>
+  <data name="QueryServiceResultSetRowCountOutOfRange" xml:space="preserve">
+    <value>Row count must be a positive integer</value>
+    <comment></comment>
+  </data>
+  <data name="QueryServiceResultSetNoColumnSchema" xml:space="preserve">
+    <value>Could not retrieve column schema for result set</value>
+    <comment></comment>
+  </data>
+  <data name="QueryServiceExecutionPlanNotFound" xml:space="preserve">
+    <value>Could not retrieve an execution plan from the result set </value>
+    <comment></comment>
+  </data>
+  <data name="SqlCmdExitOnError" xml:space="preserve">
+    <value>An error was encountered during execution of batch. Exiting.</value>
+    <comment></comment>
+  </data>
+  <data name="SqlCmdUnsupportedToken" xml:space="preserve">
+    <value>Encountered unsupported token {0}</value>
+    <comment></comment>
+  </data>
+  <data name="ParameterizationDetails" xml:space="preserve">
+    <value>{0} will be converted to a Microsoft.Data.SqlClient.SqlParameter object with the following properties: SqlDbType = {1}, Size = {2}, Precision = {3}, Scale = {4}, SqlValue = {5}</value>
+    <comment>.
+ Parameters: 0 - variableName (string), 1 - sqlDbType (string), 2 - size (int), 3 - precision (int), 4 - scale (int), 5 - sqlValue (string) </comment>
+  </data>
+  <data name="ErrorMessageHeader" xml:space="preserve">
+    <value>Line {0}</value>
+    <comment>.
+ Parameters: 0 - lineNumber (int) </comment>
+  </data>
+  <data name="ErrorMessage" xml:space="preserve">
+    <value>Unable to convert {0} to a Microsoft.Data.SqlClient.SqlParameter object. The specified literal cannot be converted to {1}(Microsoft.Data.SqlDbType). Literal value: {2} </value>
+    <comment>.
+ Parameters: 0 - variableName (string), 1 - sqlDataType (string), 2 - literalValue (string) </comment>
+  </data>
+  <data name="DateTimeErrorMessage" xml:space="preserve">
+    <value>Unable to convert {0} to a Microsoft.Data.SqlClient.SqlParameter object. The specified literal cannot be converted to {1}(Microsoft.Data.SqlDbType), as it used an unsupported date/time format. Use one of the supported date/time formats. Literal value: {2}</value>
+    <comment>.
+ Parameters: 0 - variableName (string), 1 - sqlDataType (string), 2 - literalValue (string) </comment>
+  </data>
+  <data name="BinaryLiteralPrefixMissingError" xml:space="preserve">
+    <value>Unable to convert {0} to a Microsoft.Data.SqlClient.SqlParameter object. The specified literal cannot be converted to {1}(Microsoft.Data.SqlDbType), as prefix 0x is expected for a binary literals.  Literal value: {2} </value>
+    <comment>.
+ Parameters: 0 - variableName (string), 1 - sqlDataType (string), 2 - literalValue (string) </comment>
+  </data>
+  <data name="ParsingErrorHeader" xml:space="preserve">
+    <value>Line {0}, column {1}</value>
+    <comment>.
+ Parameters: 0 - lineNumber (int), 1 - columnNumber (int) </comment>
+  </data>
+  <data name="ScriptTooLarge" xml:space="preserve">
+    <value>The current script is too large for Parameterization for Always Encrypted, please disable Parameterization for Always Encrypted in Query Options (Query &gt; Query Options &gt; Execution &gt; Advanced). Maximum allowable length: {0} characters, Current script length: {1} characters</value>
+    <comment>.
+ Parameters: 0 - maxChars (int), 1 - currentChars (int) </comment>
+  </data>
+  <data name="SerializationServiceUnsupportedFormat" xml:space="preserve">
+    <value>Unsupported Save Format: {0}</value>
+    <comment>.
+ Parameters: 0 - formatName (string) </comment>
+  </data>
+  <data name="SerializationServiceRequestInProgress" xml:space="preserve">
+    <value>A request for file {0} is already in progress</value>
+    <comment>.
+ Parameters: 0 - filePath (string) </comment>
+  </data>
+  <data name="SerializationServiceRequestNotFound" xml:space="preserve">
+    <value>Cannot serialize more data as no request for file {0} could be found</value>
+    <comment>.
+ Parameters: 0 - filePath (string) </comment>
+  </data>
+  <data name="PeekDefinitionAzureError" xml:space="preserve">
+    <value>This feature is currently not supported on Azure SQL DB and Data Warehouse: {0}</value>
+    <comment>.
+ Parameters: 0 - errorMessage (string) </comment>
+  </data>
+  <data name="PeekDefinitionError" xml:space="preserve">
+    <value>An unexpected error occurred during Peek Definition execution: {0}</value>
+    <comment>.
+ Parameters: 0 - errorMessage (string) </comment>
+  </data>
+  <data name="PeekDefinitionNoResultsError" xml:space="preserve">
+    <value>No results were found.</value>
+    <comment></comment>
+  </data>
+  <data name="PeekDefinitionDatabaseError" xml:space="preserve">
+    <value>No database object was retrieved.</value>
+    <comment></comment>
+  </data>
+  <data name="PeekDefinitionNotConnectedError" xml:space="preserve">
+    <value>Please connect to a server.</value>
+    <comment></comment>
+  </data>
+  <data name="PeekDefinitionTimedoutError" xml:space="preserve">
+    <value>Operation timed out.</value>
+    <comment></comment>
+  </data>
+  <data name="PeekDefinitionTypeNotSupportedError" xml:space="preserve">
+    <value>This object type is currently not supported by this feature.</value>
+    <comment></comment>
+  </data>
+  <data name="ErrorEmptyStringReplacement" xml:space="preserve">
+    <value>Replacement of an empty string by an empty string.</value>
+    <comment></comment>
+  </data>
+  <data name="WorkspaceServicePositionLineOutOfRange" xml:space="preserve">
+    <value>Position is outside of file line range</value>
+    <comment></comment>
+  </data>
+  <data name="WorkspaceServicePositionColumnOutOfRange" xml:space="preserve">
+    <value>Position is outside of column range for line {0}</value>
+    <comment>.
+ Parameters: 0 - line (int) </comment>
+  </data>
+  <data name="WorkspaceServiceBufferPositionOutOfOrder" xml:space="preserve">
+    <value>Start position ({0}, {1}) must come before or be equal to the end position ({2}, {3})</value>
+    <comment>.
+ Parameters: 0 - sLine (int), 1 - sCol (int), 2 - eLine (int), 3 - eCol (int) </comment>
+  </data>
+  <data name="EditDataObjectNotFound" xml:space="preserve">
+    <value>Table or view requested for edit could not be found</value>
+    <comment></comment>
+  </data>
+  <data name="EditDataSessionNotFound" xml:space="preserve">
+    <value>Edit session does not exist.</value>
+    <comment></comment>
+  </data>
+  <data name="EditDataSessionAlreadyExists" xml:space="preserve">
+    <value>Edit session already exists.</value>
+    <comment></comment>
+  </data>
+  <data name="EditDataSessionNotInitialized" xml:space="preserve">
+    <value>Edit session has not been initialized</value>
+    <comment></comment>
+  </data>
+  <data name="EditDataSessionAlreadyInitialized" xml:space="preserve">
+    <value>Edit session has already been initialized</value>
+    <comment></comment>
+  </data>
+  <data name="EditDataSessionAlreadyInitializing" xml:space="preserve">
+    <value>Edit session has already been initialized or is in the process of initializing</value>
+    <comment></comment>
+  </data>
+  <data name="EditDataMetadataNotExtended" xml:space="preserve">
+    <value>Table metadata does not have extended properties</value>
+    <comment></comment>
+  </data>
+  <data name="EditDataMetadataObjectNameRequired" xml:space="preserve">
+    <value>A object name must be provided</value>
+    <comment></comment>
+  </data>
+  <data name="EditDataMetadataTooManyIdentifiers" xml:space="preserve">
+    <value>Explicitly specifying server or database is not supported</value>
+    <comment></comment>
+  </data>
+  <data name="EditDataFilteringNegativeLimit" xml:space="preserve">
+    <value>Result limit cannot be negative</value>
+    <comment></comment>
+  </data>
+  <data name="EditDataUnsupportedObjectType" xml:space="preserve">
+    <value>Database object {0} cannot be used for editing.</value>
+    <comment>.
+ Parameters: 0 - typeName (string) </comment>
+  </data>
+  <data name="EditDataQueryFailed" xml:space="preserve">
+    <value>Query execution failed, see messages for details</value>
+    <comment></comment>
+  </data>
+  <data name="EditDataQueryNotCompleted" xml:space="preserve">
+    <value>Query has not completed execution</value>
+    <comment></comment>
+  </data>
+  <data name="EditDataQueryImproperResultSets" xml:space="preserve">
+    <value>Query did not generate exactly one result set</value>
+    <comment></comment>
+  </data>
+  <data name="EditDataFailedAddRow" xml:space="preserve">
+    <value>Failed to add new row to update cache</value>
+    <comment></comment>
+  </data>
+  <data name="EditDataRowOutOfRange" xml:space="preserve">
+    <value>Given row ID is outside the range of rows in the edit cache</value>
+    <comment></comment>
+  </data>
+  <data name="EditDataUpdatePending" xml:space="preserve">
+    <value>An update is already pending for this row and must be reverted first</value>
+    <comment></comment>
+  </data>
+  <data name="EditDataUpdateNotPending" xml:space="preserve">
+    <value>Given row ID does not have pending update</value>
+    <comment></comment>
+  </data>
+  <data name="EditDataObjectMetadataNotFound" xml:space="preserve">
+    <value>Table or view metadata could not be found</value>
+    <comment></comment>
+  </data>
+  <data name="EditDataInvalidFormat" xml:space="preserve">
+    <value>Invalid format for column &apos;{0}&apos;, column is defined as {1}</value>
+    <comment>.
+ Parameters: 0 - colName (string), 1 - colType (string) </comment>
+  </data>
+  <data name="EditDataInvalidFormatBinary" xml:space="preserve">
+    <value>Invalid format for binary column</value>
+    <comment></comment>
+  </data>
+  <data name="EditDataInvalidFormatBoolean" xml:space="preserve">
+    <value>Allowed values for boolean columns are 0, 1, &quot;true&quot;, or &quot;false&quot;</value>
+    <comment></comment>
+  </data>
+  <data name="EditDataCreateScriptMissingValue" xml:space="preserve">
+    <value>The column &apos;{0}&apos; is defined as NOT NULL but was not given a value</value>
+    <comment>.
+ Parameters: 0 - colName (string) </comment>
+  </data>
+  <data name="EditDataDeleteSetCell" xml:space="preserve">
+    <value>A delete is pending for this row, a cell update cannot be applied.</value>
+    <comment></comment>
+  </data>
+  <data name="EditDataColumnIdOutOfRange" xml:space="preserve">
+    <value>Column ID must be in the range of columns for the query</value>
+    <comment></comment>
+  </data>
+  <data name="EditDataColumnCannotBeEdited" xml:space="preserve">
+    <value>Column cannot be edited</value>
+    <comment></comment>
+  </data>
+  <data name="EditDataColumnNoKeyColumns" xml:space="preserve">
+    <value>No key columns were found</value>
+    <comment></comment>
+  </data>
+  <data name="EditDataScriptFilePathNull" xml:space="preserve">
+    <value>An output filename must be provided</value>
+    <comment></comment>
+  </data>
+  <data name="EditDataCommitInProgress" xml:space="preserve">
+    <value>A commit task is in progress. Please wait for completion.</value>
+    <comment></comment>
+  </data>
+  <data name="EditDataComputedColumnPlaceholder" xml:space="preserve">
+    <value>&lt;TBD&gt;</value>
+    <comment></comment>
+  </data>
+  <data name="EditDataTimeOver24Hrs" xml:space="preserve">
+    <value>TIME column values must be between 00:00:00.0000000 and 23:59:59.9999999</value>
+    <comment></comment>
+  </data>
+  <data name="EditDataNullNotAllowed" xml:space="preserve">
+    <value>NULL is not allowed for this column</value>
+    <comment></comment>
+  </data>
+  <data name="EditDataValueTooLarge" xml:space="preserve">
+    <value>Value {0} is too large to fit in column of type {1}</value>
+    <comment>.
+ Parameters: 0 - value (string), 1 - columnType (string) </comment>
+  </data>
+  <data name="EditDataMultiTableNotSupported" xml:space="preserve">
+    <value>EditData queries targeting multiple tables are not supported</value>
+    <comment></comment>
+  </data>
+  <data name="EditDataAliasesNotSupported" xml:space="preserve">
+    <value>EditData queries with aliased columns are not supported</value>
+    <comment></comment>
+  </data>
+  <data name="EditDataExpressionsNotSupported" xml:space="preserve">
+    <value>EditData queries with aggregate or expression columns are not supported</value>
+    <comment></comment>
+  </data>
+  <data name="EditDataDuplicateColumnsNotSupported" xml:space="preserve">
+    <value>EditData queries with duplicate columns are not supported</value>
+    <comment></comment>
+  </data>
+  <data name="EditDataIncorrectTable" xml:space="preserve">
+    <value>EditData queries must query the originally targeted table &apos;{0}&apos;</value>
+    <comment>.
+ Parameters: 0 - tableName (string) </comment>
+  </data>
+  <data name="EE_ExecutionInfo_InitializingLoop" xml:space="preserve">
+    <value>Beginning execution loop</value>
+    <comment></comment>
+  </data>
+  <data name="EE_BatchExecutionError_Ignoring" xml:space="preserve">
+    <value>An error occurred while the batch was being executed, but the error has been ignored.</value>
+    <comment></comment>
+  </data>
+  <data name="EE_ExecutionInfo_FinalizingLoop" xml:space="preserve">
+    <value>Batch execution completed {0} times...</value>
+    <comment></comment>
+  </data>
+  <data name="BatchParserWrapperExecutionError" xml:space="preserve">
+    <value>Batch parser wrapper execution: {0} found... at line {1}: {2}    Description: {3}</value>
+    <comment></comment>
+  </data>
+  <data name="TestLocalizationConstant" xml:space="preserve">
+    <value>test</value>
+    <comment></comment>
+  </data>
+  <data name="SqlScriptFormatterDecimalMissingPrecision" xml:space="preserve">
+    <value>Exact numeric column is missing numeric precision or numeric scale</value>
+    <comment></comment>
+  </data>
+  <data name="SqlScriptFormatterLengthTypeMissingSize" xml:space="preserve">
+    <value>Column with length is missing size</value>
+    <comment></comment>
+  </data>
+  <data name="SqlScriptFormatterScalarTypeMissingScale" xml:space="preserve">
+    <value>Scalar column missing scale</value>
+    <comment></comment>
+  </data>
+  <data name="TreeNodeError" xml:space="preserve">
+    <value>Error expanding: {0}</value>
+    <comment></comment>
+  </data>
+  <data name="ServerNodeConnectionError" xml:space="preserve">
+    <value>Error connecting to {0}</value>
+    <comment></comment>
+  </data>
+  <data name="SchemaHierarchy_Aggregates" xml:space="preserve">
+    <value>Aggregates</value>
+    <comment></comment>
+  </data>
+  <data name="SchemaHierarchy_ServerRoles" xml:space="preserve">
+    <value>Server Roles</value>
+    <comment></comment>
+  </data>
+  <data name="SchemaHierarchy_ApplicationRoles" xml:space="preserve">
+    <value>Application Roles</value>
+    <comment></comment>
+  </data>
+  <data name="SchemaHierarchy_Assemblies" xml:space="preserve">
+    <value>Assemblies</value>
+    <comment></comment>
+  </data>
+  <data name="SchemaHierarchy_AssemblyFiles" xml:space="preserve">
+    <value>Assembly Files</value>
+    <comment></comment>
+  </data>
+  <data name="SchemaHierarchy_AsymmetricKeys" xml:space="preserve">
+    <value>Asymmetric Keys</value>
+    <comment></comment>
+  </data>
+  <data name="SchemaHierarchy_DatabaseAsymmetricKeys" xml:space="preserve">
+    <value>Asymmetric Keys</value>
+    <comment></comment>
+  </data>
+  <data name="SchemaHierarchy_DataCompressionOptions" xml:space="preserve">
+    <value>Data Compression Options</value>
+    <comment></comment>
+  </data>
+  <data name="SchemaHierarchy_Certificates" xml:space="preserve">
+    <value>Certificates</value>
+    <comment></comment>
+  </data>
+  <data name="SchemaHierarchy_FileTables" xml:space="preserve">
+    <value>FileTables</value>
+    <comment></comment>
+  </data>
+  <data name="SchemaHierarchy_DatabaseCertificates" xml:space="preserve">
+    <value>Certificates</value>
+    <comment></comment>
+  </data>
+  <data name="SchemaHierarchy_CheckConstraints" xml:space="preserve">
+    <value>Check Constraints</value>
+    <comment></comment>
+  </data>
+  <data name="SchemaHierarchy_Columns" xml:space="preserve">
+    <value>Columns</value>
+    <comment></comment>
+  </data>
+  <data name="SchemaHierarchy_Constraints" xml:space="preserve">
+    <value>Constraints</value>
+    <comment></comment>
+  </data>
+  <data name="SchemaHierarchy_Contracts" xml:space="preserve">
+    <value>Contracts</value>
+    <comment></comment>
+  </data>
+  <data name="SchemaHierarchy_Credentials" xml:space="preserve">
+    <value>Credentials</value>
+    <comment></comment>
+  </data>
+  <data name="SchemaHierarchy_ErrorMessages" xml:space="preserve">
+    <value>Error Messages</value>
+    <comment></comment>
+  </data>
+  <data name="SchemaHierarchy_ServerRoleMembership" xml:space="preserve">
+    <value>Server Role Membership</value>
+    <comment></comment>
+  </data>
+  <data name="SchemaHierarchy_DatabaseOptions" xml:space="preserve">
+    <value>Database Options</value>
+    <comment></comment>
+  </data>
+  <data name="SchemaHierarchy_DatabaseRoles" xml:space="preserve">
+    <value>Database Roles</value>
+    <comment></comment>
+  </data>
+  <data name="SchemaHierarchy_RoleMemberships" xml:space="preserve">
+    <value>Role Memberships</value>
+    <comment></comment>
+  </data>
+  <data name="SchemaHierarchy_DatabaseTriggers" xml:space="preserve">
+    <value>Database Triggers</value>
+    <comment></comment>
+  </data>
+  <data name="SchemaHierarchy_DefaultConstraints" xml:space="preserve">
+    <value>Default Constraints</value>
+    <comment></comment>
+  </data>
+  <data name="SchemaHierarchy_Defaults" xml:space="preserve">
+    <value>Defaults</value>
+    <comment></comment>
+  </data>
+  <data name="SchemaHierarchy_Sequences" xml:space="preserve">
+    <value>Sequences</value>
+    <comment></comment>
+  </data>
+  <data name="SchemaHierarchy_Endpoints" xml:space="preserve">
+    <value>Endpoints</value>
+    <comment></comment>
+  </data>
+  <data name="SchemaHierarchy_EventNotifications" xml:space="preserve">
+    <value>Event Notifications</value>
+    <comment></comment>
+  </data>
+  <data name="SchemaHierarchy_ServerEventNotifications" xml:space="preserve">
+    <value>Server Event Notifications</value>
+    <comment></comment>
+  </data>
+  <data name="SchemaHierarchy_ExtendedProperties" xml:space="preserve">
+    <value>Extended Properties</value>
+    <comment></comment>
+  </data>
+  <data name="SchemaHierarchy_FileGroups" xml:space="preserve">
+    <value>Filegroups</value>
+    <comment></comment>
+  </data>
+  <data name="SchemaHierarchy_ForeignKeys" xml:space="preserve">
+    <value>Foreign Keys</value>
+    <comment></comment>
+  </data>
+  <data name="SchemaHierarchy_FullTextCatalogs" xml:space="preserve">
+    <value>Full-Text Catalogs</value>
+    <comment></comment>
+  </data>
+  <data name="SchemaHierarchy_FullTextIndexes" xml:space="preserve">
+    <value>Full-Text Indexes</value>
+    <comment></comment>
+  </data>
+  <data name="SchemaHierarchy_Functions" xml:space="preserve">
+    <value>Functions</value>
+    <comment></comment>
+  </data>
+  <data name="SchemaHierarchy_Indexes" xml:space="preserve">
+    <value>Indexes</value>
+    <comment></comment>
+  </data>
+  <data name="SchemaHierarchy_InlineFunctions" xml:space="preserve">
+    <value>Inline Functions</value>
+    <comment></comment>
+  </data>
+  <data name="SchemaHierarchy_Keys" xml:space="preserve">
+    <value>Keys</value>
+    <comment></comment>
+  </data>
+  <data name="SchemaHierarchy_LinkedServers" xml:space="preserve">
+    <value>Linked Servers</value>
+    <comment></comment>
+  </data>
+  <data name="SchemaHierarchy_LinkedServerLogins" xml:space="preserve">
+    <value>Linked Server Logins</value>
+    <comment></comment>
+  </data>
+  <data name="SchemaHierarchy_Logins" xml:space="preserve">
+    <value>Logins</value>
+    <comment></comment>
+  </data>
+  <data name="SchemaHierarchy_MasterKey" xml:space="preserve">
+    <value>Master Key</value>
+    <comment></comment>
+  </data>
+  <data name="SchemaHierarchy_MasterKeys" xml:space="preserve">
+    <value>Master Keys</value>
+    <comment></comment>
+  </data>
+  <data name="SchemaHierarchy_MessageTypes" xml:space="preserve">
+    <value>Message Types</value>
+    <comment></comment>
+  </data>
+  <data name="SchemaHierarchy_MultiSelectFunctions" xml:space="preserve">
+    <value>Table-Valued Functions</value>
+    <comment></comment>
+  </data>
+  <data name="SchemaHierarchy_Parameters" xml:space="preserve">
+    <value>Parameters</value>
+    <comment></comment>
+  </data>
+  <data name="SchemaHierarchy_PartitionFunctions" xml:space="preserve">
+    <value>Partition Functions</value>
+    <comment></comment>
+  </data>
+  <data name="SchemaHierarchy_PartitionSchemes" xml:space="preserve">
+    <value>Partition Schemes</value>
+    <comment></comment>
+  </data>
+  <data name="SchemaHierarchy_Permissions" xml:space="preserve">
+    <value>Permissions</value>
+    <comment></comment>
+  </data>
+  <data name="SchemaHierarchy_PrimaryKeys" xml:space="preserve">
+    <value>Primary Keys</value>
+    <comment></comment>
+  </data>
+  <data name="SchemaHierarchy_Programmability" xml:space="preserve">
+    <value>Programmability</value>
+    <comment></comment>
+  </data>
+  <data name="SchemaHierarchy_Queues" xml:space="preserve">
+    <value>Queues</value>
+    <comment></comment>
+  </data>
+  <data name="SchemaHierarchy_RemoteServiceBindings" xml:space="preserve">
+    <value>Remote Service Bindings</value>
+    <comment></comment>
+  </data>
+  <data name="SchemaHierarchy_ReturnedColumns" xml:space="preserve">
+    <value>Returned Columns</value>
+    <comment></comment>
+  </data>
+  <data name="SchemaHierarchy_Roles" xml:space="preserve">
+    <value>Roles</value>
+    <comment></comment>
+  </data>
+  <data name="SchemaHierarchy_Routes" xml:space="preserve">
+    <value>Routes</value>
+    <comment></comment>
+  </data>
+  <data name="SchemaHierarchy_Rules" xml:space="preserve">
+    <value>Rules</value>
+    <comment></comment>
+  </data>
+  <data name="SchemaHierarchy_Schemas" xml:space="preserve">
+    <value>Schemas</value>
+    <comment></comment>
+  </data>
+  <data name="SchemaHierarchy_Security" xml:space="preserve">
+    <value>Security</value>
+    <comment></comment>
+  </data>
+  <data name="SchemaHierarchy_ServerObjects" xml:space="preserve">
+    <value>Server Objects</value>
+    <comment></comment>
+  </data>
+  <data name="SchemaHierarchy_Management" xml:space="preserve">
+    <value>Management</value>
+    <comment></comment>
+  </data>
+  <data name="SchemaHierarchy_ServerTriggers" xml:space="preserve">
+    <value>Triggers</value>
+    <comment></comment>
+  </data>
+  <data name="SchemaHierarchy_ServiceBroker" xml:space="preserve">
+    <value>Service Broker</value>
+    <comment></comment>
+  </data>
+  <data name="SchemaHierarchy_Services" xml:space="preserve">
+    <value>Services</value>
+    <comment></comment>
+  </data>
+  <data name="SchemaHierarchy_Signatures" xml:space="preserve">
+    <value>Signatures</value>
+    <comment></comment>
+  </data>
+  <data name="SchemaHierarchy_LogFiles" xml:space="preserve">
+    <value>Log Files</value>
+    <comment></comment>
+  </data>
+  <data name="SchemaHierarchy_Statistics" xml:space="preserve">
+    <value>Statistics</value>
+    <comment></comment>
+  </data>
+  <data name="SchemaHierarchy_Storage" xml:space="preserve">
+    <value>Storage</value>
+    <comment></comment>
+  </data>
+  <data name="SchemaHierarchy_StoredProcedures" xml:space="preserve">
+    <value>Stored Procedures</value>
+    <comment></comment>
+  </data>
+  <data name="SchemaHierarchy_SymmetricKeys" xml:space="preserve">
+    <value>Symmetric Keys</value>
+    <comment></comment>
+  </data>
+  <data name="SchemaHierarchy_Synonyms" xml:space="preserve">
+    <value>Synonyms</value>
+    <comment></comment>
+  </data>
+  <data name="SchemaHierarchy_Tables" xml:space="preserve">
+    <value>Tables</value>
+    <comment></comment>
+  </data>
+  <data name="SchemaHierarchy_Triggers" xml:space="preserve">
+    <value>Triggers</value>
+    <comment></comment>
+  </data>
+  <data name="SchemaHierarchy_Types" xml:space="preserve">
+    <value>Types</value>
+    <comment></comment>
+  </data>
+  <data name="SchemaHierarchy_UniqueKeys" xml:space="preserve">
+    <value>Unique Keys</value>
+    <comment></comment>
+  </data>
+  <data name="SchemaHierarchy_UserDefinedDataTypes" xml:space="preserve">
+    <value>User-Defined Data Types</value>
+    <comment></comment>
+  </data>
+  <data name="SchemaHierarchy_UserDefinedTypes" xml:space="preserve">
+    <value>User-Defined Types (CLR)</value>
+    <comment></comment>
+  </data>
+  <data name="SchemaHierarchy_Users" xml:space="preserve">
+    <value>Users</value>
+    <comment></comment>
+  </data>
+  <data name="SchemaHierarchy_Views" xml:space="preserve">
+    <value>Views</value>
+    <comment></comment>
+  </data>
+  <data name="SchemaHierarchy_XmlIndexes" xml:space="preserve">
+    <value>XML Indexes</value>
+    <comment></comment>
+  </data>
+  <data name="SchemaHierarchy_XMLSchemaCollections" xml:space="preserve">
+    <value>XML Schema Collections</value>
+    <comment></comment>
+  </data>
+  <data name="SchemaHierarchy_UserDefinedTableTypes" xml:space="preserve">
+    <value>User-Defined Table Types</value>
+    <comment></comment>
+  </data>
+  <data name="SchemaHierarchy_FilegroupFiles" xml:space="preserve">
+    <value>Files</value>
+    <comment></comment>
+  </data>
+  <data name="MissingCaption" xml:space="preserve">
+    <value>Missing Caption</value>
+    <comment></comment>
+  </data>
+  <data name="SchemaHierarchy_BrokerPriorities" xml:space="preserve">
+    <value>Broker Priorities</value>
+    <comment></comment>
+  </data>
+  <data name="SchemaHierarchy_CryptographicProviders" xml:space="preserve">
+    <value>Cryptographic Providers</value>
+    <comment></comment>
+  </data>
+  <data name="SchemaHierarchy_DatabaseAuditSpecifications" xml:space="preserve">
+    <value>Database Audit Specifications</value>
+    <comment></comment>
+  </data>
+  <data name="SchemaHierarchy_DatabaseEncryptionKeys" xml:space="preserve">
+    <value>Database Encryption Keys</value>
+    <comment></comment>
+  </data>
+  <data name="SchemaHierarchy_EventSessions" xml:space="preserve">
+    <value>Event Sessions</value>
+    <comment></comment>
+  </data>
+  <data name="SchemaHierarchy_FullTextStopLists" xml:space="preserve">
+    <value>Full Text Stoplists</value>
+    <comment></comment>
+  </data>
+  <data name="SchemaHierarchy_ResourcePools" xml:space="preserve">
+    <value>Resource Pools</value>
+    <comment></comment>
+  </data>
+  <data name="SchemaHierarchy_ServerAudits" xml:space="preserve">
+    <value>Audits</value>
+    <comment></comment>
+  </data>
+  <data name="SchemaHierarchy_ServerAuditSpecifications" xml:space="preserve">
+    <value>Server Audit Specifications</value>
+    <comment></comment>
+  </data>
+  <data name="SchemaHierarchy_SpatialIndexes" xml:space="preserve">
+    <value>Spatial Indexes</value>
+    <comment></comment>
+  </data>
+  <data name="SchemaHierarchy_WorkloadGroups" xml:space="preserve">
+    <value>Workload Groups</value>
+    <comment></comment>
+  </data>
+  <data name="SchemaHierarchy_SqlFiles" xml:space="preserve">
+    <value>SQL Files</value>
+    <comment></comment>
+  </data>
+  <data name="SchemaHierarchy_ServerFunctions" xml:space="preserve">
+    <value>Server Functions</value>
+    <comment></comment>
+  </data>
+  <data name="SchemaHierarchy_SqlType" xml:space="preserve">
+    <value>SQL Type</value>
+    <comment></comment>
+  </data>
+  <data name="SchemaHierarchy_ServerOptions" xml:space="preserve">
+    <value>Server Options</value>
+    <comment></comment>
+  </data>
+  <data name="SchemaHierarchy_DatabaseDiagrams" xml:space="preserve">
+    <value>Database Diagrams</value>
+    <comment></comment>
+  </data>
+  <data name="SchemaHierarchy_SystemTables" xml:space="preserve">
+    <value>System Tables</value>
+    <comment></comment>
+  </data>
+  <data name="SchemaHierarchy_Databases" xml:space="preserve">
+    <value>Databases</value>
+    <comment></comment>
+  </data>
+  <data name="SchemaHierarchy_SystemContracts" xml:space="preserve">
+    <value>System Contracts</value>
+    <comment></comment>
+  </data>
+  <data name="SchemaHierarchy_SystemDatabases" xml:space="preserve">
+    <value>System Databases</value>
+    <comment></comment>
+  </data>
+  <data name="SchemaHierarchy_SystemMessageTypes" xml:space="preserve">
+    <value>System Message Types</value>
+    <comment></comment>
+  </data>
+  <data name="SchemaHierarchy_SystemQueues" xml:space="preserve">
+    <value>System Queues</value>
+    <comment></comment>
+  </data>
+  <data name="SchemaHierarchy_SystemServices" xml:space="preserve">
+    <value>System Services</value>
+    <comment></comment>
+  </data>
+  <data name="SchemaHierarchy_SystemStoredProcedures" xml:space="preserve">
+    <value>System Stored Procedures</value>
+    <comment></comment>
+  </data>
+  <data name="SchemaHierarchy_SystemViews" xml:space="preserve">
+    <value>System Views</value>
+    <comment></comment>
+  </data>
+  <data name="SchemaHierarchy_DataTierApplications" xml:space="preserve">
+    <value>Data-tier Applications</value>
+    <comment></comment>
+  </data>
+  <data name="SchemaHierarchy_ExtendedStoredProcedures" xml:space="preserve">
+    <value>Extended Stored Procedures</value>
+    <comment></comment>
+  </data>
+  <data name="SchemaHierarchy_SystemAggregateFunctions" xml:space="preserve">
+    <value>Aggregate Functions</value>
+    <comment></comment>
+  </data>
+  <data name="SchemaHierarchy_SystemApproximateNumerics" xml:space="preserve">
+    <value>Approximate Numerics</value>
+    <comment></comment>
+  </data>
+  <data name="SchemaHierarchy_SystemBinaryStrings" xml:space="preserve">
+    <value>Binary Strings</value>
+    <comment></comment>
+  </data>
+  <data name="SchemaHierarchy_SystemCharacterStrings" xml:space="preserve">
+    <value>Character Strings</value>
+    <comment></comment>
+  </data>
+  <data name="SchemaHierarchy_SystemCLRDataTypes" xml:space="preserve">
+    <value>CLR Data Types</value>
+    <comment></comment>
+  </data>
+  <data name="SchemaHierarchy_SystemConfigurationFunctions" xml:space="preserve">
+    <value>Configuration Functions</value>
+    <comment></comment>
+  </data>
+  <data name="SchemaHierarchy_SystemCursorFunctions" xml:space="preserve">
+    <value>Cursor Functions</value>
+    <comment></comment>
+  </data>
+  <data name="SchemaHierarchy_SystemDataTypes" xml:space="preserve">
+    <value>System Data Types</value>
+    <comment></comment>
+  </data>
+  <data name="SchemaHierarchy_SystemDateAndTime" xml:space="preserve">
+    <value>Date and Time</value>
+    <comment></comment>
+  </data>
+  <data name="SchemaHierarchy_SystemDateAndTimeFunctions" xml:space="preserve">
+    <value>Date and Time Functions</value>
+    <comment></comment>
+  </data>
+  <data name="SchemaHierarchy_SystemExactNumerics" xml:space="preserve">
+    <value>Exact Numerics</value>
+    <comment></comment>
+  </data>
+  <data name="SchemaHierarchy_SystemFunctions" xml:space="preserve">
+    <value>System Functions</value>
+    <comment></comment>
+  </data>
+  <data name="SchemaHierarchy_SystemHierarchyIdFunctions" xml:space="preserve">
+    <value>Hierarchy Id Functions</value>
+    <comment></comment>
+  </data>
+  <data name="SchemaHierarchy_SystemMathematicalFunctions" xml:space="preserve">
+    <value>Mathematical Functions</value>
+    <comment></comment>
+  </data>
+  <data name="SchemaHierarchy_SystemMetadataFunctions" xml:space="preserve">
+    <value>Metadata Functions</value>
+    <comment></comment>
+  </data>
+  <data name="SchemaHierarchy_SystemOtherDataTypes" xml:space="preserve">
+    <value>Other Data Types</value>
+    <comment></comment>
+  </data>
+  <data name="SchemaHierarchy_SystemOtherFunctions" xml:space="preserve">
+    <value>Other Functions</value>
+    <comment></comment>
+  </data>
+  <data name="SchemaHierarchy_SystemRowsetFunctions" xml:space="preserve">
+    <value>Rowset Functions</value>
+    <comment></comment>
+  </data>
+  <data name="SchemaHierarchy_SystemSecurityFunctions" xml:space="preserve">
+    <value>Security Functions</value>
+    <comment></comment>
+  </data>
+  <data name="SchemaHierarchy_SystemSpatialDataTypes" xml:space="preserve">
+    <value>Spatial Data Types</value>
+    <comment></comment>
+  </data>
+  <data name="SchemaHierarchy_SystemStringFunctions" xml:space="preserve">
+    <value>String Functions</value>
+    <comment></comment>
+  </data>
+  <data name="SchemaHierarchy_SystemSystemStatisticalFunctions" xml:space="preserve">
+    <value>System Statistical Functions</value>
+    <comment></comment>
+  </data>
+  <data name="SchemaHierarchy_SystemTextAndImageFunctions" xml:space="preserve">
+    <value>Text and Image Functions</value>
+    <comment></comment>
+  </data>
+  <data name="SchemaHierarchy_SystemUnicodeCharacterStrings" xml:space="preserve">
+    <value>Unicode Character Strings</value>
+    <comment></comment>
+  </data>
+  <data name="SchemaHierarchy_AggregateFunctions" xml:space="preserve">
+    <value>Aggregate Functions</value>
+    <comment></comment>
+  </data>
+  <data name="SchemaHierarchy_ScalarValuedFunctions" xml:space="preserve">
+    <value>Scalar-valued Functions</value>
+    <comment></comment>
+  </data>
+  <data name="SchemaHierarchy_TableValuedFunctions" xml:space="preserve">
+    <value>Table-valued Functions</value>
+    <comment></comment>
+  </data>
+  <data name="SchemaHierarchy_SystemExtendedStoredProcedures" xml:space="preserve">
+    <value>System Extended Stored Procedures</value>
+    <comment></comment>
+  </data>
+  <data name="SchemaHierarchy_BuiltInType" xml:space="preserve">
+    <value>Built-in Types</value>
+    <comment></comment>
+  </data>
+  <data name="SchemaHierarchy_BuiltInServerRole" xml:space="preserve">
+    <value>Built-in Server Roles</value>
+    <comment></comment>
+  </data>
+  <data name="SchemaHierarchy_UserWithPassword" xml:space="preserve">
+    <value>User with Password</value>
+    <comment></comment>
+  </data>
+  <data name="SchemaHierarchy_SearchPropertyList" xml:space="preserve">
+    <value>Search Property List</value>
+    <comment></comment>
+  </data>
+  <data name="SchemaHierarchy_SecurityPolicies" xml:space="preserve">
+    <value>Security Policies</value>
+    <comment></comment>
+  </data>
+  <data name="SchemaHierarchy_SecurityPredicates" xml:space="preserve">
+    <value>Security Predicates</value>
+    <comment></comment>
+  </data>
+  <data name="SchemaHierarchy_ServerRole" xml:space="preserve">
+    <value>Server Role</value>
+    <comment></comment>
+  </data>
+  <data name="SchemaHierarchy_SearchPropertyLists" xml:space="preserve">
+    <value>Search Property Lists</value>
+    <comment></comment>
+  </data>
+  <data name="SchemaHierarchy_ColumnStoreIndexes" xml:space="preserve">
+    <value>Column Store Indexes</value>
+    <comment></comment>
+  </data>
+  <data name="SchemaHierarchy_TableTypeIndexes" xml:space="preserve">
+    <value>Table Type Indexes</value>
+    <comment></comment>
+  </data>
+  <data name="SchemaHierarchy_Server" xml:space="preserve">
+    <value>Server</value>
+    <comment></comment>
+  </data>
+  <data name="SchemaHierarchy_SelectiveXmlIndexes" xml:space="preserve">
+    <value>Selective XML Indexes</value>
+    <comment></comment>
+  </data>
+  <data name="SchemaHierarchy_XmlNamespaces" xml:space="preserve">
+    <value>XML Namespaces</value>
+    <comment></comment>
+  </data>
+  <data name="SchemaHierarchy_XmlTypedPromotedPaths" xml:space="preserve">
+    <value>XML Typed Promoted Paths</value>
+    <comment></comment>
+  </data>
+  <data name="SchemaHierarchy_SqlTypedPromotedPaths" xml:space="preserve">
+    <value>T-SQL Typed Promoted Paths</value>
+    <comment></comment>
+  </data>
+  <data name="SchemaHierarchy_DatabaseScopedCredentials" xml:space="preserve">
+    <value>Database Scoped Credentials</value>
+    <comment></comment>
+  </data>
+  <data name="SchemaHierarchy_ExternalDataSources" xml:space="preserve">
+    <value>External Data Sources</value>
+    <comment></comment>
+  </data>
+  <data name="SchemaHierarchy_ExternalFileFormats" xml:space="preserve">
+    <value>External File Formats</value>
+    <comment></comment>
+  </data>
+  <data name="SchemaHierarchy_ExternalResources" xml:space="preserve">
+    <value>External Resources</value>
+    <comment></comment>
+  </data>
+  <data name="SchemaHierarchy_ExternalTables" xml:space="preserve">
+    <value>External Tables</value>
+    <comment></comment>
+  </data>
+  <data name="SchemaHierarchy_AlwaysEncryptedKeys" xml:space="preserve">
+    <value>Always Encrypted Keys</value>
+    <comment></comment>
+  </data>
+  <data name="SchemaHierarchy_ColumnMasterKeys" xml:space="preserve">
+    <value>Column Master Keys</value>
+    <comment></comment>
+  </data>
+  <data name="SchemaHierarchy_ColumnEncryptionKeys" xml:space="preserve">
+    <value>Column Encryption Keys</value>
+    <comment></comment>
+  </data>
+  <data name="SchemaHierarchy_SubroutineParameterLabelFormatString" xml:space="preserve">
+    <value>{0} ({1}, {2}, {3})</value>
+    <comment></comment>
+  </data>
+  <data name="SchemaHierarchy_SubroutineParameterNoDefaultLabel" xml:space="preserve">
+    <value>No default</value>
+    <comment></comment>
+  </data>
+  <data name="SchemaHierarchy_SubroutineParameterInputLabel" xml:space="preserve">
+    <value>Input</value>
+    <comment></comment>
+  </data>
+  <data name="SchemaHierarchy_SubroutineParameterInputOutputLabel" xml:space="preserve">
+    <value>Input/Output</value>
+    <comment></comment>
+  </data>
+  <data name="SchemaHierarchy_SubroutineParameterInputReadOnlyLabel" xml:space="preserve">
+    <value>Input/ReadOnly</value>
+    <comment></comment>
+  </data>
+  <data name="SchemaHierarchy_SubroutineParameterInputOutputReadOnlyLabel" xml:space="preserve">
+    <value>Input/Output/ReadOnly</value>
+    <comment></comment>
+  </data>
+  <data name="SchemaHierarchy_SubroutineParameterDefaultLabel" xml:space="preserve">
+    <value>Default</value>
+    <comment></comment>
+  </data>
+  <data name="SchemaHierarchy_NullColumn_Label" xml:space="preserve">
+    <value>null</value>
+    <comment></comment>
+  </data>
+  <data name="SchemaHierarchy_NotNullColumn_Label" xml:space="preserve">
+    <value>not null</value>
+    <comment></comment>
+  </data>
+  <data name="SchemaHierarchy_UDDTLabelWithType" xml:space="preserve">
+    <value>{0} ({1}, {2})</value>
+    <comment></comment>
+  </data>
+  <data name="SchemaHierarchy_UDDTLabelWithoutType" xml:space="preserve">
+    <value>{0} ({1})</value>
+    <comment></comment>
+  </data>
+  <data name="SchemaHierarchy_ComputedColumnLabelWithType" xml:space="preserve">
+    <value>{0} ({1}Computed, {2}, {3})</value>
+    <comment></comment>
+  </data>
+  <data name="SchemaHierarchy_ComputedColumnLabelWithoutType" xml:space="preserve">
+    <value>{0} ({1}Computed)</value>
+    <comment></comment>
+  </data>
+  <data name="SchemaHierarchy_ColumnSetLabelWithoutType" xml:space="preserve">
+    <value>{0} (Column Set, {1})</value>
+    <comment></comment>
+  </data>
+  <data name="SchemaHierarchy_ColumnSetLabelWithType" xml:space="preserve">
+    <value>{0} (Column Set, {1}{2}, {3})</value>
+    <comment></comment>
+  </data>
+  <data name="SchemaHierarchy_ColumnSetLabelWithTypeAndKeyString" xml:space="preserve">
+    <value>{0} (Column Set, {1}, {2}, {3})</value>
+    <comment></comment>
+  </data>
+  <data name="UniqueIndex_LabelPart" xml:space="preserve">
+    <value>Unique</value>
+    <comment></comment>
+  </data>
+  <data name="NonUniqueIndex_LabelPart" xml:space="preserve">
+    <value>Non-Unique</value>
+    <comment></comment>
+  </data>
+  <data name="ClusteredIndex_LabelPart" xml:space="preserve">
+    <value>Clustered</value>
+    <comment></comment>
+  </data>
+  <data name="NonClusteredIndex_LabelPart" xml:space="preserve">
+    <value>Non-Clustered</value>
+    <comment></comment>
+  </data>
+  <data name="History_LabelPart" xml:space="preserve">
+    <value>History</value>
+    <comment></comment>
+  </data>
+  <data name="SystemVersioned_LabelPart" xml:space="preserve">
+    <value>System-Versioned</value>
+    <comment></comment>
+  </data>
+  <data name="External_LabelPart" xml:space="preserve">
+    <value>External</value>
+    <comment></comment>
+  </data>
+  <data name="FileTable_LabelPart" xml:space="preserve">
+    <value>File Table</value>
+    <comment></comment>
+  </data>
+  <data name="DatabaseNotAccessible" xml:space="preserve">
+    <value>The database {0} is not accessible.</value>
+    <comment></comment>
+  </data>
+  <data name="ScriptingParams_ConnectionString_Property_Invalid" xml:space="preserve">
+    <value>Error parsing ScriptingParams.ConnectionString property.</value>
+    <comment></comment>
+  </data>
+  <data name="ScriptingParams_FilePath_Property_Invalid" xml:space="preserve">
+    <value>Invalid directory specified by the ScriptingParams.FilePath property.</value>
+    <comment></comment>
+  </data>
+  <data name="ScriptingListObjectsCompleteParams_ConnectionString_Property_Invalid" xml:space="preserve">
+    <value>Error parsing ScriptingListObjectsCompleteParams.ConnectionString property.</value>
+    <comment></comment>
+  </data>
+  <data name="StoredProcedureScriptParameterComment" xml:space="preserve">
+    <value>-- TODO: Set parameter values here.</value>
+    <comment></comment>
+  </data>
+  <data name="ScriptingGeneralError" xml:space="preserve">
+    <value>An error occurred while scripting the objects.</value>
+    <comment></comment>
+  </data>
+  <data name="ScriptingExecuteNotSupportedError" xml:space="preserve">
+    <value>Scripting as Execute is only supported for Stored Procedures</value>
+    <comment></comment>
+  </data>
+  <data name="BackupTaskName" xml:space="preserve">
+    <value>Backup Database</value>
+    <comment></comment>
+  </data>
+  <data name="BackupPathIsFolderError" xml:space="preserve">
+    <value>Please provide a file path instead of directory path</value>
+    <comment></comment>
+  </data>
+  <data name="InvalidBackupPathError" xml:space="preserve">
+    <value> The provided path is invalid</value>
+    <comment></comment>
+  </data>
+  <data name="TaskInProgress" xml:space="preserve">
+    <value>In progress</value>
+    <comment></comment>
+  </data>
+  <data name="TaskCompleted" xml:space="preserve">
+    <value>Completed</value>
+    <comment></comment>
+  </data>
+  <data name="ConflictWithNoRecovery" xml:space="preserve">
+    <value>Specifying this option when restoring a backup with the NORECOVERY option is not permitted.</value>
+    <comment></comment>
+  </data>
+  <data name="InvalidPathForDatabaseFile" xml:space="preserve">
+    <value>Invalid path for database file: &apos;{0}&apos;</value>
+    <comment></comment>
+  </data>
+  <data name="Log" xml:space="preserve">
+    <value>Log</value>
+    <comment></comment>
+  </data>
+  <data name="RestorePlanFailed" xml:space="preserve">
+    <value>Failed to create restore plan</value>
+    <comment></comment>
+  </data>
+  <data name="RestoreNotSupported" xml:space="preserve">
+    <value>Restore database is not supported</value>
+    <comment></comment>
+  </data>
+  <data name="RestoreTaskName" xml:space="preserve">
+    <value>Restore Database</value>
+    <comment></comment>
+  </data>
+  <data name="RestoreCopyOnly" xml:space="preserve">
+    <value>(Copy Only)</value>
+    <comment></comment>
+  </data>
+  <data name="RestoreBackupSetComponent" xml:space="preserve">
+    <value>Component</value>
+    <comment></comment>
+  </data>
+  <data name="RestoreBackupSetName" xml:space="preserve">
+    <value>Name</value>
+    <comment></comment>
+  </data>
+  <data name="RestoreBackupSetType" xml:space="preserve">
+    <value>Type</value>
+    <comment></comment>
+  </data>
+  <data name="RestoreBackupSetServer" xml:space="preserve">
+    <value>Server</value>
+    <comment></comment>
+  </data>
+  <data name="RestoreBackupSetDatabase" xml:space="preserve">
+    <value>Database</value>
+    <comment></comment>
+  </data>
+  <data name="RestoreBackupSetPosition" xml:space="preserve">
+    <value>Position</value>
+    <comment></comment>
+  </data>
+  <data name="RestoreBackupSetFirstLsn" xml:space="preserve">
+    <value>First LSN</value>
+    <comment></comment>
+  </data>
+  <data name="RestoreBackupSetLastLsn" xml:space="preserve">
+    <value>Last LSN</value>
+    <comment></comment>
+  </data>
+  <data name="RestoreBackupSetCheckpointLsn" xml:space="preserve">
+    <value>Checkpoint LSN</value>
+    <comment></comment>
+  </data>
+  <data name="RestoreBackupSetFullLsn" xml:space="preserve">
+    <value>Full LSN</value>
+    <comment></comment>
+  </data>
+  <data name="RestoreBackupSetStartDate" xml:space="preserve">
+    <value>Start Date</value>
+    <comment></comment>
+  </data>
+  <data name="RestoreBackupSetFinishDate" xml:space="preserve">
+    <value>Finish Date</value>
+    <comment></comment>
+  </data>
+  <data name="RestoreBackupSetSize" xml:space="preserve">
+    <value>Size</value>
+    <comment></comment>
+  </data>
+  <data name="RestoreBackupSetUserName" xml:space="preserve">
+    <value>User Name</value>
+    <comment></comment>
+  </data>
+  <data name="RestoreBackupSetExpiration" xml:space="preserve">
+    <value>Expiration</value>
+    <comment></comment>
+  </data>
+  <data name="TheLastBackupTaken" xml:space="preserve">
+    <value>The last backup taken ({0})</value>
+    <comment></comment>
+  </data>
+  <data name="NoBackupsetsToRestore" xml:space="preserve">
+    <value>No backupset selected to be restored</value>
+    <comment></comment>
+  </data>
+  <data name="UnsupportedDeviceType" xml:space="preserve">
+    <value>Unsupported device type {0} for engine edition {1}.</value>
+    <comment>.
+ Parameters: 0 - deviceType (String), 1 - engineEdition (String) </comment>
+  </data>
+  <data name="ScriptTaskName" xml:space="preserve">
+    <value>scripting</value>
+    <comment></comment>
+  </data>
+  <data name="InvalidPathError" xml:space="preserve">
+    <value>Cannot access the specified path on the server: {0}</value>
+    <comment></comment>
+  </data>
+  <data name="ProfilerConnectionNotFound" xml:space="preserve">
+    <value>Connection not found</value>
+    <comment></comment>
+  </data>
+  <data name="AzureSystemDbProfilingError" xml:space="preserve">
+    <value>Cannot profile Azure system databases</value>
+    <comment></comment>
+  </data>
+  <data name="CreateSessionFailed" xml:space="preserve">
+    <value>Failed to create session: {0}</value>
+    <comment>.
+ Parameters: 0 - error (String) </comment>
+  </data>
+  <data name="StartSessionFailed" xml:space="preserve">
+    <value>Failed to start session: {0}</value>
+    <comment>.
+ Parameters: 0 - error (String) </comment>
+  </data>
+  <data name="PauseSessionFailed" xml:space="preserve">
+    <value>Failed to pause session: {0}</value>
+    <comment>.
+ Parameters: 0 - error (String) </comment>
+  </data>
+  <data name="StopSessionFailed" xml:space="preserve">
+    <value>Failed to stop session: {0}</value>
+    <comment>.
+ Parameters: 0 - error (String) </comment>
+  </data>
+  <data name="SessionNotFound" xml:space="preserve">
+    <value>Cannot find requested XEvent session</value>
+    <comment></comment>
+  </data>
+  <data name="SessionAlreadyExists" xml:space="preserve">
+    <value>An XEvent session named {0} already exists</value>
+    <comment>.
+ Parameters: 0 - sessionName (String) </comment>
+  </data>
+  <data name="NotSupportedCloudCreateSas" xml:space="preserve">
+    <value>Create shared access signature is not supported for cloud instances.</value>
+    <comment></comment>
+  </data>
+  <data name="CreateSasForBlobContainerFailed" xml:space="preserve">
+    <value>Cannot generate SAS URI for blob container.</value>
+    <comment></comment>
+  </data>
+  <data name="WriteSASCredentialToSqlServerFailed" xml:space="preserve">
+    <value>Failed storing shared access signature token on the SQL Servers.</value>
+    <comment></comment>
+  </data>
+  <data name="CategoryLocal" xml:space="preserve">
+    <value>[Uncategorized (Local)]</value>
+    <comment>job categories</comment>
+  </data>
+  <data name="CategoryFromMsx" xml:space="preserve">
+    <value>Jobs from MSX</value>
+    <comment></comment>
+  </data>
+  <data name="CategoryMultiServer" xml:space="preserve">
+    <value>[Uncategorized (Multi-Server)]</value>
+    <comment></comment>
+  </data>
+  <data name="CategoryDBMaint" xml:space="preserve">
+    <value>Database Maintenance</value>
+    <comment></comment>
+  </data>
+  <data name="CategoryWebAssistant" xml:space="preserve">
+    <value>Web Assistant</value>
+    <comment></comment>
+  </data>
+  <data name="CategoryFullText" xml:space="preserve">
+    <value>Full-Text</value>
+    <comment></comment>
+  </data>
+  <data name="CategoryReplDistribution" xml:space="preserve">
+    <value>REPL-Distribution</value>
+    <comment></comment>
+  </data>
+  <data name="CategoryReplDistributionCleanup" xml:space="preserve">
+    <value>REPL-Distribution Cleanup</value>
+    <comment></comment>
+  </data>
+  <data name="CategoryReplHistoryCleanup" xml:space="preserve">
+    <value>REPL-History Cleanup</value>
+    <comment></comment>
+  </data>
+  <data name="CategoryReplLogReader" xml:space="preserve">
+    <value>REPL-LogReader</value>
+    <comment></comment>
+  </data>
+  <data name="CategoryReplMerge" xml:space="preserve">
+    <value>REPL-Merge</value>
+    <comment></comment>
+  </data>
+  <data name="CategoryReplSnapShot" xml:space="preserve">
+    <value>REPL-Snapshot</value>
+    <comment></comment>
+  </data>
+  <data name="CategoryReplCheckup" xml:space="preserve">
+    <value>REPL-Checkup</value>
+    <comment></comment>
+  </data>
+  <data name="CategoryReplCleanup" xml:space="preserve">
+    <value>REPL-Subscription Cleanup</value>
+    <comment></comment>
+  </data>
+  <data name="CategoryReplAlert" xml:space="preserve">
+    <value>REPL-Alert Response</value>
+    <comment></comment>
+  </data>
+  <data name="CategoryReplQReader" xml:space="preserve">
+    <value>REPL-QueueReader</value>
+    <comment></comment>
+  </data>
+  <data name="CategoryReplication" xml:space="preserve">
+    <value>Replication</value>
+    <comment></comment>
+  </data>
+  <data name="CategoryUncategorized" xml:space="preserve">
+    <value>[Uncategorized]</value>
+    <comment></comment>
+  </data>
+  <data name="CategoryLogShipping" xml:space="preserve">
+    <value>Log Shipping</value>
+    <comment></comment>
+  </data>
+  <data name="CategoryDBEngineTuningAdvisor" xml:space="preserve">
+    <value>Database Engine Tuning Advisor</value>
+    <comment></comment>
+  </data>
+  <data name="CategoryDataCollector" xml:space="preserve">
+    <value>Data Collector</value>
+    <comment></comment>
+  </data>
+  <data name="UnknownSizeUnit" xml:space="preserve">
+    <value>Unknown size unit {0} </value>
+    <comment>.
+ Parameters: 0 - unit (string) </comment>
+  </data>
+  <data name="UnexpectedRunType" xml:space="preserve">
+    <value>Unexpected run type.</value>
+    <comment></comment>
+  </data>
+  <data name="CredentialNoLongerExists" xml:space="preserve">
+    <value>The object does no longer exist on server.</value>
+    <comment></comment>
+  </data>
+  <data name="UnknownServerType" xml:space="preserve">
+    <value>Unknown server type &apos;{0}&apos;.</value>
+    <comment>.
+ Parameters: 0 - serverTypeName (string) </comment>
+  </data>
+  <data name="SetOwnerFailed" xml:space="preserve">
+    <value>The current login does not have permissions to set the database owner to &apos;{0}&apos;  The database was created successfully however.</value>
+    <comment>.
+ Parameters: 0 - ownerName (string) </comment>
+  </data>
+  <data name="TargetServerNotSelected" xml:space="preserve">
+    <value>You must specify the Target Servers on which this multi server job will execute.</value>
+    <comment></comment>
+  </data>
+  <data name="ProxyAccountNotFound" xml:space="preserve">
+    <value>Proxy account &apos;{0}&apos; does not exist on the server.</value>
+    <comment>.
+ Parameters: 0 - proxyName (string) </comment>
+  </data>
+  <data name="SysadminAccount" xml:space="preserve">
+    <value>SQL Server Agent Service Account</value>
+    <comment></comment>
+  </data>
+  <data name="JobAlreadyExists" xml:space="preserve">
+    <value>A job named &apos;{0}&apos; already exists.  Enter a unique name for the job.</value>
+    <comment>.
+ Parameters: 0 - jobName (string) </comment>
+  </data>
+  <data name="JobStepNameCannotBeBlank" xml:space="preserve">
+    <value>The name of the job step cannot be blank.</value>
+    <comment></comment>
+  </data>
+  <data name="JobStepNameAlreadyExists" xml:space="preserve">
+    <value>There is already a step named &apos;{0}&apos; for this job. You must specify a different name.</value>
+    <comment>.
+ Parameters: 0 - jobName (string) </comment>
+  </data>
+  <data name="AlertNameCannotBeBlank" xml:space="preserve">
+    <value>The name of the alert cannot be blank.</value>
+    <comment></comment>
+  </data>
+  <data name="CannotCreateNewAlert" xml:space="preserve">
+    <value>Cannot create new alert.</value>
+    <comment></comment>
+  </data>
+  <data name="CannotAlterAlert" xml:space="preserve">
+    <value>Cannot alter alert.</value>
+    <comment></comment>
+  </data>
+  <data name="InvalidScheduleTitle" xml:space="preserve">
+    <value>Invalid Schedule</value>
+    <comment> Schedule error message</comment>
+  </data>
+  <data name="InvalidWeeklySchedule" xml:space="preserve">
+    <value>Select at least one day to be part of this weekly schedule.</value>
+    <comment></comment>
+  </data>
+  <data name="StartDateGreaterThanEndDate" xml:space="preserve">
+    <value>The job schedule starting date cannot be greater than the ending date.</value>
+    <comment></comment>
+  </data>
+  <data name="StartTimeGreaterThanEndTime" xml:space="preserve">
+    <value>The job schedule starting time cannot be after the ending time.</value>
+    <comment></comment>
+  </data>
+  <data name="EndTimeEqualToStartTime" xml:space="preserve">
+    <value>The job schedule ending time must be after the starting time.</value>
+    <comment></comment>
+  </data>
+  <data name="InvalidStartDate" xml:space="preserve">
+    <value>Start date must be on or after January 1, 1990.</value>
+    <comment></comment>
+  </data>
+  <data name="ScheduleNameAlreadyExists" xml:space="preserve">
+    <value>There is already a schedule named &apos;{0}&apos; for this job.  You must specify a different name.</value>
+    <comment>.
+ Parameters: 0 - scheduleName (string) </comment>
+  </data>
+  <data name="JobServerIsNotAvailable" xml:space="preserve">
+    <value>Job server is not available</value>
+    <comment> Exception thrown when job server is not available</comment>
+  </data>
+  <data name="NeverBackedUp" xml:space="preserve">
+    <value>Never</value>
+    <comment></comment>
+  </data>
+  <data name="Error_InvalidDirectoryName" xml:space="preserve">
+    <value>Path {0} is not a valid directory </value>
+    <comment></comment>
+  </data>
+  <data name="Error_ExistingDirectoryName" xml:space="preserve">
+    <value>For directory {0} a file with name {1} already exist</value>
+    <comment></comment>
+  </data>
+  <data name="ExportBacpacTaskName" xml:space="preserve">
+    <value>Export bacpac</value>
+    <comment></comment>
+  </data>
+  <data name="ImportBacpacTaskName" xml:space="preserve">
+    <value>Import bacpac</value>
+    <comment></comment>
+  </data>
+  <data name="ExtractDacpacTaskName" xml:space="preserve">
+    <value>Extract dacpac</value>
+    <comment></comment>
+  </data>
+  <data name="DeployDacpacTaskName" xml:space="preserve">
+    <value>Deploy dacpac</value>
+    <comment></comment>
+  </data>
+  <data name="GenerateScriptTaskName" xml:space="preserve">
+    <value>Generate script</value>
+    <comment></comment>
+  </data>
+  <data name="ProjectExtractTaskName" xml:space="preserve">
+    <value>Extract project files</value>
+    <comment></comment>
+  </data>
+  <data name="ValidateStreamingJobTaskName" xml:space="preserve">
+    <value>Validate streaming job</value>
+    <comment></comment>
+  </data>
+  <data name="ExtractInvalidVersion" xml:space="preserve">
+    <value>Invalid version &apos;{0}&apos; passed. Version must be in the format x.x.x.x where x is a number.</value>
+    <comment></comment>
+  </data>
+  <data name="StreamNotFoundInModel" xml:space="preserve">
+    <value>Streaming query statement contains a reference to missing {0} stream &apos;{1}&apos;.  You must add it to the database model.</value>
+    <comment>.
+ Parameters: 0 - streamType (string), 1 - missingStreamName (string) </comment>
+  </data>
+  <data name="Input" xml:space="preserve">
+    <value>input</value>
+    <comment></comment>
+  </data>
+  <data name="Output" xml:space="preserve">
+    <value>output</value>
+    <comment></comment>
+  </data>
+  <data name="StreamingJobValidationFailed" xml:space="preserve">
+    <value>Validation for external streaming job &apos;{0}&apos; failed:</value>
+    <comment>.
+ Parameters: 0 - jobName (string) </comment>
+  </data>
+  <data name="FragmentShouldHaveOnlyOneBatch" xml:space="preserve">
+    <value>TSQL fragment should contain exactly one batch.</value>
+    <comment></comment>
+  </data>
+  <data name="NoCreateStreamingJobStatementFound" xml:space="preserve">
+    <value>No External Streaming Job creation TSQL found (EXEC sp_create_streaming_job statement).</value>
+    <comment></comment>
+  </data>
+  <data name="PublishChangesTaskName" xml:space="preserve">
+    <value>Apply schema compare changes</value>
+    <comment></comment>
+  </data>
+  <data name="SchemaCompareExcludeIncludeNodeNotFound" xml:space="preserve">
+    <value>Failed to find the specified change in the model</value>
+    <comment></comment>
+  </data>
+  <data name="OpenScmpConnectionBasedModelParsingError" xml:space="preserve">
+    <value>Error encountered while trying to parse connection information for endpoint &apos;{0}&apos; with error message &apos;{1}&apos;</value>
+    <comment></comment>
+  </data>
+  <data name="SchemaCompareSessionNotFound" xml:space="preserve">
+    <value>Could not find the schema compare session to cancel</value>
+    <comment></comment>
+  </data>
+  <data name="SqlAssessmentGenerateScriptTaskName" xml:space="preserve">
+    <value>Generate SQL Assessment script</value>
+    <comment></comment>
+  </data>
+  <data name="SqlAssessmentQueryInvalidOwnerUri" xml:space="preserve">
+    <value>Not connected to a server</value>
+    <comment></comment>
+  </data>
+  <data name="SqlAssessmentConnectingError" xml:space="preserve">
+    <value>Cannot connect to the server</value>
+    <comment></comment>
+  </data>
+  <data name="SqlAssessmentUnsuppoertedEdition" xml:space="preserve">
+    <value>Unsupported engine edition {0}</value>
+    <comment>.
+ Parameters: 0 - editionCode (int) </comment>
+  </data>
+  <data name="CouldntFindAzureFunction" xml:space="preserve">
+    <value>Couldn&apos;t find Azure function with FunctionName &apos;{0}&apos; in {1}</value>
+    <comment>.
+ Parameters: 0 - functionName (string), 1 - fileName (string) </comment>
+  </data>
+  <data name="MoreThanOneAzureFunctionWithName" xml:space="preserve">
+    <value>More than one Azure function found with the FunctionName &apos;{0}&apos; in {1}</value>
+    <comment>.
+ Parameters: 0 - functionName (string), 1 - fileName (string) </comment>
+  </data>
+  <data name="SqlBindingsNet5NotSupported" xml:space="preserve">
+    <value>Adding SQL bindings is not supported for .NET 5</value>
+    <comment></comment>
+  </data>
+  <data name="Statement" xml:space="preserve">
+    <value>Statement</value>
+    <comment> Statement</comment>
+  </data>
+  <data name="StatementDesc" xml:space="preserve">
+    <value>In most cases, contains the text of the Transact-SQL statement.  For rows of type PLAN_ROW, contains a description of the operation.</value>
+    <comment> Statement description</comment>
+  </data>
+  <data name="PhysicalOperation" xml:space="preserve">
+    <value>Physical Operation</value>
+    <comment> Physical Operation</comment>
+  </data>
+  <data name="PhysicalOperationDesc" xml:space="preserve">
+    <value>Physical implementation algorithm for the node. For rows of type PLAN_ROWS only.</value>
+    <comment> Physical Operation description</comment>
+  </data>
+  <data name="LogicalOperation" xml:space="preserve">
+    <value>Logical Operation</value>
+    <comment> Logical Operation</comment>
+  </data>
+  <data name="LogicalOperationDesc" xml:space="preserve">
+    <value>Relational algebraic operator this node represents. For rows of type PLAN_ROWS only.</value>
+    <comment> Logical Operation description</comment>
+  </data>
+  <data name="OperationDescriptionShort" xml:space="preserve">
+    <value>Description</value>
+    <comment> Operation description. Short</comment>
+  </data>
+  <data name="OperationDescription" xml:space="preserve">
+    <value>Operation description.</value>
+    <comment> Operation description</comment>
+  </data>
+  <data name="OperationArgumentShort" xml:space="preserve">
+    <value>Argument</value>
+    <comment> Operation Argument. Short</comment>
+  </data>
+  <data name="OperationArgumentDescription" xml:space="preserve">
+    <value>Provides supplemental information about the operation being performed. The contents of this column depend on the physical operator.</value>
+    <comment> Operation Argument description</comment>
+  </data>
+  <data name="ObjectShort" xml:space="preserve">
+    <value>Object</value>
+    <comment> Object field</comment>
+  </data>
+  <data name="ObjectDescription" xml:space="preserve">
+    <value>Object.</value>
+    <comment> Object field description</comment>
+  </data>
+  <data name="IndexKind" xml:space="preserve">
+    <value>Index Kind</value>
+    <comment> IndexKind field</comment>
+  </data>
+  <data name="IndexKindDescription" xml:space="preserve">
+    <value>Type of index for the referenced object.</value>
+    <comment> IndexKind field description</comment>
+  </data>
+  <data name="DefinedValues" xml:space="preserve">
+    <value>Defined Values</value>
+    <comment> Defined Values</comment>
+  </data>
+  <data name="DefinedValuesDescription" xml:space="preserve">
+    <value>Contains a comma-separated list of values introduced by this operator, which may be computed expressions present in the current query, or internal values introduced by the query processor in order to process this query.  For rows of type PLAN_ROWS only.</value>
+    <comment> Defined Values description</comment>
+  </data>
+  <data name="OutputList" xml:space="preserve">
+    <value>Output List</value>
+    <comment> Output List</comment>
+  </data>
+  <data name="OutputListDescription" xml:space="preserve">
+    <value>Contains a comma-separated list of columns being projected by the current operation.</value>
+    <comment> Output List</comment>
+  </data>
+  <data name="Warnings" xml:space="preserve">
+    <value>Warnings</value>
+    <comment> Warnings</comment>
+  </data>
+  <data name="WarningsDescription" xml:space="preserve">
+    <value>Contains a comma-separated list of warning messages relating to the current operation. Warning messages may include the string &apos;NO STATS:()&apos; with a list of columns.</value>
+    <comment> Warnings description</comment>
+  </data>
+  <data name="Parallel" xml:space="preserve">
+    <value>Parallel</value>
+    <comment> Parallel</comment>
+  </data>
+  <data name="ParallelDescription" xml:space="preserve">
+    <value>Whether the operator is running in parallel.</value>
+    <comment> Parallel description</comment>
+  </data>
+  <data name="EstimatedNumberOfRowsPerExecution" xml:space="preserve">
+    <value>Estimated Number of Rows Per Execution</value>
+    <comment> Estimated Number of Rows Per Execution</comment>
+  </data>
+  <data name="EstimatedNumberOfRowsPerExecutionDescription" xml:space="preserve">
+    <value>Estimated number of rows per execution output by this operator. This is for PLAN_ROWS only.</value>
+    <comment> Estimated Number of Rows Per Execution description</comment>
+  </data>
+  <data name="EstimatedNumberOfRowsForAllExecutions" xml:space="preserve">
+    <value>Estimated Number of Rows for All Executions</value>
+    <comment> Estimated Number of Rows for All Executions</comment>
+  </data>
+  <data name="EstimatedNumberOfRowsForAllExecutionsDescription" xml:space="preserve">
+    <value>Estimated number of rows for all executions output by this operator. This is for PLAN_ROWS only.</value>
+    <comment> Estimated Number of Rows for All Executions description</comment>
+  </data>
+  <data name="EstimatedRowsRead" xml:space="preserve">
+    <value>Estimated Number of Rows to be Read</value>
+    <comment> Estimated Rows Read</comment>
+  </data>
+  <data name="EstimatedRowsReadDescription" xml:space="preserve">
+    <value>Number of rows estimated to be read by this operator. This value may differ from &quot;Estimated Number of Rows for All Executions&quot; if the operator has a predicate.</value>
+    <comment> Estimated Rows Read description</comment>
+  </data>
+  <data name="IsGraphDBTransitiveClosure" xml:space="preserve">
+    <value>Is GraphDB Transitive Closure</value>
+    <comment> GraphDB Transitive Closure</comment>
+  </data>
+  <data name="IsGraphDBTransitiveClosureDescription" xml:space="preserve">
+    <value>Whether the sequence represents a GraphDB transitive closure.</value>
+    <comment> GraphDB Transitive Closure Description</comment>
+  </data>
+  <data name="IsInterleavedExecuted" xml:space="preserve">
+    <value>IsInterleavedExecuted</value>
+    <comment> Interleaved Executed</comment>
+  </data>
+  <data name="IsInterleavedExecutedDescription" xml:space="preserve">
+    <value>Whether the operator is interleaved executed.</value>
+    <comment> Interleaved Executed Description</comment>
+  </data>
+  <data name="IsAdaptive" xml:space="preserve">
+    <value>Is Adaptive</value>
+    <comment> Is Adaptive</comment>
+  </data>
+  <data name="IsAdaptiveDescription" xml:space="preserve">
+    <value>Whether the operator is adaptive.</value>
+    <comment> Is Adaptive description</comment>
+  </data>
+  <data name="AdaptiveThresholdRows" xml:space="preserve">
+    <value>Adaptive Threshold Rows</value>
+    <comment> Adaptive Threshold Rows</comment>
+  </data>
+  <data name="AdaptiveThresholdRowsDescription" xml:space="preserve">
+    <value>If this is an adaptive operator, the cardinality at which it adapts.</value>
+    <comment> Adaptive Threshold Rows description</comment>
+  </data>
+  <data name="EstimatedJoinType" xml:space="preserve">
+    <value>Estimated Join Type</value>
+    <comment> Estimated Join Type</comment>
+  </data>
+  <data name="EstimatedJoinTypeDescription" xml:space="preserve">
+    <value>The join type (nested loops or hash join) estimated by the query optimizer before adapting.</value>
+    <comment> Estimated Join Type description</comment>
+  </data>
+  <data name="ActualJoinType" xml:space="preserve">
+    <value>Actual Join Type</value>
+    <comment> Actual Join Type</comment>
+  </data>
+  <data name="ActualJoinTypeDescription" xml:space="preserve">
+    <value>The actual join picked (nested loops or hash join) as part of adaptive join execution.</value>
+    <comment> Actual Join Type Description</comment>
+  </data>
+  <data name="EstimatedRowSize" xml:space="preserve">
+    <value>Estimated Row Size</value>
+    <comment> Estimated Row Size</comment>
+  </data>
+  <data name="EstimatedRowSizeDescription" xml:space="preserve">
+    <value>Estimated average row size of the row being passed through this operator.</value>
+    <comment> Estimated Row Size description</comment>
+  </data>
+  <data name="EstimatedIoCost" xml:space="preserve">
+    <value>Estimated I/O Cost</value>
+    <comment> Estimated IO Cost</comment>
+  </data>
+  <data name="EstimatedIoCostDescription" xml:space="preserve">
+    <value>Estimated I/O cost for this operator. For rows of type PLAN_ROWS only.</value>
+    <comment> Estimated IO Cost description</comment>
+  </data>
+  <data name="EstimatedCpuCost" xml:space="preserve">
+    <value>Estimated CPU Cost</value>
+    <comment> Estimated CPU Cost</comment>
+  </data>
+  <data name="EstimatedCpuCostDescription" xml:space="preserve">
+    <value>Estimated CPU cost for this operator. For rows of type PLAN_ROWS only.</value>
+    <comment> Estimated CPU Cost description</comment>
+  </data>
+  <data name="EstimatedNumberOfExecutions" xml:space="preserve">
+    <value>Estimated Number of Executions</value>
+    <comment> Estimated Number of Executions</comment>
+  </data>
+  <data name="EstimatedNumberOfExecutionsDescription" xml:space="preserve">
+    <value>Estimated number of times this operator will be executed while running the current query.</value>
+    <comment> Estimated Number of Executions description</comment>
+  </data>
+  <data name="EstimatedOperatorCost" xml:space="preserve">
+    <value>Estimated Operator Cost</value>
+    <comment> Show plan node property name</comment>
+  </data>
+  <data name="EstimatedOperatorCostDescription" xml:space="preserve">
+    <value>Estimated cost of this operator.</value>
+    <comment> Estimated Costs description</comment>
+  </data>
+  <data name="EstimatedSubtreeCost" xml:space="preserve">
+    <value>Estimated Subtree Cost</value>
+    <comment> Estimated Subtree Cost</comment>
+  </data>
+  <data name="EstimatedSubtreeCostDescription" xml:space="preserve">
+    <value>Estimated cumulative cost of this operation and all child operations.</value>
+    <comment> Estimated Subtree Cost description</comment>
+  </data>
+  <data name="NumberOfRows" xml:space="preserve">
+    <value>Actual Number of Rows for All Executions</value>
+    <comment> Number of Rows</comment>
+  </data>
+  <data name="NumberOfRowsDescription" xml:space="preserve">
+    <value>Actual number of rows for All Executions output by this operator. For rows of type PLAN_ROWS only.</value>
+    <comment> Number of Rows description</comment>
+  </data>
+  <data name="ActualRowsRead" xml:space="preserve">
+    <value>Number of Rows Read</value>
+    <comment> Number of Rows Read by a Rowset (Table or Index)</comment>
+  </data>
+  <data name="ActualRowsReadDescription" xml:space="preserve">
+    <value>Number of rows read from a table or an index prior to applying a predicate filter. For rows of type PLAN_ROWS only.</value>
+    <comment> Number of Rows Read by a Rowset (Table or Index) Description</comment>
+  </data>
+  <data name="NumberOfBatches" xml:space="preserve">
+    <value>Actual Number of Batches</value>
+    <comment> Number of Batches</comment>
+  </data>
+  <data name="NumberOfBatchesDescription" xml:space="preserve">
+    <value>Actual number of Batches output by this operator.</value>
+    <comment> Number of Batches description</comment>
+  </data>
+  <data name="NumberOfExecutions" xml:space="preserve">
+    <value>Number of Executions</value>
+    <comment> Number of Executions</comment>
+  </data>
+  <data name="NumberOfExecutionsDescription" xml:space="preserve">
+    <value>Number of times this operator will be executed while running the current query.</value>
+    <comment> Number of Executions description</comment>
+  </data>
+  <data name="EstimatedDataSize" xml:space="preserve">
+    <value>Estimated Data Size</value>
+    <comment> Estimated Data Size</comment>
+  </data>
+  <data name="EstimatedDataSizeDescription" xml:space="preserve">
+    <value>Estimated data size of the data being passed through this operator.</value>
+    <comment> Estimated Data Size description</comment>
+  </data>
+  <data name="ParameterList" xml:space="preserve">
+    <value>Parameter List</value>
+    <comment> Show plan&apos;s simple root node property</comment>
+  </data>
+  <data name="ParameterListDescription" xml:space="preserve">
+    <value>Parameter list.</value>
+    <comment> Show plan&apos;s simple root node property description</comment>
+  </data>
+  <data name="MemoryFractions" xml:space="preserve">
+    <value>Memory Fractions</value>
+    <comment> Show plan&apos;s simple root node property</comment>
+  </data>
+  <data name="MemoryFractionsDescription" xml:space="preserve">
+    <value>Memory fractions.</value>
+    <comment> Show plan&apos;s simple root node property description</comment>
+  </data>
+  <data name="MemoryFractionsInput" xml:space="preserve">
+    <value>Memory Fractions Input</value>
+    <comment> Show plan&apos;s simple root node property</comment>
+  </data>
+  <data name="MemoryFractionsInputDescription" xml:space="preserve">
+    <value>Memory fractions input.</value>
+    <comment> Show plan&apos;s simple root node property description</comment>
+  </data>
+  <data name="MemoryFractionsOutput" xml:space="preserve">
+    <value>Memory Fractions Output</value>
+    <comment> Show plan&apos;s simple root node property</comment>
+  </data>
+  <data name="MemoryFractionsOutputDescription" xml:space="preserve">
+    <value>Memory fractions output.</value>
+    <comment> Show plan&apos;s simple root node property description</comment>
+  </data>
+  <data name="UdxName" xml:space="preserve">
+    <value>Name</value>
+    <comment> Show plan&apos;s UDX node property</comment>
+  </data>
+  <data name="UdxNameDescription" xml:space="preserve">
+    <value>Name.</value>
+    <comment> Show plan&apos;s UDX node property description</comment>
+  </data>
+  <data name="Values" xml:space="preserve">
+    <value>Values</value>
+    <comment> Show plan&apos;s ConstantScan node property</comment>
+  </data>
+  <data name="ValuesDescription" xml:space="preserve">
+    <value>Values.</value>
+    <comment> Show plan&apos;s ConstantScan node property description</comment>
+  </data>
+  <data name="CachedPlanSize" xml:space="preserve">
+    <value>Cached plan size</value>
+    <comment> CachedPlanSize property</comment>
+  </data>
+  <data name="CachedPlanSizeDescription" xml:space="preserve">
+    <value>Cached plan size.</value>
+    <comment> Description for CachedPlanSize property</comment>
+  </data>
+  <data name="UsePlan" xml:space="preserve">
+    <value>Use plan</value>
+    <comment> UsePlan property</comment>
+  </data>
+  <data name="ContainsInlineScalarTsqlUdfs" xml:space="preserve">
+    <value>Contains Inline Scalar Tsql Udfs</value>
+    <comment> InlineScalarTsqlUdf property</comment>
+  </data>
+  <data name="DegreeOfParallelism" xml:space="preserve">
+    <value>Degree of Parallelism</value>
+    <comment> DegreeOfParallelism property</comment>
+  </data>
+  <data name="DegreeOfParallelismDescription" xml:space="preserve">
+    <value>Degree of parallelism.</value>
+    <comment> Description for DegreeOfParallelism property</comment>
+  </data>
+  <data name="EffectiveDegreeOfParallelism" xml:space="preserve">
+    <value>Effective Degree of Parallelism</value>
+    <comment> EffectiveDegreeOfParallelism property</comment>
+  </data>
+  <data name="EffectiveDegreeOfParallelismDescription" xml:space="preserve">
+    <value>Max degree of parallelism during columnstore index build.</value>
+    <comment> Description for EffectiveDegreeOfParallelism property</comment>
+  </data>
+  <data name="MemoryGrant" xml:space="preserve">
+    <value>Memory Grant</value>
+    <comment> Root node for show plan property</comment>
+  </data>
+  <data name="MemoryGrantDescription" xml:space="preserve">
+    <value>Memory grant.</value>
+    <comment> Description for MemoryGrant property</comment>
+  </data>
+  <data name="RemoteDestination" xml:space="preserve">
+    <value>Remote Destination</value>
+    <comment> Show plan node property</comment>
+  </data>
+  <data name="RemoteDestinationDescription" xml:space="preserve">
+    <value>Remote object.</value>
+    <comment> Show plan node property description</comment>
+  </data>
+  <data name="RemoteObject" xml:space="preserve">
+    <value>Remote Object</value>
+    <comment> Show plan node property</comment>
+  </data>
+  <data name="RemoteObjectDescription" xml:space="preserve">
+    <value>Remote object.</value>
+    <comment> Show plan node property description</comment>
+  </data>
+  <data name="RemoteSource" xml:space="preserve">
+    <value>Remote Source</value>
+    <comment> Show plan node property</comment>
+  </data>
+  <data name="RemoteSourceDescription" xml:space="preserve">
+    <value>Remote source.</value>
+    <comment> Show plan node property description</comment>
+  </data>
+  <data name="UsedUdxColumns" xml:space="preserve">
+    <value>Used UDX Columns</value>
+    <comment> Show plan node property</comment>
+  </data>
+  <data name="UsedUdxColumnsDescription" xml:space="preserve">
+    <value>Used UDX columns.</value>
+    <comment> Show plan node property description</comment>
+  </data>
+  <data name="InnerSideJoinColumns" xml:space="preserve">
+    <value>Inner Side Join columns</value>
+    <comment> Show plan node property</comment>
+  </data>
+  <data name="InnerSideJoinColumnsDescription" xml:space="preserve">
+    <value>Inner side join columns.</value>
+    <comment> Show plan node property description</comment>
+  </data>
+  <data name="OuterSideJoinColumns" xml:space="preserve">
+    <value>Outer Side Join columns</value>
+    <comment> Show plan node property</comment>
+  </data>
+  <data name="OuterSideJoinColumnsDescription" xml:space="preserve">
+    <value>Outer side join columns.</value>
+    <comment> Show plan node property description</comment>
+  </data>
+  <data name="WhereJoinColumns" xml:space="preserve">
+    <value>Where (join columns)</value>
+    <comment> Show plan node property</comment>
+  </data>
+  <data name="Residual" xml:space="preserve">
+    <value>Residual</value>
+    <comment> Show plan node property</comment>
+  </data>
+  <data name="ResidualDescription" xml:space="preserve">
+    <value>Residual.</value>
+    <comment> Show plan node property description</comment>
+  </data>
+  <data name="PassThru" xml:space="preserve">
+    <value>Pass Through</value>
+    <comment> Show plan node property</comment>
+  </data>
+  <data name="PassThruDescription" xml:space="preserve">
+    <value>Pass throuh.</value>
+    <comment> Show plan node property description</comment>
+  </data>
+  <data name="ManyToMany" xml:space="preserve">
+    <value>Many to Many</value>
+    <comment> Show plan node property</comment>
+  </data>
+  <data name="ManyToManyDescription" xml:space="preserve">
+    <value>Many to many.</value>
+    <comment> Show plan node property description</comment>
+  </data>
+  <data name="PartitionColumns" xml:space="preserve">
+    <value>Partition Columns</value>
+    <comment> Show plan node property</comment>
+  </data>
+  <data name="PartitionColumnsDescription" xml:space="preserve">
+    <value>Partition columns.</value>
+    <comment> Show plan node property description</comment>
+  </data>
+  <data name="Ascending" xml:space="preserve">
+    <value>Ascending</value>
+    <comment> Column sort type</comment>
+  </data>
+  <data name="Descending" xml:space="preserve">
+    <value>Descending</value>
+    <comment> Column sort type</comment>
+  </data>
+  <data name="HashKeys" xml:space="preserve">
+    <value>Hash Keys</value>
+    <comment> Show plan node property</comment>
+  </data>
+  <data name="HashKeysDescription" xml:space="preserve">
+    <value>Hash keys.</value>
+    <comment> Show plan node property description</comment>
+  </data>
+  <data name="ProbeColumn" xml:space="preserve">
+    <value>Probe Column</value>
+    <comment> Show plan node property</comment>
+  </data>
+  <data name="ProbeColumnDescription" xml:space="preserve">
+    <value>Probe column.</value>
+    <comment> Show plan node property description</comment>
+  </data>
+  <data name="PartitioningType" xml:space="preserve">
+    <value>Partitioning Type</value>
+    <comment> Show plan node property</comment>
+  </data>
+  <data name="PartitioningTypeDescription" xml:space="preserve">
+    <value>Partitioning type.</value>
+    <comment> Show plan node property description</comment>
+  </data>
+  <data name="GroupBy" xml:space="preserve">
+    <value>Group By</value>
+    <comment> Show plan node property</comment>
+  </data>
+  <data name="GroupByDescription" xml:space="preserve">
+    <value>Group by.</value>
+    <comment> Show plan node property description</comment>
+  </data>
+  <data name="GroupingSets" xml:space="preserve">
+    <value>Grouping Sets</value>
+    <comment> Show plan node property</comment>
+  </data>
+  <data name="GroupingSetsDescription" xml:space="preserve">
+    <value>The group sets list. Each Value is a reverse bit map for the grouping columns in Group By property.</value>
+    <comment> Show plan node property description</comment>
+  </data>
+  <data name="SegmentColumn" xml:space="preserve">
+    <value>Segment Column</value>
+    <comment> Show plan node property</comment>
+  </data>
+  <data name="SegmentColumnDescription" xml:space="preserve">
+    <value>Segment column.</value>
+    <comment> Show plan node property description</comment>
+  </data>
+  <data name="RankColumns" xml:space="preserve">
+    <value>Rank Columns</value>
+    <comment> Show plan node property</comment>
+  </data>
+  <data name="RankColumnsDescription" xml:space="preserve">
+    <value>Rank columns.</value>
+    <comment> Show plan node property description</comment>
+  </data>
+  <data name="Predicate" xml:space="preserve">
+    <value>Predicate</value>
+    <comment> Show plan node property</comment>
+  </data>
+  <data name="PredicateDescription" xml:space="preserve">
+    <value>Predicate.</value>
+    <comment> Show plan node property description</comment>
+  </data>
+  <data name="OuterReferences" xml:space="preserve">
+    <value>Outer References</value>
+    <comment> Show plan node property</comment>
+  </data>
+  <data name="OuterReferencesDescription" xml:space="preserve">
+    <value>Outer references.</value>
+    <comment> Show plan node property description</comment>
+  </data>
+  <data name="ScalarOperator" xml:space="preserve">
+    <value>Scalar Operator</value>
+    <comment> Show plan node property</comment>
+  </data>
+  <data name="ActionColumn" xml:space="preserve">
+    <value>Action Column</value>
+    <comment> Show plan node property</comment>
+  </data>
+  <data name="ActionColumnDescription" xml:space="preserve">
+    <value>Action column.</value>
+    <comment> Show plan node property description</comment>
+  </data>
+  <data name="OriginalActionColumn" xml:space="preserve">
+    <value>Original Action Column</value>
+    <comment> Show plan node property</comment>
+  </data>
+  <data name="OriginalActionColumnDescription" xml:space="preserve">
+    <value>Original Action column.</value>
+    <comment> Show plan node property description</comment>
+  </data>
+  <data name="Rows" xml:space="preserve">
+    <value>Top Rows</value>
+    <comment> Show plan node property</comment>
+  </data>
+  <data name="RowsDescription" xml:space="preserve">
+    <value>Top Rows.</value>
+    <comment> Show plan node property description</comment>
+  </data>
+  <data name="SeekPredicate" xml:space="preserve">
+    <value>Seek Predicate</value>
+    <comment> Show plan node property</comment>
+  </data>
+  <data name="SeekPredicateDescription" xml:space="preserve">
+    <value>Seek predicate.</value>
+    <comment> Show plan node property description</comment>
+  </data>
+  <data name="Partitioned" xml:space="preserve">
+    <value>Partitioned</value>
+    <comment> Show plan node property</comment>
+  </data>
+  <data name="PartitionedDescription" xml:space="preserve">
+    <value>Whether the operation is on a partitioned table or index.</value>
+    <comment> Show plan node property description</comment>
+  </data>
+  <data name="SeekKeys" xml:space="preserve">
+    <value>Seek Keys</value>
+    <comment> Show plan node property</comment>
+  </data>
+  <data name="SeekKeysDescription" xml:space="preserve">
+    <value>Keys used by a seek operation.</value>
+    <comment> Show plan node property description</comment>
+  </data>
+  <data name="PartitionsAccessed" xml:space="preserve">
+    <value>Actual Partitions Accessed</value>
+    <comment> Show plan node property</comment>
+  </data>
+  <data name="PartitionCount" xml:space="preserve">
+    <value>Actual Partition Count</value>
+    <comment> Show plan node property</comment>
+  </data>
+  <data name="TieColumns" xml:space="preserve">
+    <value>Tie Columns</value>
+    <comment> Show plan node property</comment>
+  </data>
+  <data name="TieColumnsDescription" xml:space="preserve">
+    <value>Tie columns.</value>
+    <comment> Show plan node property description</comment>
+  </data>
+  <data name="IsPercent" xml:space="preserve">
+    <value>Is Percent</value>
+    <comment> Show plan node property</comment>
+  </data>
+  <data name="IsPercentDescription" xml:space="preserve">
+    <value>Is percent.</value>
+    <comment> Show plan node property description</comment>
+  </data>
+  <data name="WithTies" xml:space="preserve">
+    <value>With Ties</value>
+    <comment> Show plan node property</comment>
+  </data>
+  <data name="WithTiesDescription" xml:space="preserve">
+    <value>With ties.</value>
+    <comment> Show plan node property description</comment>
+  </data>
+  <data name="PartitionId" xml:space="preserve">
+    <value>Partition ID</value>
+    <comment> Show plan node property</comment>
+  </data>
+  <data name="PartitionIdDescription" xml:space="preserve">
+    <value>Partition ID.</value>
+    <comment> Show plan node property description</comment>
+  </data>
+  <data name="Ordered" xml:space="preserve">
+    <value>Ordered</value>
+    <comment> Show plan node property</comment>
+  </data>
+  <data name="OrderedDescription" xml:space="preserve">
+    <value>Ordered.</value>
+    <comment> Show plan node property description</comment>
+  </data>
+  <data name="ScanDirection" xml:space="preserve">
+    <value>Scan Direction</value>
+    <comment> ScanDirection property</comment>
+  </data>
+  <data name="ScanDirectionDescription" xml:space="preserve">
+    <value>Direction of the scan operation as either forward or backward.</value>
+    <comment>ScanDirection property description</comment>
+  </data>
+  <data name="ForcedIndex" xml:space="preserve">
+    <value>Forced Index</value>
+    <comment> Show plan node property</comment>
+  </data>
+  <data name="ForcedIndexDescription" xml:space="preserve">
+    <value>Forced index.</value>
+    <comment> Show plan node property description</comment>
+  </data>
+  <data name="SetPredicate" xml:space="preserve">
+    <value>Predicate</value>
+    <comment> Show plan node property</comment>
+  </data>
+  <data name="SetPredicateDescription" xml:space="preserve">
+    <value>Predicate</value>
+    <comment> Show plan node property description</comment>
+  </data>
+  <data name="TopExpression" xml:space="preserve">
+    <value>Top Expression</value>
+    <comment> Show plan node property</comment>
+  </data>
+  <data name="TopExpressionDescription" xml:space="preserve">
+    <value>Top expression.</value>
+    <comment> Show plan node property description</comment>
+  </data>
+  <data name="HashKeysBuild" xml:space="preserve">
+    <value>Hash Keys Build</value>
+    <comment> Show plan node property</comment>
+  </data>
+  <data name="HashKeysBuildDescription" xml:space="preserve">
+    <value>Hash keys build.</value>
+    <comment> Show plan node property description</comment>
+  </data>
+  <data name="HashKeysProbe" xml:space="preserve">
+    <value>Hash Keys Probe</value>
+    <comment> Show plan node property</comment>
+  </data>
+  <data name="HashKeysProbeDescription" xml:space="preserve">
+    <value>Hash keys probe.</value>
+    <comment> Show plan node property description</comment>
+  </data>
+  <data name="BuildResidual" xml:space="preserve">
+    <value>Build Residual</value>
+    <comment> Show plan node property</comment>
+  </data>
+  <data name="BuildResidualDescription" xml:space="preserve">
+    <value>Build residual.</value>
+    <comment> Show plan node property description</comment>
+  </data>
+  <data name="ProbeResidual" xml:space="preserve">
+    <value>Probe Residual</value>
+    <comment> Show plan node property</comment>
+  </data>
+  <data name="ProbeResidualDescription" xml:space="preserve">
+    <value>Probe residual.</value>
+    <comment> Show plan node property description</comment>
+  </data>
+  <data name="SeekPredicates" xml:space="preserve">
+    <value>Seek Predicates</value>
+    <comment> Show plan node property</comment>
+  </data>
+  <data name="SeekPredicatesDescription" xml:space="preserve">
+    <value>Seek predicates.</value>
+    <comment> Show plan node property description</comment>
+  </data>
+  <data name="SetOptions" xml:space="preserve">
+    <value>Set Options</value>
+    <comment> Set options property in show plan</comment>
+  </data>
+  <data name="SetOptionsDescription" xml:space="preserve">
+    <value>Set options.</value>
+    <comment> Set options property in show plan description</comment>
+  </data>
+  <data name="OptimizationLevel" xml:space="preserve">
+    <value>Optimization Level</value>
+    <comment> Optimization Level property in show plan</comment>
+  </data>
+  <data name="OptimizationLevelDescription" xml:space="preserve">
+    <value>Optimization level.</value>
+    <comment> Optimization Level property in show plan description</comment>
+  </data>
+  <data name="StatementOptmEarlyAbortReason" xml:space="preserve">
+    <value>Reason For Early Termination Of Statement Optimization</value>
+    <comment> StatementOptmEarlyAbortReason property</comment>
+  </data>
+  <data name="TimeOut" xml:space="preserve">
+    <value>Time Out</value>
+    <comment> StatementOptmEarlyAbortReason property value</comment>
+  </data>
+  <data name="MemoryLimitExceeded" xml:space="preserve">
+    <value>Memory Limit Exceeded</value>
+    <comment> StatementOptmEarlyAbortReason property value</comment>
+  </data>
+  <data name="GoodEnoughPlanFound" xml:space="preserve">
+    <value>Good Enough Plan Found</value>
+    <comment> StatementOptmEarlyAbortReason property value</comment>
+  </data>
+  <data name="EstimatedRebinds" xml:space="preserve">
+    <value>Estimated Rebinds</value>
+    <comment> Estimated Rebinds</comment>
+  </data>
+  <data name="EstimatedRebindsDescription" xml:space="preserve">
+    <value>Estimated rebinds.</value>
+    <comment> Estimated Rebinds Description</comment>
+  </data>
+  <data name="EstimatedRewinds" xml:space="preserve">
+    <value>Estimated Rewinds</value>
+    <comment> Estimated Rewinds</comment>
+  </data>
+  <data name="EstimatedRewindsDescription" xml:space="preserve">
+    <value>Estimated rewinds.</value>
+    <comment> Estimated Rewinds Description</comment>
+  </data>
+  <data name="ActualLocallyAggregatedRows" xml:space="preserve">
+    <value>Actual Number of Locally Aggregated Rows</value>
+    <comment> Actual Locally Aggregated Rows</comment>
+  </data>
+  <data name="ActualLocallyAggregatedRowsDescription" xml:space="preserve">
+    <value>Actual number of locally aggregated rows</value>
+    <comment> Actual Locally Aggregated Rows Description</comment>
+  </data>
+  <data name="ActualRebinds" xml:space="preserve">
+    <value>Actual Rebinds</value>
+    <comment> Actual Rebinds</comment>
+  </data>
+  <data name="ActualRebindsDescription" xml:space="preserve">
+    <value>Actual Rebinds.</value>
+    <comment> Actual Rebinds Description</comment>
+  </data>
+  <data name="ActualRewinds" xml:space="preserve">
+    <value>Actual Rewinds</value>
+    <comment> Actual Rewinds</comment>
+  </data>
+  <data name="ActualRewindsDescription" xml:space="preserve">
+    <value>Actual Rewinds.</value>
+    <comment> Actual Rewinds Description</comment>
+  </data>
+  <data name="ActualIOStatistics" xml:space="preserve">
+    <value>Actual I/O Statistics</value>
+    <comment> Actual I/O Statistics</comment>
+  </data>
+  <data name="ActualIOStatisticsDescription" xml:space="preserve">
+    <value>Actual I/O Statistics</value>
+    <comment> Actual I/O Statistics Description</comment>
+  </data>
+  <data name="ActualTimeStatistics" xml:space="preserve">
+    <value>Actual Time Statistics</value>
+    <comment> Actual Time Statistics</comment>
+  </data>
+  <data name="ActualTimeStatisticsDescription" xml:space="preserve">
+    <value>Actual Time Statistics</value>
+    <comment> Actual Time Statistics Description</comment>
+  </data>
+  <data name="ActualElapsedms" xml:space="preserve">
+    <value>Actual Elapsed Time (ms)</value>
+    <comment> Actual Elapsed Milliseconds</comment>
+  </data>
+  <data name="ActualElapsedmsDescription" xml:space="preserve">
+    <value>Actual elapsed time in milliseconds</value>
+    <comment> Actual Elapsed Milliseconds Description</comment>
+  </data>
+  <data name="ActualCPUms" xml:space="preserve">
+    <value>Actual Elapsed CPU Time (ms)</value>
+    <comment> Actual CPU Time Milliseconds</comment>
+  </data>
+  <data name="ActualCPUmsDescription" xml:space="preserve">
+    <value>Actual elapsed CPU time in milliseconds</value>
+    <comment> Actual CPU Time Milliseconds Description</comment>
+  </data>
+  <data name="ActualScans" xml:space="preserve">
+    <value>Actual Scans</value>
+    <comment> Actual Scans</comment>
+  </data>
+  <data name="ActualScansDescription" xml:space="preserve">
+    <value>Actual Scans</value>
+    <comment> Actual Scans Description</comment>
+  </data>
+  <data name="ActualLogicalReads" xml:space="preserve">
+    <value>Actual Logical Reads</value>
+    <comment> Actual Logical Reads</comment>
+  </data>
+  <data name="ActualLogicalReadsDescription" xml:space="preserve">
+    <value>Actual Logical Reads</value>
+    <comment> Actual Logical Reads Description</comment>
+  </data>
+  <data name="ActualPhysicalReads" xml:space="preserve">
+    <value>Actual Physical Reads</value>
+    <comment> Actual Physical Reads</comment>
+  </data>
+  <data name="ActualPhysicalReadsDescription" xml:space="preserve">
+    <value>Actual Physical Reads</value>
+    <comment> Actual Physical Reads Description</comment>
+  </data>
+  <data name="ActualPageServerReads" xml:space="preserve">
+    <value>Actual Page Server Reads</value>
+    <comment> Actual Page Server Reads</comment>
+  </data>
+  <data name="ActualPageServerReadsDescription" xml:space="preserve">
+    <value>Actual Page Server Reads</value>
+    <comment> Actual Page Server Reads Description</comment>
+  </data>
+  <data name="ActualReadAheads" xml:space="preserve">
+    <value>Actual Read Aheads</value>
+    <comment> Actual Read Aheads</comment>
+  </data>
+  <data name="ActualReadAheadsDescription" xml:space="preserve">
+    <value>Actual Read Aheads</value>
+    <comment> Actual Read Aheads Description</comment>
+  </data>
+  <data name="ActualPageServerReadAheads" xml:space="preserve">
+    <value>Actual Page Server Read Aheads</value>
+    <comment> Actual Page Server Read Aheads</comment>
+  </data>
+  <data name="ActualPageServerReadAheadsDescription" xml:space="preserve">
+    <value>Actual Page Server Read Aheads</value>
+    <comment> Actual Page Server Read Aheads Description</comment>
+  </data>
+  <data name="ActualLobLogicalReads" xml:space="preserve">
+    <value>Actual Lob Logical Reads</value>
+    <comment> Actual Lob Logical Reads</comment>
+  </data>
+  <data name="ActualLobLogicalReadsDescription" xml:space="preserve">
+    <value>Actual Lob Logical Reads</value>
+    <comment> Actual Lob Logical Reads Description</comment>
+  </data>
+  <data name="ActualLobPhysicalReads" xml:space="preserve">
+    <value>Actual Lob Physical Reads</value>
+    <comment> Actual Lob Physical Reads</comment>
+  </data>
+  <data name="ActualLobPhysicalReadsDescription" xml:space="preserve">
+    <value>Actual Lob Physical Reads</value>
+    <comment> Actual Lob Physical Reads Description</comment>
+  </data>
+  <data name="ActualLobPageServerReads" xml:space="preserve">
+    <value>Actual Lob Page Server Reads</value>
+    <comment> Actual Lob Page Server Reads</comment>
+  </data>
+  <data name="ActualLobPageServerReadsDescription" xml:space="preserve">
+    <value>Actual Lob Page Server Reads</value>
+    <comment> Actual Lob Page Server Reads Description</comment>
+  </data>
+  <data name="ActualLobReadAheads" xml:space="preserve">
+    <value>Actual Lob Read Aheads</value>
+    <comment> Actual Lob Read Aheads</comment>
+  </data>
+  <data name="ActualLobReadAheadsDescription" xml:space="preserve">
+    <value>Actual Lob Read Aheads</value>
+    <comment> Actual Lob Read Aheads Description</comment>
+  </data>
+  <data name="ActualLobPageServerReadAheads" xml:space="preserve">
+    <value>Actual Lob Page Server Read Aheads</value>
+    <comment> Actual Lob Page Server Read Aheads</comment>
+  </data>
+  <data name="ActualLobPageServerReadAheadsDescription" xml:space="preserve">
+    <value>Actual Lob Page Server Read Aheads</value>
+    <comment> Actual Lob Page Server Read Aheads Description</comment>
+  </data>
+  <data name="ActualMemoryGrantStats" xml:space="preserve">
+    <value>Memory Usage</value>
+    <comment> ActualMemoryGrantStats</comment>
+  </data>
+  <data name="HpcRowCount" xml:space="preserve">
+    <value>Hpc Row Count</value>
+    <comment> Hpc Row Count</comment>
+  </data>
+  <data name="HpcRowCountDescription" xml:space="preserve">
+    <value>Number of rows processed by Hpc devices.</value>
+    <comment> Hpc Row Count Description</comment>
+  </data>
+  <data name="HpcKernelElapsedUs" xml:space="preserve">
+    <value>Hpc Kernel Elapsed Time in Us</value>
+    <comment> Hpc Kernel Elapsed Us</comment>
+  </data>
+  <data name="HpcKernelElapsedUsDescription" xml:space="preserve">
+    <value>Elapsed time (in micro seconds) of Hpc device kernel execution.</value>
+    <comment> Hpc Kernel Elapsed Us Description</comment>
+  </data>
+  <data name="HpcHostToDeviceBytes" xml:space="preserve">
+    <value>Hpc Host To Device Bytes</value>
+    <comment> Hpc Host To Device Bytes</comment>
+  </data>
+  <data name="HpcHostToDeviceBytesDescription" xml:space="preserve">
+    <value>Data transferred from host to Hpc device in bytes.</value>
+    <comment> Hpc Host To Device Bytes Description</comment>
+  </data>
+  <data name="HpcDeviceToHostBytes" xml:space="preserve">
+    <value>Hpc Device To Host Bytes</value>
+    <comment> Hpc Device To Host Bytes</comment>
+  </data>
+  <data name="HpcDeviceToHostBytesDescription" xml:space="preserve">
+    <value>Data transferred from Hpc device to host in bytes.</value>
+    <comment> Hpc Device To Host Bytes Description</comment>
+  </data>
+  <data name="InputMemoryGrant" xml:space="preserve">
+    <value>Input Memory</value>
+    <comment> InputMemoryGrant</comment>
+  </data>
+  <data name="OutputMemoryGrant" xml:space="preserve">
+    <value>Output Memory</value>
+    <comment> OutputMemoryGrant</comment>
+  </data>
+  <data name="UsedMemoryGrant" xml:space="preserve">
+    <value>Used Memory</value>
+    <comment> UsedMemoryGrant</comment>
+  </data>
+  <data name="Distinct" xml:space="preserve">
+    <value>Distinct</value>
+    <comment> Distinct</comment>
+  </data>
+  <data name="DistinctDescription" xml:space="preserve">
+    <value>Distinct.</value>
+    <comment> Distinct description</comment>
+  </data>
+  <data name="OrderBy" xml:space="preserve">
+    <value>Order By</value>
+    <comment> OrderBy</comment>
+  </data>
+  <data name="OrderByDescription" xml:space="preserve">
+    <value>Order by.</value>
+    <comment> OrderBy description</comment>
+  </data>
+  <data name="SpillOccurredDisplayString" xml:space="preserve">
+    <value>Operator used tempdb to spill data during execution</value>
+    <comment></comment>
+  </data>
+  <data name="ColumnsWithNoStatistics" xml:space="preserve">
+    <value>Columns With No Statistics</value>
+    <comment> ColumnsWithNoStatistics property</comment>
+  </data>
+  <data name="ColumnsWithNoStatisticsDescription" xml:space="preserve">
+    <value>Columns with no statistics warning.</value>
+    <comment> ColumnsWithNoStatistics property description</comment>
+  </data>
+  <data name="NoJoinPredicate" xml:space="preserve">
+    <value>No Join Predicate</value>
+    <comment> NoJoinPredicate property</comment>
+  </data>
+  <data name="NoJoinPredicateDescription" xml:space="preserve">
+    <value>No Join predicate warning.</value>
+    <comment> NoJoinPredicate property description</comment>
+  </data>
+  <data name="SpillToTempDbOld" xml:space="preserve">
+    <value>Operator used tempdb to spill data during execution with spill level {0}</value>
+    <comment> SpillToTempDbOld property</comment>
+  </data>
+  <data name="SpillToTempDb" xml:space="preserve">
+    <value>Operator used tempdb to spill data during execution with spill level {0} and {1} spilled thread(s)</value>
+    <comment> SpillToTempDb property</comment>
+  </data>
+  <data name="SpillToTempDbDescription" xml:space="preserve">
+    <value>Spill to tempdb warning.</value>
+    <comment> SpillToTempDb property description</comment>
+  </data>
+  <data name="SortSpillDetails" xml:space="preserve">
+    <value>Sort wrote {0} pages to and read {1} pages from tempdb with granted memory {2}KB and used memory {3}KB</value>
+    <comment> SortSpillDetails property</comment>
+  </data>
+  <data name="SortSpillDetailsDescription" xml:space="preserve">
+    <value>Details of sort spill</value>
+    <comment> SortSpillDetails property description</comment>
+  </data>
+  <data name="HashSpillDetails" xml:space="preserve">
+    <value>Hash wrote {0} pages to and read {1} pages from tempdb with granted memory {2}KB and used memory {3}KB</value>
+    <comment> HashSpillDetails property</comment>
+  </data>
+  <data name="HashSpillDetailsDescription" xml:space="preserve">
+    <value>Details of hash spill</value>
+    <comment> HahSpillDetails property description</comment>
+  </data>
+  <data name="FullUpdateForOnlineIndexBuild" xml:space="preserve">
+    <value>A partial update was converted to a full update because of an online index build</value>
+    <comment> FullUpdateForOnlineIndexBuild property</comment>
+  </data>
+  <data name="FullUpdateForOnlineIndexBuildDescription" xml:space="preserve">
+    <value>Full update for online index build warning</value>
+    <comment> FullUpdateForOnlineIndexBuild property description</comment>
+  </data>
+  <data name="Wait" xml:space="preserve">
+    <value>The query had to wait {0} seconds for {1} during execution</value>
+    <comment> Wait property</comment>
+  </data>
+  <data name="WaitDescription" xml:space="preserve">
+    <value>Query wait warning.</value>
+    <comment> Wait property description</comment>
+  </data>
+  <data name="PlanAffectingConvert" xml:space="preserve">
+    <value>Type conversion in expression ({0}) may affect &quot;{1}&quot; in query plan choice</value>
+    <comment> PlanAffectingConvert property</comment>
+  </data>
+  <data name="PlanAffectingConvertDescription" xml:space="preserve">
+    <value>Plan-affecting type conversion warning.</value>
+    <comment> PlanAffectingConvert property description</comment>
+  </data>
+  <data name="MemoryGrantWarning" xml:space="preserve">
+    <value>The query memory grant detected &quot;{0}&quot;, which may impact the reliability. Grant size: Initial {1} KB, Final {2} KB, Used {3} KB.</value>
+    <comment> MemoryGrantWarning property</comment>
+  </data>
+  <data name="MemoryGrantWarningDescription" xml:space="preserve">
+    <value>Details on memory grant warning</value>
+    <comment>MemoryGrantWarning property description</comment>
+  </data>
+  <data name="StartupExpression" xml:space="preserve">
+    <value>Startup Expression</value>
+    <comment> StartupExpression property</comment>
+  </data>
+  <data name="StartupExpressionDescription" xml:space="preserve">
+    <value>Whether a filter startup expression is used.</value>
+    <comment> StartupExpression property description</comment>
+  </data>
+  <data name="StartupExpressionPredicate" xml:space="preserve">
+    <value>Startup Expression Predicate</value>
+    <comment> StartupExpressionPredicate property</comment>
+  </data>
+  <data name="Query" xml:space="preserve">
+    <value>Query</value>
+    <comment> Query property</comment>
+  </data>
+  <data name="Stack" xml:space="preserve">
+    <value>With Stack</value>
+    <comment> Stack property</comment>
+  </data>
+  <data name="RowCount" xml:space="preserve">
+    <value>Is Row Count</value>
+    <comment> RowCount property</comment>
+  </data>
+  <data name="Optimized" xml:space="preserve">
+    <value>Optimized</value>
+    <comment> Optimized property</comment>
+  </data>
+  <data name="WithPrefetch" xml:space="preserve">
+    <value>With Prefetch</value>
+    <comment> WithPrefetch property</comment>
+  </data>
+  <data name="Prefix" xml:space="preserve">
+    <value>Prefix</value>
+    <comment> Prefix property</comment>
+  </data>
+  <data name="StartRange" xml:space="preserve">
+    <value>Start</value>
+    <comment> StartRange property</comment>
+  </data>
+  <data name="StartRangeDescription" xml:space="preserve">
+    <value>Start of the range.</value>
+    <comment> StartRange property description</comment>
+  </data>
+  <data name="EndRange" xml:space="preserve">
+    <value>End</value>
+    <comment> EndRange property</comment>
+  </data>
+  <data name="EndRangeDescription" xml:space="preserve">
+    <value>End of the range.</value>
+    <comment> EndRange property description</comment>
+  </data>
+  <data name="RangeColumns" xml:space="preserve">
+    <value>Range Columns</value>
+    <comment> RangeColumns property</comment>
+  </data>
+  <data name="RangeExpressions" xml:space="preserve">
+    <value>Range Expressions</value>
+    <comment> RangeExpressions property</comment>
+  </data>
+  <data name="ScanType" xml:space="preserve">
+    <value>Scan Type</value>
+    <comment> ScanType property</comment>
+  </data>
+  <data name="ColumnReference" xml:space="preserve">
+    <value>Column Reference</value>
+    <comment> ColumnReference property</comment>
+  </data>
+  <data name="ObjectServer" xml:space="preserve">
+    <value>Server</value>
+    <comment> Server property</comment>
+  </data>
+  <data name="ObjectServerDescription" xml:space="preserve">
+    <value>Server name for the referenced object.</value>
+    <comment> Server property description</comment>
+  </data>
+  <data name="ObjectDatabase" xml:space="preserve">
+    <value>Database</value>
+    <comment> Database property</comment>
+  </data>
+  <data name="ObjectDatabaseDescription" xml:space="preserve">
+    <value>Database name for the referenced object.</value>
+    <comment> Database property description</comment>
+  </data>
+  <data name="ObjectIndex" xml:space="preserve">
+    <value>Index</value>
+    <comment> Index property</comment>
+  </data>
+  <data name="ObjectIndexDescription" xml:space="preserve">
+    <value>Index name for the referenced object.</value>
+    <comment> Index property description</comment>
+  </data>
+  <data name="ObjectSchema" xml:space="preserve">
+    <value>Schema</value>
+    <comment> Schema property</comment>
+  </data>
+  <data name="ObjectSchemaDescription" xml:space="preserve">
+    <value>Schema name for the referenced object.</value>
+    <comment> Schema property description</comment>
+  </data>
+  <data name="ObjectTable" xml:space="preserve">
+    <value>Table</value>
+    <comment> Table property</comment>
+  </data>
+  <data name="ObjectTableDescription" xml:space="preserve">
+    <value>Table name for the referenced object.</value>
+    <comment> Table property description </comment>
+  </data>
+  <data name="ObjectAlias" xml:space="preserve">
+    <value>Alias</value>
+    <comment> Alias property</comment>
+  </data>
+  <data name="ObjectAliasDescription" xml:space="preserve">
+    <value>Alias used for the referenced object.</value>
+    <comment> Alias property description</comment>
+  </data>
+  <data name="ObjectColumn" xml:space="preserve">
+    <value>Column</value>
+    <comment> Column property</comment>
+  </data>
+  <data name="ObjectColumnDescription" xml:space="preserve">
+    <value>Column name for the referenced object.</value>
+    <comment> Column property description</comment>
+  </data>
+  <data name="ObjectComputedColumn" xml:space="preserve">
+    <value>Computed Column</value>
+    <comment> ComputedColumn property</comment>
+  </data>
+  <data name="ObjectComputedColumnDescription" xml:space="preserve">
+    <value>Whether this is a computed column.</value>
+    <comment> ComputedColumn property description</comment>
+  </data>
+  <data name="ParameterDataType" xml:space="preserve">
+    <value>Parameter Data Type</value>
+    <comment> ParameterDataType property</comment>
+  </data>
+  <data name="ParameterCompiledValue" xml:space="preserve">
+    <value>Parameter Compiled Value</value>
+    <comment> ParameterCompiledValue property</comment>
+  </data>
+  <data name="ParameterRuntimeValue" xml:space="preserve">
+    <value>Parameter Runtime Value</value>
+    <comment> ParameterRuntimeValue property</comment>
+  </data>
+  <data name="CursorPlan" xml:space="preserve">
+    <value>Cursor Plan</value>
+    <comment> CursorPlan property</comment>
+  </data>
+  <data name="CursorOperation" xml:space="preserve">
+    <value>Cursor Operation</value>
+    <comment> CursorOperation property</comment>
+  </data>
+  <data name="CursorName" xml:space="preserve">
+    <value>Cursor Name</value>
+    <comment> CursorName property</comment>
+  </data>
+  <data name="CursorActualType" xml:space="preserve">
+    <value>Cursor Actual Type</value>
+    <comment> CursorActualType property</comment>
+  </data>
+  <data name="CursorRequestedType" xml:space="preserve">
+    <value>Cursor Requested Type</value>
+    <comment> CursorRequestedType property</comment>
+  </data>
+  <data name="CursorConcurrency" xml:space="preserve">
+    <value>Cursor Concurrency</value>
+    <comment> CursorConcurrency property</comment>
+  </data>
+  <data name="ForwardOnly" xml:space="preserve">
+    <value>Forward Only</value>
+    <comment> ForwardOnly property</comment>
+  </data>
+  <data name="QueryPlan" xml:space="preserve">
+    <value>Query Plan</value>
+    <comment> QueryPlan property</comment>
+  </data>
+  <data name="OperationType" xml:space="preserve">
+    <value>Operation Type</value>
+    <comment> OperationType property</comment>
+  </data>
+  <data name="NodeId" xml:space="preserve">
+    <value>Node ID</value>
+    <comment> Node ID property</comment>
+  </data>
+  <data name="PrimaryNodeId" xml:space="preserve">
+    <value>Primary Node ID</value>
+    <comment> Primary Node ID property</comment>
+  </data>
+  <data name="InternalInfo" xml:space="preserve">
+    <value>Internal Debugging Information</value>
+    <comment> Internal Info property</comment>
+  </data>
+  <data name="ForeignKeyReferencesCount" xml:space="preserve">
+    <value>Foreign Key References Count</value>
+    <comment> Foreign Key References Count property</comment>
+  </data>
+  <data name="NoMatchingIndexCount" xml:space="preserve">
+    <value>No Matching Indexes Count</value>
+    <comment> No Matching Index Count property</comment>
+  </data>
+  <data name="PartialMatchingIndexCount" xml:space="preserve">
+    <value>Partial Matching Indexes Count</value>
+    <comment> Partial Matching Index Count property</comment>
+  </data>
+  <data name="LogicalOpCollapse" xml:space="preserve">
+    <value>Collapse</value>
+    <comment> Logical operator</comment>
+  </data>
+  <data name="LogicalOpConcatenation" xml:space="preserve">
+    <value>Concatenation</value>
+    <comment> Logical operator</comment>
+  </data>
+  <data name="LogicalOpConstantScan" xml:space="preserve">
+    <value>Constant Scan</value>
+    <comment> Logical operator</comment>
+  </data>
+  <data name="LogicalOpGatherStreams" xml:space="preserve">
+    <value>Gather Streams</value>
+    <comment> Logical operator</comment>
+  </data>
+  <data name="LogicalOpRepartitionStreams" xml:space="preserve">
+    <value>Repartition Streams</value>
+    <comment> Logical operator</comment>
+  </data>
+  <data name="LogicalOpDistributeStreams" xml:space="preserve">
+    <value>Distribute Streams</value>
+    <comment> Logical operator</comment>
+  </data>
+  <data name="LogicalOpFilter" xml:space="preserve">
+    <value>Filter</value>
+    <comment> Logical operator</comment>
+  </data>
+  <data name="LogicalOpAssert" xml:space="preserve">
+    <value>Assert</value>
+    <comment> Logical operator</comment>
+  </data>
+  <data name="LogicalOpLogRowScan" xml:space="preserve">
+    <value>Log Row Scan</value>
+    <comment> Logical operator</comment>
+  </data>
+  <data name="LogicalOpPrint" xml:space="preserve">
+    <value>Print</value>
+    <comment> Logical operator</comment>
+  </data>
+  <data name="LogicalOpComputeScalar" xml:space="preserve">
+    <value>Compute Scalar</value>
+    <comment> Logical operator</comment>
+  </data>
+  <data name="LogicalOpMergeInterval" xml:space="preserve">
+    <value>Merge Interval</value>
+    <comment> Logical operator</comment>
+  </data>
+  <data name="LogicalOpRank" xml:space="preserve">
+    <value>Rank</value>
+    <comment> Logical operator</comment>
+  </data>
+  <data name="LogicalOpSegment" xml:space="preserve">
+    <value>Segment</value>
+    <comment> Logical operator</comment>
+  </data>
+  <data name="LogicalOpSequence" xml:space="preserve">
+    <value>Sequence</value>
+    <comment> Logical operator</comment>
+  </data>
+  <data name="LogicalOpSplit" xml:space="preserve">
+    <value>Split</value>
+    <comment> Logical operator</comment>
+  </data>
+  <data name="LogicalOpAggregate" xml:space="preserve">
+    <value>Aggregate</value>
+    <comment> Logical operator</comment>
+  </data>
+  <data name="LogicalOpTableScan" xml:space="preserve">
+    <value>Table Scan</value>
+    <comment> Logical operator</comment>
+  </data>
+  <data name="LogicalOpClusteredIndexScan" xml:space="preserve">
+    <value>Clustered Index Scan</value>
+    <comment> Logical operator</comment>
+  </data>
+  <data name="LogicalOpClusteredIndexSeek" xml:space="preserve">
+    <value>Clustered Index Seek</value>
+    <comment> Logical operator</comment>
+  </data>
+  <data name="LogicalOpDeletedScan" xml:space="preserve">
+    <value>Deleted Scan</value>
+    <comment> Logical operator</comment>
+  </data>
+  <data name="LogicalOpInsertedScan" xml:space="preserve">
+    <value>Inserted Scan</value>
+    <comment> Logical operator</comment>
+  </data>
+  <data name="LogicalOpParameterTableScan" xml:space="preserve">
+    <value>Parameter Table Scan</value>
+    <comment> Logical operator</comment>
+  </data>
+  <data name="LogicalOpPut" xml:space="preserve">
+    <value>Put</value>
+    <comment> Logical operator</comment>
+  </data>
+  <data name="LogicalOpIndexScan" xml:space="preserve">
+    <value>Index Scan</value>
+    <comment> Logical operator</comment>
+  </data>
+  <data name="LogicalOpIndexSeek" xml:space="preserve">
+    <value>Index Seek</value>
+    <comment> Logical operator</comment>
+  </data>
+  <data name="LogicalOpRemoteScan" xml:space="preserve">
+    <value>Remote Scan</value>
+    <comment> Logical operator</comment>
+  </data>
+  <data name="LogicalOpRemoteIndexScan" xml:space="preserve">
+    <value>Remote Index Scan</value>
+    <comment> Logical operator</comment>
+  </data>
+  <data name="LogicalOpRemoteIndexSeek" xml:space="preserve">
+    <value>Remote Index Seek</value>
+    <comment> Logical operator</comment>
+  </data>
+  <data name="LogicalOpRemoteQuery" xml:space="preserve">
+    <value>Remote Query</value>
+    <comment> Logical operator</comment>
+  </data>
+  <data name="LogicalOpRemoteInsert" xml:space="preserve">
+    <value>Remote Insert</value>
+    <comment> Logical operator</comment>
+  </data>
+  <data name="LogicalOpRemoteUpdate" xml:space="preserve">
+    <value>Remote Update</value>
+    <comment> Logical operator</comment>
+  </data>
+  <data name="LogicalOpRemoteDelete" xml:space="preserve">
+    <value>Remote Delete</value>
+    <comment> Logical operator</comment>
+  </data>
+  <data name="LogicalOpClusteredUpdate" xml:space="preserve">
+    <value>Clustered Update</value>
+    <comment> Logical operator</comment>
+  </data>
+  <data name="LogicalOpDistinctSort" xml:space="preserve">
+    <value>Distinct Sort</value>
+    <comment> Logical operator</comment>
+  </data>
+  <data name="LogicalOpSort" xml:space="preserve">
+    <value>Sort</value>
+    <comment> Logical operator</comment>
+  </data>
+  <data name="LogicalOpTopNSort" xml:space="preserve">
+    <value>Top N Sort</value>
+    <comment> Logical operator</comment>
+  </data>
+  <data name="LogicalOpEagerSpool" xml:space="preserve">
+    <value>Eager Spool</value>
+    <comment> Logical operator</comment>
+  </data>
+  <data name="LogicalOpLazySpool" xml:space="preserve">
+    <value>Lazy Spool</value>
+    <comment> Logical operator</comment>
+  </data>
+  <data name="LogicalOpUpdate" xml:space="preserve">
+    <value>Update</value>
+    <comment> Logical operator</comment>
+  </data>
+  <data name="LogicalOpInsert" xml:space="preserve">
+    <value>Insert</value>
+    <comment> Logical operator</comment>
+  </data>
+  <data name="LogicalOpDelete" xml:space="preserve">
+    <value>Delete</value>
+    <comment> Logical operator</comment>
+  </data>
+  <data name="LogicalOpMerge" xml:space="preserve">
+    <value>Merge</value>
+    <comment> Logical operator</comment>
+  </data>
+  <data name="LogicalOpTop" xml:space="preserve">
+    <value>Top</value>
+    <comment> Logical operator</comment>
+  </data>
+  <data name="LogicalOpDistinct" xml:space="preserve">
+    <value>Distinct</value>
+    <comment> Logical operator</comment>
+  </data>
+  <data name="LogicalOpFlowDistinct" xml:space="preserve">
+    <value>Flow Distinct</value>
+    <comment> Logical operator</comment>
+  </data>
+  <data name="LogicalOpPartialAggregate" xml:space="preserve">
+    <value>Partial Aggregate</value>
+    <comment> Logical operator</comment>
+  </data>
+  <data name="LogicalOpInnerApply" xml:space="preserve">
+    <value>Inner Apply</value>
+    <comment> Logical operator</comment>
+  </data>
+  <data name="LogicalOpInnerJoin" xml:space="preserve">
+    <value>Inner Join</value>
+    <comment> Logical operator</comment>
+  </data>
+  <data name="LogicalOpLeftAntiSemiApply" xml:space="preserve">
+    <value>Left Anti Semi Apply</value>
+    <comment> Logical operator</comment>
+  </data>
+  <data name="LogicalOpLeftSemiApply" xml:space="preserve">
+    <value>Left Semi Apply</value>
+    <comment> Logical operator</comment>
+  </data>
+  <data name="LogicalOpLeftOuterApply" xml:space="preserve">
+    <value>Left Outer Apply</value>
+    <comment> Logical operator</comment>
+  </data>
+  <data name="LogicalOpLeftOuterJoin" xml:space="preserve">
+    <value>Left Outer Join</value>
+    <comment> Logical operator</comment>
+  </data>
+  <data name="LogicalOpRightOuterJoin" xml:space="preserve">
+    <value>Right Outer Join</value>
+    <comment> Logical operator</comment>
+  </data>
+  <data name="LogicalOpFullOuterJoin" xml:space="preserve">
+    <value>Full Outer Join</value>
+    <comment> Logical operator</comment>
+  </data>
+  <data name="LogicalOpLeftSemiJoin" xml:space="preserve">
+    <value>Left Semi Join</value>
+    <comment> Logical operator</comment>
+  </data>
+  <data name="LogicalOpLeftAntiSemiJoin" xml:space="preserve">
+    <value>Left Anti Semi Join</value>
+    <comment> Logical operator</comment>
+  </data>
+  <data name="LogicalOpRightSemiJoin" xml:space="preserve">
+    <value>Right Semi Join</value>
+    <comment> Logical operator</comment>
+  </data>
+  <data name="LogicalOpRightAntiSemiJoin" xml:space="preserve">
+    <value>Right Anti Semi Join</value>
+    <comment> Logical operator</comment>
+  </data>
+  <data name="LogicalOpIntersect" xml:space="preserve">
+    <value>Intersect</value>
+    <comment> Logical operator</comment>
+  </data>
+  <data name="LogicalOpIntersectAll" xml:space="preserve">
+    <value>Intersect All</value>
+    <comment> Logical operator</comment>
+  </data>
+  <data name="LogicalOpUnion" xml:space="preserve">
+    <value>Union</value>
+    <comment> Logical operator</comment>
+  </data>
+  <data name="LogicalOpLeftDiff" xml:space="preserve">
+    <value>Left Diff</value>
+    <comment> Logical operator</comment>
+  </data>
+  <data name="LogicalOpLeftDiffAll" xml:space="preserve">
+    <value>Left Diff All</value>
+    <comment> Logical operator</comment>
+  </data>
+  <data name="LogicalOpRightDiff" xml:space="preserve">
+    <value>Right Diff</value>
+    <comment> Logical operator</comment>
+  </data>
+  <data name="LogicalOpRightDiffAll" xml:space="preserve">
+    <value>Right Diff All</value>
+    <comment> Logical operator</comment>
+  </data>
+  <data name="LogicalOpAntiDiff" xml:space="preserve">
+    <value>Anti Diff</value>
+    <comment> Logical operator</comment>
+  </data>
+  <data name="LogicalOpCrossJoin" xml:space="preserve">
+    <value>Cross Join</value>
+    <comment> Logical operator</comment>
+  </data>
+  <data name="LogicalOpBitmapCreate" xml:space="preserve">
+    <value>Bitmap Create</value>
+    <comment> Logical operator</comment>
+  </data>
+  <data name="LogicalOpUDX" xml:space="preserve">
+    <value>UDX</value>
+    <comment> Logical operator</comment>
+  </data>
+  <data name="LogicalOpWindow" xml:space="preserve">
+    <value>Window Spool</value>
+    <comment> Logical operator</comment>
+  </data>
+  <data name="LogicalOpSwitch" xml:space="preserve">
+    <value>Switch</value>
+    <comment> Logical operator</comment>
+  </data>
+  <data name="LogicalOpMergeStats" xml:space="preserve">
+    <value>Merge Stats</value>
+    <comment> Logical operator</comment>
+  </data>
+  <data name="LogicalOpLocalStats" xml:space="preserve">
+    <value>Local Stats</value>
+    <comment> Logical operator</comment>
+  </data>
+  <data name="LogicalOpTableValuedFunction" xml:space="preserve">
+    <value>Table Valued Function</value>
+    <comment> Logical operator</comment>
+  </data>
+  <data name="LogicalOpBatchHashTableBuild" xml:space="preserve">
+    <value>Batch Hash Table Build</value>
+    <comment> Logical operator</comment>
+  </data>
+  <data name="LogicalOpForeignKeyReferencesCheck" xml:space="preserve">
+    <value>Foreign Key References Check</value>
+    <comment> Logical operator</comment>
+  </data>
+  <data name="LogicalOpRIDLookup" xml:space="preserve">
+    <value>RID Lookup</value>
+    <comment> RIDLookup operator</comment>
+  </data>
+  <data name="StoredProc" xml:space="preserve">
+    <value>Stored Procedure</value>
+    <comment> StoredProc node</comment>
+  </data>
+  <data name="Udf" xml:space="preserve">
+    <value>UDF</value>
+    <comment> UDF node</comment>
+  </data>
+  <data name="ProcName" xml:space="preserve">
+    <value>Procedure Name</value>
+    <comment> ProcName property</comment>
+  </data>
+  <data name="Storage" xml:space="preserve">
+    <value>Storage</value>
+    <comment> Storage property</comment>
+  </data>
+  <data name="StorageDesc" xml:space="preserve">
+    <value>Storage</value>
+    <comment> Storage property</comment>
+  </data>
+  <data name="ActualExecMode" xml:space="preserve">
+    <value>Actual Execution Mode</value>
+    <comment> ActualExectionMode property</comment>
+  </data>
+  <data name="ActualExecModeDesc" xml:space="preserve">
+    <value>Actual Execution Mode</value>
+    <comment></comment>
+  </data>
+  <data name="EstimatedExecMode" xml:space="preserve">
+    <value>Estimated Execution Mode</value>
+    <comment> EstimatedExecutionMode property</comment>
+  </data>
+  <data name="EstimatedExecModeDesc" xml:space="preserve">
+    <value>Estimated Execution Mode</value>
+    <comment></comment>
+  </data>
+  <data name="CostFormat" xml:space="preserve">
+    <value>Cost: {0} %</value>
+    <comment>&quot;Cost: {0} percent&quot; String to format.
+ Parameters: 0 - x (string) </comment>
+  </data>
+  <data name="RemoteDataAccess" xml:space="preserve">
+    <value>Remote Data Access</value>
+    <comment> Remote Data Access</comment>
+  </data>
+  <data name="RemoteDataAccessDescription" xml:space="preserve">
+    <value>Whether the operator uses remote procedure call (RPC) to access remote data.</value>
+    <comment></comment>
+  </data>
+  <data name="CloneAccessScope" xml:space="preserve">
+    <value>Clone Access Scope</value>
+    <comment> Clone Access Scope</comment>
+  </data>
+  <data name="CloneAccessScopeDescription" xml:space="preserve">
+    <value>Clones that the operator may access.</value>
+    <comment></comment>
+  </data>
+  <data name="PrimaryClones" xml:space="preserve">
+    <value>Primary Clones</value>
+    <comment></comment>
+  </data>
+  <data name="SecondaryClones" xml:space="preserve">
+    <value>Secondary Clones</value>
+    <comment></comment>
+  </data>
+  <data name="BothClones" xml:space="preserve">
+    <value>All Clones</value>
+    <comment></comment>
+  </data>
+  <data name="EitherClones" xml:space="preserve">
+    <value>Primary Or Secondary Clones</value>
+    <comment></comment>
+  </data>
+  <data name="ExactMatchClones" xml:space="preserve">
+    <value>Single Clone Match</value>
+    <comment></comment>
+  </data>
+  <data name="Remoting" xml:space="preserve">
+    <value>Remoting</value>
+    <comment> Remoting for remote exchange operator</comment>
+  </data>
+  <data name="RemotingDescription" xml:space="preserve">
+    <value>Whether the operator can run remotely.</value>
+    <comment></comment>
+  </data>
+  <data name="Activation" xml:space="preserve">
+    <value>Activation</value>
+    <comment> Activation</comment>
+  </data>
+  <data name="BrickRouting" xml:space="preserve">
+    <value>Brick Routing</value>
+    <comment> Brick Routing</comment>
+  </data>
+  <data name="FragmentIdColumn" xml:space="preserve">
+    <value>Fragment Id Column</value>
+    <comment></comment>
+  </data>
+  <data name="EditQueryText" xml:space="preserve">
+    <value>Edit Query Text from Showplan XML (possibly truncated)</value>
+    <comment> Showplan edit query text button</comment>
+  </data>
+  <data name="UnknownShowPlanSource" xml:space="preserve">
+    <value>Execution plan source type can not be recognized.</value>
+    <comment> error message when the ShowPlan source cannot be recognized</comment>
+  </data>
+  <data name="SavePlanFilter" xml:space="preserve">
+    <value>Sql Plan files (*.SqlPlan)|*.SqlPlan|All files (*.*)|*.*</value>
+    <comment> Save plan dialog filter string</comment>
+  </data>
+  <data name="NoXmlPlanData" xml:space="preserve">
+    <value>Plan data is not available in XML format. Only plans from SQL Server Yukon can be saved.</value>
+    <comment> Message box if user tries to save in XML show plan from Shiloh or Sphinx</comment>
+  </data>
+  <data name="PerThreadCounterDescription" xml:space="preserve">
+    <value>Per-thread counter information.</value>
+    <comment> Description of a per thread counter</comment>
+  </data>
+  <data name="RuntimeCounterThread" xml:space="preserve">
+    <value>Thread {0}</value>
+    <comment> Runtime counter property name.
+ Parameters: 0 - index (int) </comment>
+  </data>
+  <data name="RuntimeCounterThreadOnInstance" xml:space="preserve">
+    <value>Thread {0} on Instance {1}</value>
+    <comment> Runtime counter property name. Thread on Instance..
+ Parameters: 0 - thread (int), 1 - instance (int) </comment>
+  </data>
+  <data name="RuntimeCounterThreadAll" xml:space="preserve">
+    <value>All threads</value>
+    <comment> Runtime counter property name</comment>
+  </data>
+  <data name="ConnectionPropertiesLabel" xml:space="preserve">
+    <value>View connection properties</value>
+    <comment> label for Connection Properties hyperlink</comment>
+  </data>
+  <data name="UnknownAssignType" xml:space="preserve">
+    <value>Unknown assign type.</value>
+    <comment> Error when displaying show plan properties</comment>
+  </data>
+  <data name="MessageBoxCaption" xml:space="preserve">
+    <value>SQL Server</value>
+    <comment> exception message box caption</comment>
+  </data>
+  <data name="ZoomLevelShouldBeBetween" xml:space="preserve">
+    <value>Zoom level must be an integer value between {0} and {1}.</value>
+    <comment> Message shown when user enters wrong zoom level.
+ Parameters: 0 - minimum (int), 1 - maximum (int) </comment>
+  </data>
+  <data name="UnknownNodeType" xml:space="preserve">
+    <value>Unknown node type.</value>
+    <comment> Exception thrown when node type is unknown</comment>
+  </data>
+  <data name="UnknownCursorPlanOperation" xml:space="preserve">
+    <value>Unknown cursor plan operation &apos;{0}&apos;.</value>
+    <comment> Exception thrown by show plan when it gets unknown type of cursor plan operation.
+ Parameters: 0 - name (string) </comment>
+  </data>
+  <data name="UnknownStatementType" xml:space="preserve">
+    <value>Statement type is not recognized.</value>
+    <comment> Exception thrown by show plan when it gets unknown statement type</comment>
+  </data>
+  <data name="RollupInfo" xml:space="preserve">
+    <value>Rollup Information</value>
+    <comment> Show plan node property</comment>
+  </data>
+  <data name="RollupInfoDescription" xml:space="preserve">
+    <value>Rollup information.</value>
+    <comment> Show plan node property description</comment>
+  </data>
+  <data name="HighestLevel" xml:space="preserve">
+    <value>Highest Level</value>
+    <comment> Show plan node property</comment>
+  </data>
+  <data name="HighestLevelDescription" xml:space="preserve">
+    <value>The highest level of grouping attributes computed in this rollup.</value>
+    <comment> Show plan node property description</comment>
+  </data>
+  <data name="RollupLevel" xml:space="preserve">
+    <value>Rollup Levels</value>
+    <comment> Show plan node property</comment>
+  </data>
+  <data name="RollupLevelDescription" xml:space="preserve">
+    <value>All levels of grouping attributes computed in this rollup.</value>
+    <comment> Show plan node property description</comment>
+  </data>
+  <data name="Level" xml:space="preserve">
+    <value>Level</value>
+    <comment> Show plan node property</comment>
+  </data>
+  <data name="LevelDescription" xml:space="preserve">
+    <value>A level of grouping attributes computed in this rollup.</value>
+    <comment> Show plan node property description</comment>
+  </data>
+  <data name="Unknown" xml:space="preserve">
+    <value>Unknown</value>
+    <comment> Unkown (reused string, unkown operator, or unkown reason, or unknown ...)</comment>
+  </data>
+  <data name="UnknownDescription" xml:space="preserve">
+    <value>Unknown operator.</value>
+    <comment> Operator description</comment>
+  </data>
+  <data name="Result" xml:space="preserve">
+    <value>Result</value>
+    <comment> Operator name</comment>
+  </data>
+  <data name="ResultDescription" xml:space="preserve">
+    <value>Result.</value>
+    <comment> Operator description</comment>
+  </data>
+  <data name="Collapse" xml:space="preserve">
+    <value>Collapse</value>
+    <comment> Operator name</comment>
+  </data>
+  <data name="CollapseDescription" xml:space="preserve">
+    <value>Groups an insert and delete on the same value into an update within wide update plans.</value>
+    <comment> Operator description</comment>
+  </data>
+  <data name="Concatenation" xml:space="preserve">
+    <value>Concatenation</value>
+    <comment> Operator name</comment>
+  </data>
+  <data name="ConcatenationDescription" xml:space="preserve">
+    <value>Append multiple input tables to form the output table.</value>
+    <comment> Operator description</comment>
+  </data>
+  <data name="ConstantScan" xml:space="preserve">
+    <value>Constant Scan</value>
+    <comment> Operator name</comment>
+  </data>
+  <data name="ConstantScanDescription" xml:space="preserve">
+    <value>Scan an internal table of constants.</value>
+    <comment> Operator description</comment>
+  </data>
+  <data name="Parallelism" xml:space="preserve">
+    <value>Parallelism</value>
+    <comment> Operator name</comment>
+  </data>
+  <data name="ParallelismDescription" xml:space="preserve">
+    <value>An operation involving parallelism.</value>
+    <comment> Operator description</comment>
+  </data>
+  <data name="Put" xml:space="preserve">
+    <value>Put</value>
+    <comment> Operator name</comment>
+  </data>
+  <data name="PutDescription" xml:space="preserve">
+    <value>Export the rows from a local or external table to an external table.</value>
+    <comment> Operator description</comment>
+  </data>
+  <data name="DistributeStreams" xml:space="preserve">
+    <value>Distribute Streams</value>
+    <comment> Operator name</comment>
+  </data>
+  <data name="DistributeStreamsDescription" xml:space="preserve">
+    <value>Distribute streams.</value>
+    <comment> Operator description</comment>
+  </data>
+  <data name="GatherStreams" xml:space="preserve">
+    <value>Gather Streams</value>
+    <comment> Operator name</comment>
+  </data>
+  <data name="GatherStreamsDescription" xml:space="preserve">
+    <value>Gather streams.</value>
+    <comment> Operator description</comment>
+  </data>
+  <data name="RepartitionStreams" xml:space="preserve">
+    <value>Repartition Streams</value>
+    <comment> Operator name</comment>
+  </data>
+  <data name="RepartitionStreamsDescription" xml:space="preserve">
+    <value>Repartition streams.</value>
+    <comment> Operator description</comment>
+  </data>
+  <data name="EagerSpool" xml:space="preserve">
+    <value>Eager Spool</value>
+    <comment> Operator name</comment>
+  </data>
+  <data name="EagerSpoolDescription" xml:space="preserve">
+    <value>Eager Spool.</value>
+    <comment> Operator description</comment>
+  </data>
+  <data name="LazySpool" xml:space="preserve">
+    <value>Lazy Spool</value>
+    <comment> Operator name</comment>
+  </data>
+  <data name="LazySpoolDescription" xml:space="preserve">
+    <value>Lazy Spool.</value>
+    <comment> Operator description</comment>
+  </data>
+  <data name="Filter" xml:space="preserve">
+    <value>Filter</value>
+    <comment> Operator name</comment>
+  </data>
+  <data name="FilterDescription" xml:space="preserve">
+    <value>Restricting the set of rows based on a predicate.</value>
+    <comment> Operator description</comment>
+  </data>
+  <data name="Assert" xml:space="preserve">
+    <value>Assert</value>
+    <comment> Operator name</comment>
+  </data>
+  <data name="AssertDescription" xml:space="preserve">
+    <value>Used to verify that a specified condition exists.</value>
+    <comment> Operator description</comment>
+  </data>
+  <data name="HashMatch" xml:space="preserve">
+    <value>Hash Match</value>
+    <comment> Operator name</comment>
+  </data>
+  <data name="HashMatchDescription" xml:space="preserve">
+    <value>Use each row from the top input to build a hash table, and each row from the bottom input to probe into the hash table, outputting all matching rows.</value>
+    <comment> Operator description</comment>
+  </data>
+  <data name="HashMatchTeam" xml:space="preserve">
+    <value>Hash Match Team</value>
+    <comment> Operator name</comment>
+  </data>
+  <data name="HashMatchTeamDescription" xml:space="preserve">
+    <value>A contributor among multiple cooperating hashing operations.</value>
+    <comment> Operator description</comment>
+  </data>
+  <data name="HashMatchRoot" xml:space="preserve">
+    <value>Hash Match Root</value>
+    <comment> Operator name</comment>
+  </data>
+  <data name="HashMatchRootDescription" xml:space="preserve">
+    <value>The root member of a team of connected hash operators sharing a common hash function and partitioning strategy.</value>
+    <comment> Operator description</comment>
+  </data>
+  <data name="BookmarkLookup" xml:space="preserve">
+    <value>Bookmark Lookup</value>
+    <comment> Operator name</comment>
+  </data>
+  <data name="BookmarkLookupDescription" xml:space="preserve">
+    <value>Use a Bookmark (RID or clustering key) to look up the corresponding row in the table or clustered index.</value>
+    <comment> Operator description</comment>
+  </data>
+  <data name="LogRowScan" xml:space="preserve">
+    <value>Log Row Scan</value>
+    <comment> Operator name</comment>
+  </data>
+  <data name="LogRowScanDescription" xml:space="preserve">
+    <value>Scan the rows in the log.</value>
+    <comment> Operator description</comment>
+  </data>
+  <data name="MergeJoin" xml:space="preserve">
+    <value>Merge Join</value>
+    <comment> Operator name</comment>
+  </data>
+  <data name="MergeJoinDescription" xml:space="preserve">
+    <value>Match rows from two suitably sorted input tables exploiting their sort order.</value>
+    <comment> Operator description</comment>
+  </data>
+  <data name="NestedLoops" xml:space="preserve">
+    <value>Nested Loops</value>
+    <comment> Operator name</comment>
+  </data>
+  <data name="NestedLoopsDescription" xml:space="preserve">
+    <value>For each row in the top (outer) input, scan the bottom (inner) input, and output matching rows.</value>
+    <comment> Operator description</comment>
+  </data>
+  <data name="Print" xml:space="preserve">
+    <value>Print</value>
+    <comment> Operator name</comment>
+  </data>
+  <data name="PrintDescription" xml:space="preserve">
+    <value>Print.</value>
+    <comment> Operator description</comment>
+  </data>
+  <data name="ComputeScalar" xml:space="preserve">
+    <value>Compute Scalar</value>
+    <comment> Operator name</comment>
+  </data>
+  <data name="ComputeScalarDescription" xml:space="preserve">
+    <value>Compute new values from existing values in a row.</value>
+    <comment> Operator description</comment>
+  </data>
+  <data name="MergeInterval" xml:space="preserve">
+    <value>Merge Interval</value>
+    <comment> Operator name</comment>
+  </data>
+  <data name="MergeIntervalDescription" xml:space="preserve">
+    <value>Merge interval.</value>
+    <comment> Operator description</comment>
+  </data>
+  <data name="Rank" xml:space="preserve">
+    <value>Rank</value>
+    <comment> Operator name</comment>
+  </data>
+  <data name="RankDescription" xml:space="preserve">
+    <value>Creates a computed column with the rank of the values in an existing column in the table.</value>
+    <comment> Operator description</comment>
+  </data>
+  <data name="RowCountSpool" xml:space="preserve">
+    <value>Row Count Spool</value>
+    <comment> Operator name</comment>
+  </data>
+  <data name="RowCountSpoolDescription" xml:space="preserve">
+    <value>Stores the data from the input into a temporary table in order to optimize rewinds.</value>
+    <comment> Operator description</comment>
+  </data>
+  <data name="Segment" xml:space="preserve">
+    <value>Segment</value>
+    <comment> Operator name</comment>
+  </data>
+  <data name="SegmentDescription" xml:space="preserve">
+    <value>Segment.</value>
+    <comment> Operator description</comment>
+  </data>
+  <data name="Sequence" xml:space="preserve">
+    <value>Sequence</value>
+    <comment> Operator name</comment>
+  </data>
+  <data name="SequenceDescription" xml:space="preserve">
+    <value>Process each input, in sequence from top to bottom.</value>
+    <comment> Operator description</comment>
+  </data>
+  <data name="SequenceProject" xml:space="preserve">
+    <value>Sequence Project</value>
+    <comment> Operator name</comment>
+  </data>
+  <data name="SequenceProjectDescription" xml:space="preserve">
+    <value>Adds columns to perform computations over an ordered set.</value>
+    <comment> Operator description</comment>
+  </data>
+  <data name="Split" xml:space="preserve">
+    <value>Split</value>
+    <comment> Operator name</comment>
+  </data>
+  <data name="SplitDescription" xml:space="preserve">
+    <value>Split.</value>
+    <comment> Operator description</comment>
+  </data>
+  <data name="StreamAggregate" xml:space="preserve">
+    <value>Stream Aggregate</value>
+    <comment> Operator name</comment>
+  </data>
+  <data name="StreamAggregateDescription" xml:space="preserve">
+    <value>Compute summary values for groups of rows in a suitably sorted stream.</value>
+    <comment> Operator description</comment>
+  </data>
+  <data name="TableScan" xml:space="preserve">
+    <value>Table Scan</value>
+    <comment> Operator name</comment>
+  </data>
+  <data name="TableScanDescription" xml:space="preserve">
+    <value>Scan rows from a table.</value>
+    <comment> Operator description</comment>
+  </data>
+  <data name="ClusteredIndexScan" xml:space="preserve">
+    <value>Clustered Index Scan</value>
+    <comment> Operator name</comment>
+  </data>
+  <data name="ClusteredIndexScanDescription" xml:space="preserve">
+    <value>Scanning a clustered index, entirely or only a range.</value>
+    <comment> Operator description</comment>
+  </data>
+  <data name="ClusteredIndexSeek" xml:space="preserve">
+    <value>Clustered Index Seek</value>
+    <comment> Operator name</comment>
+  </data>
+  <data name="ClusteredIndexSeekDescription" xml:space="preserve">
+    <value>Scanning a particular range of rows from a clustered index.</value>
+    <comment> Operator description</comment>
+  </data>
+  <data name="DeletedScan" xml:space="preserve">
+    <value>Deleted Scan</value>
+    <comment> Operator name</comment>
+  </data>
+  <data name="DeletedScanDescription" xml:space="preserve">
+    <value>Scanning the pseudo-table &apos;deleted&apos; within a trigger.</value>
+    <comment> Operator description</comment>
+  </data>
+  <data name="InsertedScan" xml:space="preserve">
+    <value>Inserted Scan</value>
+    <comment> Operator name</comment>
+  </data>
+  <data name="InsertedScanDescription" xml:space="preserve">
+    <value>Scan the pseudo-table &apos;inserted&apos; within a trigger.</value>
+    <comment> Operator description</comment>
+  </data>
+  <data name="ParameterTableScan" xml:space="preserve">
+    <value>Parameter Table Scan</value>
+    <comment> Operator name</comment>
+  </data>
+  <data name="ParameterTableScanDescription" xml:space="preserve">
+    <value>Scan an internal table of parameter values.</value>
+    <comment> Operator description</comment>
+  </data>
+  <data name="IndexScan" xml:space="preserve">
+    <value>Index Scan</value>
+    <comment> Operator name</comment>
+  </data>
+  <data name="IndexScanDescription" xml:space="preserve">
+    <value>Scan a nonclustered index, entirely or only a range.</value>
+    <comment> Operator description</comment>
+  </data>
+  <data name="IndexSeek" xml:space="preserve">
+    <value>Index Seek</value>
+    <comment> Operator name</comment>
+  </data>
+  <data name="IndexSeekDescription" xml:space="preserve">
+    <value>Scan a particular range of rows from a nonclustered index.</value>
+    <comment> Operator description</comment>
+  </data>
+  <data name="ColumnstoreIndexScan" xml:space="preserve">
+    <value>Columnstore Index Scan</value>
+    <comment> Operator name</comment>
+  </data>
+  <data name="ColumnstoreIndexScanDescription" xml:space="preserve">
+    <value>Scan a columnstore index, entirely or only a range.</value>
+    <comment> Operator description</comment>
+  </data>
+  <data name="ColumnstoreIndexUpdate" xml:space="preserve">
+    <value>Columnstore Index Update</value>
+    <comment> Operator name</comment>
+  </data>
+  <data name="ColumnstoreIndexUpdateDescription" xml:space="preserve">
+    <value>Update rows in a columnstore index.</value>
+    <comment> Operator description</comment>
+  </data>
+  <data name="ColumnstoreIndexInsert" xml:space="preserve">
+    <value>Columnstore Index Insert</value>
+    <comment> Operator name</comment>
+  </data>
+  <data name="ColumnstoreIndexInsertDescription" xml:space="preserve">
+    <value>Insert rows in a columnstore index.</value>
+    <comment> Operator description</comment>
+  </data>
+  <data name="ColumnstoreIndexMerge" xml:space="preserve">
+    <value>Columnstore Index Merge</value>
+    <comment> Operator name</comment>
+  </data>
+  <data name="ColumnstoreIndexMergeDescription" xml:space="preserve">
+    <value>Merge rows in a columnstore index.</value>
+    <comment> Operator description</comment>
+  </data>
+  <data name="ColumnstoreIndexDelete" xml:space="preserve">
+    <value>Columnstore Index Delete</value>
+    <comment> Operator name</comment>
+  </data>
+  <data name="ColumnstoreIndexDeleteDescription" xml:space="preserve">
+    <value>Delete rows from a columnstore index.</value>
+    <comment> Operator description</comment>
+  </data>
+  <data name="RemoteScan" xml:space="preserve">
+    <value>Remote Scan</value>
+    <comment> Operator name</comment>
+  </data>
+  <data name="RemoteScanDescription" xml:space="preserve">
+    <value>Scan rows in a table stored in a database or file other than the current database server.</value>
+    <comment> Operator description</comment>
+  </data>
+  <data name="RemoteIndexScan" xml:space="preserve">
+    <value>Remote Index Scan</value>
+    <comment> Operator name</comment>
+  </data>
+  <data name="RemoteIndexScanDescription" xml:space="preserve">
+    <value>Scan an index stored in a database or file other than the current database server.</value>
+    <comment> Operator description</comment>
+  </data>
+  <data name="RemoteIndexSeek" xml:space="preserve">
+    <value>Remote Index Seek</value>
+    <comment> Operator name</comment>
+  </data>
+  <data name="RemoteIndexSeekDescription" xml:space="preserve">
+    <value>Scan a particular range of rows from a clustered index that is stored in a database or file other than the current database server.</value>
+    <comment> Operator description</comment>
+  </data>
+  <data name="RemoteQuery" xml:space="preserve">
+    <value>Remote Query</value>
+    <comment> Operator name</comment>
+  </data>
+  <data name="RemoteQueryDescription" xml:space="preserve">
+    <value>Send a SQL query to another than the current SQL Server.</value>
+    <comment> Operator description</comment>
+  </data>
+  <data name="RemoteInsert" xml:space="preserve">
+    <value>Remote Insert</value>
+    <comment> Operator name</comment>
+  </data>
+  <data name="RemoteInsertDescription" xml:space="preserve">
+    <value>Insert rows into a table stored in a database or file other than the current database server.</value>
+    <comment> Operator description</comment>
+  </data>
+  <data name="RemoteUpdate" xml:space="preserve">
+    <value>Remote Update</value>
+    <comment> Operator name</comment>
+  </data>
+  <data name="RemoteUpdateDescription" xml:space="preserve">
+    <value>Update rows in a table stored in a database or file other than the current database server.</value>
+    <comment> Operator description</comment>
+  </data>
+  <data name="RemoteDelete" xml:space="preserve">
+    <value>Remote Delete</value>
+    <comment> Operator name</comment>
+  </data>
+  <data name="RemoteDeleteDescription" xml:space="preserve">
+    <value>Delete rows in a table stored in a database or file other than the current database server.</value>
+    <comment> Operator description</comment>
+  </data>
+  <data name="ClusteredUpdate" xml:space="preserve">
+    <value>Clustered Update</value>
+    <comment> Operator name</comment>
+  </data>
+  <data name="ClusteredUpdateDescription" xml:space="preserve">
+    <value>Clustered Update.</value>
+    <comment> Operator description</comment>
+  </data>
+  <data name="Sort" xml:space="preserve">
+    <value>Sort</value>
+    <comment> Operator name</comment>
+  </data>
+  <data name="SortDescription" xml:space="preserve">
+    <value>Sort the input.</value>
+    <comment> Operator description</comment>
+  </data>
+  <data name="TableSpool" xml:space="preserve">
+    <value>Table Spool</value>
+    <comment> Operator name</comment>
+  </data>
+  <data name="TableSpoolDescription" xml:space="preserve">
+    <value>Stores the data from the input into a temporary table in order to optimize rewinds.</value>
+    <comment> Operator description</comment>
+  </data>
+  <data name="IndexSpool" xml:space="preserve">
+    <value>Index Spool</value>
+    <comment> Operator name</comment>
+  </data>
+  <data name="IndexSpoolDescription" xml:space="preserve">
+    <value>Reformats the data from the input into a temporary index, which is then used for seeking with the supplied seek predicate.</value>
+    <comment> Operator description</comment>
+  </data>
+  <data name="TableUpdate" xml:space="preserve">
+    <value>Table Update</value>
+    <comment> Operator name</comment>
+  </data>
+  <data name="TableUpdateDescription" xml:space="preserve">
+    <value>Update input rows in the table specified in the Argument field.</value>
+    <comment> Operator description</comment>
+  </data>
+  <data name="TableInsert" xml:space="preserve">
+    <value>Table Insert</value>
+    <comment> Operator name</comment>
+  </data>
+  <data name="TableInsertDescription" xml:space="preserve">
+    <value>Insert input rows into the table specified in Argument field.</value>
+    <comment> Operator description</comment>
+  </data>
+  <data name="TableDelete" xml:space="preserve">
+    <value>Table Delete</value>
+    <comment> Operator name</comment>
+  </data>
+  <data name="TableDeleteDescription" xml:space="preserve">
+    <value>Delete input rows from the table specified in Argument field.</value>
+    <comment> Operator description</comment>
+  </data>
+  <data name="TableMerge" xml:space="preserve">
+    <value>Table Merge</value>
+    <comment> Operator name</comment>
+  </data>
+  <data name="TableMergeDescription" xml:space="preserve">
+    <value>Merge input rows in the table specified in Argument field.</value>
+    <comment> Operator description</comment>
+  </data>
+  <data name="IndexUpdate" xml:space="preserve">
+    <value>Index Update</value>
+    <comment> Operator name</comment>
+  </data>
+  <data name="IndexUpdateDescription" xml:space="preserve">
+    <value>Update rows in an index.</value>
+    <comment> Operator description</comment>
+  </data>
+  <data name="IndexInsert" xml:space="preserve">
+    <value>Index Insert</value>
+    <comment> Operator name</comment>
+  </data>
+  <data name="IndexInsertDescription" xml:space="preserve">
+    <value>Insert rows into an index.</value>
+    <comment> Operator description</comment>
+  </data>
+  <data name="IndexDelete" xml:space="preserve">
+    <value>Index Delete</value>
+    <comment> Operator name</comment>
+  </data>
+  <data name="IndexDeleteDescription" xml:space="preserve">
+    <value>Delete rows from index.</value>
+    <comment> Operator description</comment>
+  </data>
+  <data name="ClusteredIndexUpdate" xml:space="preserve">
+    <value>Clustered Index Update</value>
+    <comment> Operator name</comment>
+  </data>
+  <data name="ClusteredIndexUpdateDescription" xml:space="preserve">
+    <value>Update rows in a clustered index.</value>
+    <comment> Operator description</comment>
+  </data>
+  <data name="ClusteredIndexInsert" xml:space="preserve">
+    <value>Clustered Index Insert</value>
+    <comment> Operator name</comment>
+  </data>
+  <data name="ClusteredIndexInsertDescription" xml:space="preserve">
+    <value>Insert rows in a clustered index.</value>
+    <comment> Operator description</comment>
+  </data>
+  <data name="ClusteredIndexMerge" xml:space="preserve">
+    <value>Clustered Index Merge</value>
+    <comment> Operator name</comment>
+  </data>
+  <data name="ClusteredIndexMergeDescription" xml:space="preserve">
+    <value>Merge rows in a clustered index.</value>
+    <comment> Operator description</comment>
+  </data>
+  <data name="ClusteredIndexDelete" xml:space="preserve">
+    <value>Clustered Index Delete</value>
+    <comment> Operator name</comment>
+  </data>
+  <data name="ClusteredIndexDeleteDescription" xml:space="preserve">
+    <value>Delete rows from a clustered index.</value>
+    <comment> Operator description</comment>
+  </data>
+  <data name="Top" xml:space="preserve">
+    <value>Top</value>
+    <comment> Operator name</comment>
+  </data>
+  <data name="TopDescription" xml:space="preserve">
+    <value>Select the first few rows based on a sort order.</value>
+    <comment> Operator description</comment>
+  </data>
+  <data name="Bitmap" xml:space="preserve">
+    <value>Bitmap</value>
+    <comment> Operator name</comment>
+  </data>
+  <data name="BitmapDescription" xml:space="preserve">
+    <value>Bitmap.</value>
+    <comment> Operator description</comment>
+  </data>
+  <data name="UDX" xml:space="preserve">
+    <value>UDX</value>
+    <comment> Operator name</comment>
+  </data>
+  <data name="UDXDescription" xml:space="preserve">
+    <value>UDX.</value>
+    <comment> Operator description</comment>
+  </data>
+  <data name="Window" xml:space="preserve">
+    <value>Window Spool</value>
+    <comment> Show plan&apos;s Window node property</comment>
+  </data>
+  <data name="WindowDescription" xml:space="preserve">
+    <value>Expands each row into the set of rows that represent the window associated with it.</value>
+    <comment> Show plan&apos;s Window node property description</comment>
+  </data>
+  <data name="WindowAggregate" xml:space="preserve">
+    <value>Window Aggregate</value>
+    <comment> Show plan&apos;s Window Aggregate node property</comment>
+  </data>
+  <data name="WindowAggregateDescription" xml:space="preserve">
+    <value>Computes values of functions across the windows defined by the OVER clause. Input rowset is suitably sorted stream.</value>
+    <comment> Show plan&apos;s Window Aggregate node property description</comment>
+  </data>
+  <data name="BatchHashTableBuild" xml:space="preserve">
+    <value>Batch Hash Table Build</value>
+    <comment> Operator name</comment>
+  </data>
+  <data name="BatchHashTableBuildDescription" xml:space="preserve">
+    <value>Batch Hash Table Build.</value>
+    <comment> Operator description</comment>
+  </data>
+  <data name="Switch" xml:space="preserve">
+    <value>Switch</value>
+    <comment> Operator name</comment>
+  </data>
+  <data name="SwitchDescription" xml:space="preserve">
+    <value>Switch.</value>
+    <comment> Operator description</comment>
+  </data>
+  <data name="TFP" xml:space="preserve">
+    <value>Predict</value>
+    <comment> Operator name</comment>
+  </data>
+  <data name="TFPDescription" xml:space="preserve">
+    <value>Applies a trained machine learning model to input data	</value>
+    <comment> Operator description</comment>
+  </data>
+  <data name="TableValueFunction" xml:space="preserve">
+    <value>Table Valued Function</value>
+    <comment> Operator name</comment>
+  </data>
+  <data name="TableValueFunctionDescription" xml:space="preserve">
+    <value>Table valued function.</value>
+    <comment> Operator description</comment>
+  </data>
+  <data name="Aggregate" xml:space="preserve">
+    <value>Aggregate</value>
+    <comment> Operator name</comment>
+  </data>
+  <data name="AggregateDescription" xml:space="preserve">
+    <value>Calculates an expression containing SUM, COUNT, MIN, MAX, or AVG.</value>
+    <comment> Operator description</comment>
+  </data>
+  <data name="ArithmeticExpression" xml:space="preserve">
+    <value>Arithmetic Expression</value>
+    <comment> Operator name</comment>
+  </data>
+  <data name="ArithmeticExpressionDescription" xml:space="preserve">
+    <value>Computes a new value from existing values in a row.</value>
+    <comment> Operator description</comment>
+  </data>
+  <data name="Delete" xml:space="preserve">
+    <value>Delete</value>
+    <comment> Operator name</comment>
+  </data>
+  <data name="DeleteDescription" xml:space="preserve">
+    <value>Removes the specified rows from the specified table.</value>
+    <comment> Operator description</comment>
+  </data>
+  <data name="Insert" xml:space="preserve">
+    <value>Insert</value>
+    <comment> Operator name</comment>
+  </data>
+  <data name="InsertDescription" xml:space="preserve">
+    <value>Adds a row to table.</value>
+    <comment> Operator description</comment>
+  </data>
+  <data name="Locate" xml:space="preserve">
+    <value>Locate</value>
+    <comment> Operator name</comment>
+  </data>
+  <data name="LocateDescription" xml:space="preserve">
+    <value>Fetching a full row from a heap or a clustered index.</value>
+    <comment> Operator description</comment>
+  </data>
+  <data name="Spool" xml:space="preserve">
+    <value>Spool</value>
+    <comment> Operator name</comment>
+  </data>
+  <data name="SpoolDescription" xml:space="preserve">
+    <value>Saving temporarily an intermediate query result.</value>
+    <comment> Operator description</comment>
+  </data>
+  <data name="SQL" xml:space="preserve">
+    <value>SQL</value>
+    <comment> Operator name</comment>
+  </data>
+  <data name="SQLDescription" xml:space="preserve">
+    <value>SQL.</value>
+    <comment> Operator description</comment>
+  </data>
+  <data name="Update" xml:space="preserve">
+    <value>Update</value>
+    <comment> Operator name</comment>
+  </data>
+  <data name="UpdateDescription" xml:space="preserve">
+    <value>Modify the values in the specified table.</value>
+    <comment> Operator description</comment>
+  </data>
+  <data name="Assign" xml:space="preserve">
+    <value>Assign</value>
+    <comment> Operator name</comment>
+  </data>
+  <data name="AssignDescription" xml:space="preserve">
+    <value>Validate referential integrity constraints.</value>
+    <comment> Operator description</comment>
+  </data>
+  <data name="Convert" xml:space="preserve">
+    <value>Convert</value>
+    <comment> Operator name</comment>
+  </data>
+  <data name="ConvertDescription" xml:space="preserve">
+    <value>Implicit or explicit conversion of one scalar datatype to another.</value>
+    <comment> Operator description</comment>
+  </data>
+  <data name="Declare" xml:space="preserve">
+    <value>Declare</value>
+    <comment> Operator name</comment>
+  </data>
+  <data name="DeclareDescription" xml:space="preserve">
+    <value>Allocates a local variable.</value>
+    <comment> Operator description</comment>
+  </data>
+  <data name="If" xml:space="preserve">
+    <value>If</value>
+    <comment> Operator name</comment>
+  </data>
+  <data name="IfDescription" xml:space="preserve">
+    <value>Conditional processing based on an expression.</value>
+    <comment> Operator description</comment>
+  </data>
+  <data name="Intrinsic" xml:space="preserve">
+    <value>Intrinsic</value>
+    <comment> Operator name</comment>
+  </data>
+  <data name="IntrinsicDescription" xml:space="preserve">
+    <value>Invokes an internal Transact-SQL function.</value>
+    <comment> Operator description</comment>
+  </data>
+  <data name="SetFunction" xml:space="preserve">
+    <value>Set Function</value>
+    <comment> Operator name</comment>
+  </data>
+  <data name="SetFunctionDescription" xml:space="preserve">
+    <value>Set Function.</value>
+    <comment> Operator description</comment>
+  </data>
+  <data name="Dynamic" xml:space="preserve">
+    <value>Dynamic</value>
+    <comment> Operator name</comment>
+  </data>
+  <data name="DynamicDescription" xml:space="preserve">
+    <value>Cursor that can see all changes made by others.</value>
+    <comment> Operator description</comment>
+  </data>
+  <data name="FetchQuery" xml:space="preserve">
+    <value>Fetch Query</value>
+    <comment> Operator name</comment>
+  </data>
+  <data name="FetchQueryDescription" xml:space="preserve">
+    <value>The query used to retrieve rows when a fetch is issued against a cursor.</value>
+    <comment> Operator description</comment>
+  </data>
+  <data name="FastForward" xml:space="preserve">
+    <value>Fast Forward</value>
+    <comment> Operator name</comment>
+  </data>
+  <data name="FastForwardDescription" xml:space="preserve">
+    <value>Fast Forward.</value>
+    <comment> Operator description</comment>
+  </data>
+  <data name="Keyset" xml:space="preserve">
+    <value>Keyset</value>
+    <comment> Operator name</comment>
+  </data>
+  <data name="KeysetDescription" xml:space="preserve">
+    <value>Cursor that can see updates made by others, but not inserts.</value>
+    <comment> Operator description</comment>
+  </data>
+  <data name="PopulationQuery" xml:space="preserve">
+    <value>Population Query</value>
+    <comment> Operator name</comment>
+  </data>
+  <data name="PopulationQueryDescription" xml:space="preserve">
+    <value>The query used to populate a cursor&apos;s work table when the cursor is opened.</value>
+    <comment> Operator description</comment>
+  </data>
+  <data name="RefreshQuery" xml:space="preserve">
+    <value>Refresh Query</value>
+    <comment> Operator name</comment>
+  </data>
+  <data name="RefreshQueryDescription" xml:space="preserve">
+    <value>Fetches current data for rows in fetch buffer.</value>
+    <comment> Operator description</comment>
+  </data>
+  <data name="Snapshot" xml:space="preserve">
+    <value>Snapshot</value>
+    <comment> Operator name</comment>
+  </data>
+  <data name="SnapshotDescription" xml:space="preserve">
+    <value>A cursor that does not see changes made by others.</value>
+    <comment> Operator description</comment>
+  </data>
+  <data name="RIDLookup" xml:space="preserve">
+    <value>RID Lookup</value>
+    <comment> Operator name</comment>
+  </data>
+  <data name="RIDLookupDescription" xml:space="preserve">
+    <value>RID Lookup</value>
+    <comment> Operator description</comment>
+  </data>
+  <data name="KeyLookup" xml:space="preserve">
+    <value>Key Lookup</value>
+    <comment> Operator name</comment>
+  </data>
+  <data name="KeyLookupDescription" xml:space="preserve">
+    <value>Uses a supplied clustering key to lookup on a table that has a clustered index.</value>
+    <comment> Operator description</comment>
+  </data>
+  <data name="LogicalKeyLookup" xml:space="preserve">
+    <value>Key Lookup</value>
+    <comment> Operator name</comment>
+  </data>
+  <data name="AdaptiveJoin" xml:space="preserve">
+    <value>Adaptive Join</value>
+    <comment> Operator name</comment>
+  </data>
+  <data name="AdaptiveJoinDescription" xml:space="preserve">
+    <value>Chooses dynamically between hash join and nested loops.</value>
+    <comment> Operator description</comment>
+  </data>
+  <data name="ForeignKeyReferencesCheck" xml:space="preserve">
+    <value>Foreign Key References Check</value>
+    <comment> Operator name</comment>
+  </data>
+  <data name="ForeignKeyReferencesCheckDescription" xml:space="preserve">
+    <value>Checks referential integrity of the delete operation.</value>
+    <comment> Operator description</comment>
+  </data>
+  <data name="Apply" xml:space="preserve">
+    <value>Apply</value>
+    <comment> Operator name</comment>
+  </data>
+  <data name="ApplyDescription" xml:space="preserve">
+    <value>Apply opration.</value>
+    <comment> Operator description</comment>
+  </data>
+  <data name="Broadcast" xml:space="preserve">
+    <value>Broadcast</value>
+    <comment> Operator name</comment>
+  </data>
+  <data name="BroadcastDescription" xml:space="preserve">
+    <value>Broadcast data movement.</value>
+    <comment> Operator description</comment>
+  </data>
+  <data name="ComputeToControlNode" xml:space="preserve">
+    <value>Compute To Control Node</value>
+    <comment> Operator name</comment>
+  </data>
+  <data name="ComputeToControlNodeDescription" xml:space="preserve">
+    <value>Data flow from compute nodes to control node.</value>
+    <comment> Operator description</comment>
+  </data>
+  <data name="ConstTableGet" xml:space="preserve">
+    <value>Constant Table Get</value>
+    <comment> Operator name</comment>
+  </data>
+  <data name="ConstTableGetDescription" xml:space="preserve">
+    <value>Get tuples from contant table.</value>
+    <comment> Operator description</comment>
+  </data>
+  <data name="ControlToComputeNodes" xml:space="preserve">
+    <value>Control To Compute Nodes</value>
+    <comment> Operator name</comment>
+  </data>
+  <data name="ControlToComputeNodesDescription" xml:space="preserve">
+    <value>Data flow from control node to compute nodes.</value>
+    <comment> Operator description</comment>
+  </data>
+  <data name="ExternalBroadcast" xml:space="preserve">
+    <value>External Broadcast</value>
+    <comment> Operator name</comment>
+  </data>
+  <data name="ExternalBroadcastDescription" xml:space="preserve">
+    <value>Broadcast data movement for external table.</value>
+    <comment> Operator description</comment>
+  </data>
+  <data name="ExternalExport" xml:space="preserve">
+    <value>External Export</value>
+    <comment> Operator name</comment>
+  </data>
+  <data name="ExternalExportDescription" xml:space="preserve">
+    <value>Export data movement for external table.</value>
+    <comment> Operator description</comment>
+  </data>
+  <data name="ExternalLocalStreaming" xml:space="preserve">
+    <value>External Local Streaming</value>
+    <comment> Operator name</comment>
+  </data>
+  <data name="ExternalLocalStreamingDescription" xml:space="preserve">
+    <value>Streaming data movement between external table and local table.</value>
+    <comment> Operator description</comment>
+  </data>
+  <data name="ExternalRoundRobin" xml:space="preserve">
+    <value>External RoundRobin</value>
+    <comment> Operator name</comment>
+  </data>
+  <data name="ExternalRoundRobinDescription" xml:space="preserve">
+    <value>RoundRobin data movement for external table.</value>
+    <comment> Operator description</comment>
+  </data>
+  <data name="ExternalShuffle" xml:space="preserve">
+    <value>External Shuffle</value>
+    <comment> Operator name</comment>
+  </data>
+  <data name="ExternalShuffleDescription" xml:space="preserve">
+    <value>Shuffle data movement for external table.</value>
+    <comment> Operator description</comment>
+  </data>
+  <data name="Get" xml:space="preserve">
+    <value>Get</value>
+    <comment> Operator name</comment>
+  </data>
+  <data name="GetDescription" xml:space="preserve">
+    <value>Get tuples from table.</value>
+    <comment> Operator description</comment>
+  </data>
+  <data name="GbApply" xml:space="preserve">
+    <value>Group by and Apply</value>
+    <comment> Operator name</comment>
+  </data>
+  <data name="GbApplyDescription" xml:space="preserve">
+    <value>Group by and Apply.</value>
+    <comment> Operator description</comment>
+  </data>
+  <data name="GbAgg" xml:space="preserve">
+    <value>Group by Aggregates</value>
+    <comment> Operator name</comment>
+  </data>
+  <data name="GbAggDescription" xml:space="preserve">
+    <value>Group by aggregates.</value>
+    <comment> Operator description</comment>
+  </data>
+  <data name="Join" xml:space="preserve">
+    <value>Join</value>
+    <comment> Operator name</comment>
+  </data>
+  <data name="JoinDescription" xml:space="preserve">
+    <value>Join tables.</value>
+    <comment> Operator description</comment>
+  </data>
+  <data name="LocalCube" xml:space="preserve">
+    <value>Rollup Aggregate</value>
+    <comment> Operator name</comment>
+  </data>
+  <data name="LocalCubeDescription" xml:space="preserve">
+    <value>This represents a ROLLUP operator or a CUBE operator.</value>
+    <comment> Operator description</comment>
+  </data>
+  <data name="Project" xml:space="preserve">
+    <value>Project</value>
+    <comment> Operator name</comment>
+  </data>
+  <data name="ProjectDescription" xml:space="preserve">
+    <value>Project columns.</value>
+    <comment> Operator description</comment>
+  </data>
+  <data name="Shuffle" xml:space="preserve">
+    <value>Shuffle</value>
+    <comment> Operator name</comment>
+  </data>
+  <data name="ShuffleDescription" xml:space="preserve">
+    <value>Shuffle data movement.</value>
+    <comment> Operator description</comment>
+  </data>
+  <data name="SingleSourceRoundRobin" xml:space="preserve">
+    <value>Single Source RoundRobin</value>
+    <comment> Operator name</comment>
+  </data>
+  <data name="SingleSourceRoundRobinDescription" xml:space="preserve">
+    <value>Single Source RoundRobin data movement.</value>
+    <comment> Operator description</comment>
+  </data>
+  <data name="SingleSourceShuffle" xml:space="preserve">
+    <value>Single Source Shuffle</value>
+    <comment> Operator name</comment>
+  </data>
+  <data name="SingleSourceShuffleDescription" xml:space="preserve">
+    <value>Single Source Shuffle data movement.</value>
+    <comment> Operator description</comment>
+  </data>
+  <data name="Trim" xml:space="preserve">
+    <value>Trim</value>
+    <comment> Operator name</comment>
+  </data>
+  <data name="TrimDescription" xml:space="preserve">
+    <value>Trim data.</value>
+    <comment> Operator description</comment>
+  </data>
+  <data name="Union" xml:space="preserve">
+    <value>Union</value>
+    <comment> Operator name</comment>
+  </data>
+  <data name="UnionDescription" xml:space="preserve">
+    <value>Union tables.</value>
+    <comment> Operator description</comment>
+  </data>
+  <data name="UnionAll" xml:space="preserve">
+    <value>Union All</value>
+    <comment> Operator name</comment>
+  </data>
+  <data name="UnionAllDescription" xml:space="preserve">
+    <value>Union All tables.</value>
+    <comment> Operator description</comment>
+  </data>
+  <data name="NameValuePair" xml:space="preserve">
+    <value>{0}: {1}</value>
+    <comment>Format for name / value pair -  {0} is property name, {1} is property value.
+ Parameters: 0 - name (string), 1 - value (string) </comment>
+  </data>
+  <data name="SizeInBytesFormat" xml:space="preserve">
+    <value>{0} B</value>
+    <comment>Size in Bytes format</comment>
+  </data>
+  <data name="SizeInKiloBytesFormat" xml:space="preserve">
+    <value>{0} KB</value>
+    <comment>Size in KiloBytes format</comment>
+  </data>
+  <data name="SizeInMegaBytesFormat" xml:space="preserve">
+    <value>{0} MB</value>
+    <comment>Size in Bytes format</comment>
+  </data>
+  <data name="SizeInGigaBytesFormat" xml:space="preserve">
+    <value>{0} GB</value>
+    <comment>Size in GigaBytes format</comment>
+  </data>
+  <data name="SizeInTeraBytesFormat" xml:space="preserve">
+    <value>{0} TB</value>
+    <comment>Size in TeraBytes format</comment>
+  </data>
+  <data name="OperatorDisplayCost" xml:space="preserve">
+    <value>{0:0.#######} ({1}%)</value>
+    <comment> display string for the operator cost property - 0.###### - is the float number format specifier.
+ Parameters: 0 - cost (double), 1 - percentage (int) </comment>
+  </data>
+  <data name="ActualOfEstimated" xml:space="preserve">
+    <value>{0} of
+{1} ({2}%)</value>
+    <comment>.
+ Parameters: 0 - actual (string), 1 - estimated (string), 2 - percent (decimal) </comment>
+  </data>
+  <data name="MissingIndexFormat" xml:space="preserve">
+    <value>Missing Index (Impact {0}): {1}</value>
+    <comment>&quot;Missing Index (Impact {0}): {1}&quot; format string for showplan.
+ Parameters: 0 - impact (string), 1 - queryText (string) </comment>
+  </data>
+  <data name="MissingIndexDetailsTitle" xml:space="preserve">
+    <value>/*
+Missing Index Details from {0}
+The Query Processor estimates that implementing the following index could improve the query cost by {1}%.
+*/</value>
+    <comment>title of missing index details.
+ Parameters: 0 - fileName (string), 1 - impact (string) </comment>
+  </data>
+  <data name="WarningOverlayTooltip" xml:space="preserve">
+    <value>Warnings</value>
+    <comment>tooltip text for node warning overlay</comment>
+  </data>
+  <data name="ParallelismOverlayTooltip" xml:space="preserve">
+    <value>Parallel Execution</value>
+    <comment>tooltip text for node parallelism overlay</comment>
+  </data>
+  <data name="Operation" xml:space="preserve">
+    <value>Operation</value>
+    <comment></comment>
+  </data>
+  <data name="Object" xml:space="preserve">
+    <value>Object</value>
+    <comment></comment>
+  </data>
+  <data name="EstimatedCost" xml:space="preserve">
+    <value>Estimated Cost %</value>
+    <comment></comment>
+  </data>
+  <data name="EstimatedSubtree" xml:space="preserve">
+    <value>Estimated Subtree Cost</value>
+    <comment></comment>
+  </data>
+  <data name="ActualRows" xml:space="preserve">
+    <value>Actual Rows</value>
+    <comment></comment>
+  </data>
+  <data name="EstimatedRows" xml:space="preserve">
+    <value>Estimated Rows</value>
+    <comment></comment>
+  </data>
+  <data name="ActualExecutions" xml:space="preserve">
+    <value>Actual Executions</value>
+    <comment></comment>
+  </data>
+  <data name="EstimatedExecutions" xml:space="preserve">
+    <value>Estimated Executions</value>
+    <comment></comment>
+  </data>
+  <data name="EstimatedCpu" xml:space="preserve">
+    <value>Estimated CPU Cost</value>
+    <comment></comment>
+  </data>
+  <data name="EstimatedIO" xml:space="preserve">
+    <value>Estimated IO Cost</value>
+    <comment></comment>
+  </data>
+  <data name="AverageRowSize" xml:space="preserve">
+    <value>Average Row Size</value>
+    <comment></comment>
+  </data>
+  <data name="ActualDataSize" xml:space="preserve">
+    <value>Actual Data Size</value>
+    <comment></comment>
+  </data>
+  <data name="TableNotInitializedException" xml:space="preserve">
+    <value>Initialization is not properly done for table with id &apos;{0}&apos;</value>
+    <comment>.
+ Parameters: 0 - tableId (string) </comment>
+  </data>
+  <data name="TableEditPathNotProvidedException" xml:space="preserve">
+    <value>The path in the table change information cannot be empty</value>
+    <comment></comment>
+  </data>
+  <data name="InvalidTableEditPathException" xml:space="preserve">
+    <value>The path &apos;{0}&apos; in the table change information is not valid for edit type: &apos;{1}&apos;</value>
+    <comment>.
+ Parameters: 0 - path (string), 1 - editType (string) </comment>
+  </data>
+  <data name="TableColumnIdentityGroupName" xml:space="preserve">
+    <value>Identity Specification</value>
+    <comment></comment>
+  </data>
+  <data name="TableColumnIsIdentityPropertyTitle" xml:space="preserve">
+    <value>Is Identity</value>
+    <comment></comment>
+  </data>
+  <data name="TableColumnIsIdentityPropertyDescription" xml:space="preserve">
+    <value>Specifies whether the column is the identity column for the table.</value>
+    <comment></comment>
+  </data>
+  <data name="TableColumnIdentityIncrementPropertyTitle" xml:space="preserve">
+    <value>Identity Increment</value>
+    <comment></comment>
+  </data>
+  <data name="TableColumnIdentityIncrementPropertyDescription" xml:space="preserve">
+    <value>Displays the value added to the maximum existing row identity value when generating the next identity value.</value>
+    <comment></comment>
+  </data>
+  <data name="TableColumnIdentitySeedPropertyTitle" xml:space="preserve">
+    <value>Identity Seed</value>
+    <comment></comment>
+  </data>
+  <data name="TableColumnIdentitySeedPropertyDescription" xml:space="preserve">
+    <value>Displays the initial row value for an identity column.</value>
+    <comment></comment>
+  </data>
+  <data name="TableDesignerIsEnabledPropertyTitle" xml:space="preserve">
+    <value>Is Enabled</value>
+    <comment></comment>
+  </data>
+  <data name="ForeignKeyIsEnabledDescription" xml:space="preserve">
+    <value>Specifies whether the foreign key is Enabled</value>
+    <comment></comment>
+  </data>
+  <data name="ForeignKeyIsNotForReplicationTitle" xml:space="preserve">
+    <value>Not For Replication</value>
+    <comment></comment>
+  </data>
+  <data name="ForeignKeyIsNotForReplicationDescription" xml:space="preserve">
+    <value>Enables or disables the constraint for data inserted by a replication process.</value>
+    <comment></comment>
+  </data>
+  <data name="SqlForeignKeyAction_NoAction" xml:space="preserve">
+    <value>No Action</value>
+    <comment></comment>
+  </data>
+  <data name="SqlForeignKeyAction_Cascade" xml:space="preserve">
+    <value>Cascade</value>
+    <comment></comment>
+  </data>
+  <data name="SqlForeignKeyAction_SetNull" xml:space="preserve">
+    <value>Set Null</value>
+    <comment></comment>
+  </data>
+  <data name="SqlForeignKeyAction_SetDefault" xml:space="preserve">
+    <value>Set Default</value>
+    <comment></comment>
+  </data>
+  <data name="UnknownEnumString" xml:space="preserve">
+    <value>Unknown enum value: {0}.</value>
+    <comment>.
+ Parameters: 0 - name (string) </comment>
+  </data>
+  <data name="CheckConstraintIsEnabledDescription" xml:space="preserve">
+    <value>Specifies whether the check constraint is Enabled</value>
+    <comment></comment>
+  </data>
+  <data name="IndexIsEnabledPropertyDescription" xml:space="preserve">
+    <value>Specifies whether the index is enabled</value>
+    <comment></comment>
+  </data>
+  <data name="IndexIsClusteredPropertyDescription" xml:space="preserve">
+    <value>Whether the index is clustered, only one clustered index is allowed in a table.</value>
+    <comment></comment>
+  </data>
+  <data name="TableDesignerIndexIsClusteredPropertyTitle" xml:space="preserve">
+    <value>Is Clustered</value>
+    <comment></comment>
+  </data>
+  <data name="IndexIsUniquePropertyDescription" xml:space="preserve">
+    <value>Whether the data entered into this index must be unique.</value>
+    <comment></comment>
+  </data>
+  <data name="TableDesignerIsUniquePropertyTitle" xml:space="preserve">
+    <value>Is Unique</value>
+    <comment></comment>
+  </data>
+  <data name="IndexColumnIsAscendingPropertyDescription" xml:space="preserve">
+    <value>Specifies the sort order of the column.</value>
+    <comment></comment>
+  </data>
+  <data name="IndexColumnIsAscendingPropertyTitle" xml:space="preserve">
+    <value>Is Ascending</value>
+    <comment></comment>
+  </data>
+  <data name="TableDesignerColumnsDisplayValueTitle" xml:space="preserve">
+    <value>Columns</value>
+    <comment></comment>
+  </data>
+  <data name="TableDesignerDeleteColumnConfirmationMessage" xml:space="preserve">
+    <value>Removing a column will also remove it from the indexes and foreign keys. Are you sure you want to continue?</value>
+    <comment></comment>
+  </data>
+  <data name="TableDesignerGraphTableGroupTitle" xml:space="preserve">
+    <value>Graph Table</value>
+    <comment></comment>
+  </data>
+  <data name="TableDesignerGraphTableTypeTitle" xml:space="preserve">
+    <value>Type</value>
+    <comment></comment>
+  </data>
+  <data name="TableDesignerGraphTableTypeDescription" xml:space="preserve">
+    <value>Specifies the table type.</value>
+    <comment></comment>
+  </data>
+  <data name="TableDesignerGraphTableTypeEdge" xml:space="preserve">
+    <value>Edge</value>
+    <comment></comment>
+  </data>
+  <data name="TableDesignerGraphTableTypeNode" xml:space="preserve">
+    <value>Node</value>
+    <comment></comment>
+  </data>
+  <data name="TableDesignerGraphTableTypeNone" xml:space="preserve">
+    <value>None</value>
+    <comment></comment>
+  </data>
+  <data name="TableDesignerEdgeConstraintsTabTitle" xml:space="preserve">
+    <value>Edge Constraints</value>
+    <comment></comment>
+  </data>
+  <data name="TableDesignerEdgeConstraintObjectType" xml:space="preserve">
+    <value>Edge Constraint</value>
+    <comment></comment>
+  </data>
+  <data name="TableDesignerEdgeConstraintNamePropertyDescription" xml:space="preserve">
+    <value>Name of the constraint.</value>
+    <comment></comment>
+  </data>
+  <data name="TableDesignerEdgeConstraintNamePropertyTitle" xml:space="preserve">
+    <value>Name</value>
+    <comment></comment>
+  </data>
+  <data name="TableDesignerEdgeConstraintIsEnabledPropertyDescription" xml:space="preserve">
+    <value>Specifies whether the constraint is enabled.</value>
+    <comment></comment>
+  </data>
+  <data name="TableDesignerEdgeConstraintIsEnabledPropertyTitle" xml:space="preserve">
+    <value>Is Enabled</value>
+    <comment></comment>
+  </data>
+  <data name="TableDesignerEdgeConstraintOnDeleteActionPropertyDescription" xml:space="preserve">
+    <value>The behavior when a user tries to delete a row with data that is involved in an edge constraint.</value>
+    <comment></comment>
+  </data>
+  <data name="TableDesignerEdgeConstraintOnDeleteActionPropertyTitle" xml:space="preserve">
+    <value>On Delete Action</value>
+    <comment></comment>
+  </data>
+  <data name="TableDesignerEdgeConstraintClausesPropertyDescription" xml:space="preserve">
+    <value>Edge constraint clauses.</value>
+    <comment></comment>
+  </data>
+  <data name="TableDesignerEdgeConstraintClausesPropertyTitle" xml:space="preserve">
+    <value>Clauses</value>
+    <comment></comment>
+  </data>
+  <data name="TableDesignerEdgeConstraintClauseObjectType" xml:space="preserve">
+    <value>Clause</value>
+    <comment></comment>
+  </data>
+  <data name="TableDesignerEdgeConstraintClauseFromTablePropertyName" xml:space="preserve">
+    <value>From Table</value>
+    <comment></comment>
+  </data>
+  <data name="TableDesignerEdgeConstraintClauseToTablePropertyName" xml:space="preserve">
+    <value>To Table</value>
+    <comment></comment>
+  </data>
+  <data name="SqlTableDurability_SchemaAndData" xml:space="preserve">
+    <value>Schema and Data</value>
+    <comment></comment>
+  </data>
+  <data name="SqlTableDurability_SchemaOnly" xml:space="preserve">
+    <value>Schema Only</value>
+    <comment></comment>
+  </data>
+  <data name="GeneratedAlwaysColumnType_None" xml:space="preserve">
+    <value>None</value>
+    <comment></comment>
+  </data>
+  <data name="GeneratedAlwaysColumnType_RowStart" xml:space="preserve">
+    <value>Row Start</value>
+    <comment></comment>
+  </data>
+  <data name="GeneratedAlwaysColumnType_RowEnd" xml:space="preserve">
+    <value>Row End</value>
+    <comment></comment>
+  </data>
+  <data name="TableDesignerIsSystemVersioningEnabledTitle" xml:space="preserve">
+    <value>System Versioning Enabled</value>
+    <comment></comment>
+  </data>
+  <data name="TableDesignerIsSystemVersioningEnabledDescription" xml:space="preserve">
+    <value>Specifies whether the table is system versioning enabled.</value>
+    <comment></comment>
+  </data>
+  <data name="TableDesignerSystemVersioningGroupTitle" xml:space="preserve">
+    <value>System Versioning</value>
+    <comment></comment>
+  </data>
+  <data name="TableDesignerHistoryTableDescription" xml:space="preserve">
+    <value>History table of the current table.</value>
+    <comment></comment>
+  </data>
+  <data name="TableDesignerHistoryTableTitle" xml:space="preserve">
+    <value>History Table</value>
+    <comment></comment>
+  </data>
+  <data name="TableDesignerIsMemoryOptimizedDescription" xml:space="preserve">
+    <value>Specifies whether the table is memory optimized.</value>
+    <comment></comment>
+  </data>
+  <data name="TableDesignerMemoryOptimizedGroupTitle" xml:space="preserve">
+    <value>Memory Optimized</value>
+    <comment></comment>
+  </data>
+  <data name="TableDesignerIsMemoryOptimizedTitle" xml:space="preserve">
+    <value>Memory Optimized</value>
+    <comment></comment>
+  </data>
+  <data name="TableDesignerDurabilityDescription" xml:space="preserve">
+    <value>Specifies the durability setting of the table.</value>
+    <comment></comment>
+  </data>
+  <data name="TableDesignerDurabilityTitle" xml:space="preserve">
+    <value>Durability</value>
+    <comment></comment>
+  </data>
+  <data name="TableDesignerColumnGeneratedAlwaysAsDescription" xml:space="preserve">
+    <value>Specifies the start or end of the system versioning table&apos;s period setting.</value>
+    <comment></comment>
+  </data>
+  <data name="TableDesignerColumnGeneratedAlwaysAsTitle" xml:space="preserve">
+    <value>Generated Always As</value>
+    <comment></comment>
+  </data>
+  <data name="TableDesignerColumnIsHiddenTitle" xml:space="preserve">
+    <value>Is Hidden</value>
+    <comment></comment>
+  </data>
+  <data name="TableDesignerColumnIsHiddenDescription" xml:space="preserve">
+    <value>Specifies whether the column will be returned by select statement.</value>
+    <comment></comment>
+  </data>
+  <data name="TableDesignerAutoCreateHistoryTableDescription" xml:space="preserve">
+    <value>Specifies whether the engine should automatically create the history table.</value>
+    <comment></comment>
+  </data>
+  <data name="TableDesignerAutoCreateHistoryTableTitle" xml:space="preserve">
+    <value>Auto Create History Table</value>
+    <comment></comment>
+  </data>
+  <data name="TableDesignerNewHistoryTableDescription" xml:space="preserve">
+    <value>Specifies the name of the new history table.</value>
+    <comment></comment>
+  </data>
+  <data name="TableDesignerNewHistoryTableTitle" xml:space="preserve">
+    <value>New History Table Name</value>
+    <comment></comment>
+  </data>
+  <data name="TableColumnDefaultConstraintNamePropertyDescription" xml:space="preserve">
+    <value>Specifies the default constraint name.</value>
+    <comment></comment>
+  </data>
+  <data name="TableColumnDefaultConstraintNamePropertyTitle" xml:space="preserve">
+    <value>Default Constraint Name</value>
+    <comment></comment>
+  </data>
+  <data name="AddNewEdgeConstraintLabel" xml:space="preserve">
+    <value>New Edge Constraint</value>
+    <comment></comment>
+  </data>
+  <data name="AddNewClauseLabel" xml:space="preserve">
+    <value>New Clause</value>
+    <comment></comment>
+  </data>
+  <data name="TableColumnComputedGroupTitle" xml:space="preserve">
+    <value>Computed Column Specifications</value>
+    <comment></comment>
+  </data>
+  <data name="TableColumnIsComputedTitle" xml:space="preserve">
+    <value>Is Computed</value>
+    <comment></comment>
+  </data>
+  <data name="TableColumnIsComputedDescription" xml:space="preserve">
+    <value>Specifies whether the column is a computed column</value>
+    <comment></comment>
+  </data>
+  <data name="TableColumnComputedFormulaTitle" xml:space="preserve">
+    <value>Formula</value>
+    <comment></comment>
+  </data>
+  <data name="TableColumnComputedFormulaDescription" xml:space="preserve">
+    <value>Formula that the column uses if it is a computed column</value>
+    <comment></comment>
+  </data>
+  <data name="TableColumnIsComputedPersistedTitle" xml:space="preserve">
+    <value>Is Persisted</value>
+    <comment></comment>
+  </data>
+  <data name="TableColumnIsComputedPersistedDescription" xml:space="preserve">
+    <value>Whether the computed column is saved with the data source</value>
+    <comment></comment>
+  </data>
+  <data name="TableColumnIsComputedPersistedNullableTitle" xml:space="preserve">
+    <value>Is Persisted Nullable</value>
+    <comment></comment>
+  </data>
+  <data name="TableColumnIsComputedPersistedNullableDescription" xml:space="preserve">
+    <value>Whether the computed column can have a NULL value (NOT NULL can only be specified if the column is persisted)</value>
+    <comment></comment>
+  </data>
+  <data name="IndexMustHaveColumnsRuleDescription" xml:space="preserve">
+    <value>Index &apos;{0}&apos; does not have any columns associated with it.</value>
+    <comment>.
+ Parameters: 0 - indexName (string) </comment>
+  </data>
+  <data name="ForeignKeyMustHaveColumnsRuleDescription" xml:space="preserve">
+    <value>Foreign key &apos;{0}&apos; does not have any columns specified.</value>
+    <comment>.
+ Parameters: 0 - foreignKeyName (string) </comment>
+  </data>
+  <data name="ColumnCanOnlyAppearOnceInIndexRuleDescription" xml:space="preserve">
+    <value>Column with name &apos;{0}&apos; has already been added to the index &apos;{1}&apos;. Row number: {2}.</value>
+    <comment>.
+ Parameters: 0 - columnName (string), 1 - indexName (string), 2 - rowNumber (int) </comment>
+  </data>
+  <data name="ColumnCanOnlyAppearOnceInForeignKeyRuleDescription" xml:space="preserve">
+    <value>Column with name &apos;{0}&apos; has already been added to the foreign key &apos;{1}&apos;. Row number: {2}.</value>
+    <comment>.
+ Parameters: 0 - columnName (string), 1 - foreignKeyName (string), 2 - rowNumber (int) </comment>
+  </data>
+  <data name="ColumnCanOnlyAppearOnceInForeignKeyRuleForeignColumnDescription" xml:space="preserve">
+    <value>Foreign column with name &apos;{0}&apos; has already been added to the foreign key &apos;{1}&apos;. Row number: {2}.</value>
+    <comment>.
+ Parameters: 0 - columnName (string), 1 - foreignKeyName (string), 2 - rowNumber (int) </comment>
+  </data>
+  <data name="NoDuplicateConstraintNameRuleDescription" xml:space="preserve">
+    <value>The name &apos;{0}&apos; is already used by another constraint. Row number: {1}.</value>
+    <comment>.
+ Parameters: 0 - constraintName (string), 1 - rowNumber (int) </comment>
+  </data>
+  <data name="NoDuplicateColumnNameRuleDescription" xml:space="preserve">
+    <value>The name &apos;{0}&apos; is already used by another column. Row number: {1}.</value>
+    <comment>.
+ Parameters: 0 - columnName (string), 1 - rowNumber (int) </comment>
+  </data>
+  <data name="NoDuplicateIndexNameRuleDescription" xml:space="preserve">
+    <value>The name &apos;{0}&apos; is already used by another index. Row number: {1}.</value>
+    <comment>.
+ Parameters: 0 - indexName (string), 1 - rowNumber (int) </comment>
+  </data>
+  <data name="EdgeConstraintMustHaveClausesRuleDescription" xml:space="preserve">
+    <value>Edge constraint &apos;{0}&apos; does not have any clauses specified.</value>
+    <comment>.
+ Parameters: 0 - name (string) </comment>
+  </data>
+  <data name="EdgeConstraintNoRepeatingClausesRuleDescription" xml:space="preserve">
+    <value>The pair &apos;{0}&apos; is already defined by another clause in the edge constraint. Row number: {1}.</value>
+    <comment>.
+ Parameters: 0 - pair (string), 1 - rowNumber (int) </comment>
+  </data>
+  <data name="MemoryOptimizedTableMustHaveNonClusteredPrimaryKeyRuleDescription" xml:space="preserve">
+    <value>Memory-optimized table must have non-clustered primary key.</value>
+    <comment></comment>
+  </data>
+  <data name="TemporalTableMustHavePrimaryKeyRuleDescription" xml:space="preserve">
+    <value>System versioned table must have primary key.</value>
+    <comment></comment>
+  </data>
+  <data name="TemporalTableMustHavePeriodColumnsRuleDescription" xml:space="preserve">
+    <value>System versioned table must have the period columns defined.</value>
+    <comment></comment>
+  </data>
+  <data name="PeriodColumnsRuleMoreThanOneIssueDescription" xml:space="preserve">
+    <value>Period columns (Generated Always As Row Start/End) can only be defined once.</value>
+    <comment></comment>
+  </data>
+  <data name="PeriodColumnsRuleNotMatchIssueDescription" xml:space="preserve">
+    <value>Period columns (Generated Always As Row Start/End) must be defined as pair. If one is defined, the other must also be defined.</value>
+    <comment></comment>
+  </data>
+  <data name="ColumnsInPrimaryKeyCannotBeNullableRuleDescription" xml:space="preserve">
+    <value>Columns in primary key cannot be nullable.</value>
+    <comment></comment>
+  </data>
+  <data name="OnlyDurableMemoryOptimizedTableCanBeSystemVersionedRuleDescription" xml:space="preserve">
+    <value>Only durable (DURABILITY = SCHEMA_AND_DATA) memory-optimized tables can be system-versioned.</value>
+    <comment></comment>
+  </data>
+  <data name="TableMustHaveAtLeastOneColumnRuleDescription" xml:space="preserve">
+    <value>A table must have at least one non-computed column defined.</value>
+    <comment></comment>
+  </data>
+  <data name="MemoryOptimizedTableIdentityColumnRuleDescription" xml:space="preserve">
+    <value>The use of seed and increment values other than 1 is not supported with memory optimized tables.</value>
+    <comment></comment>
+  </data>
+  <data name="TableShouldAvoidHavingMultipleEdgeConstraintsRuleDescription" xml:space="preserve">
+    <value>The table has more than one edge constraint on it. This is only useful as a temporary state when modifying existing edge constraints, and should not be used in other cases.</value>
+    <comment></comment>
+  </data>
+  <data name="ColumnCannotBeListedMoreThanOnceInPrimaryKeyRuleDescription" xml:space="preserve">
+    <value>Cannot use duplicate column names in primary key, column name: {0}</value>
+    <comment>.
+ Parameters: 0 - columnName (string) </comment>
+  </data>
+  <data name="MemoryOptimizedCannotBeEnabledWhenNotSupportedRuleDescription" xml:space="preserve">
+    <value>Memory-optimized table is not supported for this database.</value>
+    <comment></comment>
+  </data>
+  <data name="MutipleCreateTableStatementsInScriptRuleDescription" xml:space="preserve">
+    <value>There are multiple table definitions in the script, only the first table can be edited in the designer.</value>
+    <comment></comment>
+  </data>
+</root>