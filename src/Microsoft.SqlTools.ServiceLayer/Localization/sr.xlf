--- conflicted
+++ resolved
@@ -8321,13 +8321,12 @@
         <target state="new">None</target>
         <note></note>
       </trans-unit>
-<<<<<<< HEAD
       <trans-unit id="PropertyNotInitialized">
         <source>Property '{0}' was set before initialization.</source>
         <target state="new">Property '{0}' was set before initialization.</target>
         <note>.
  Parameters: 0 - propertyName (string) </note>
-=======
+      </trans-unit>
       <trans-unit id="TableDesignerCreateTablePermissionDenied">
         <source>CREATE TABLE permission denied in database '{0}'.</source>
         <target state="new">CREATE TABLE permission denied in database '{0}'.</target>
@@ -8338,7 +8337,6 @@
         <target state="new">ALTER TABLE permission denied for table '{0}'.</target>
         <note>.
  Parameters: 0 - table (string) </note>
->>>>>>> b9277c38
       </trans-unit>
     </body>
   </file>
