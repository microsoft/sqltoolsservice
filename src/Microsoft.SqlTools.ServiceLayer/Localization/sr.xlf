﻿<?xml version="1.0" encoding="utf-8"?>
<xliff version="1.2" xmlns="urn:oasis:names:tc:xliff:document:1.2" xmlns:xsi="http://www.w3.org/2001/XMLSchema-instance" xsi:schemaLocation="urn:oasis:names:tc:xliff:document:1.2 xliff-core-1.2-transitional.xsd">
  <file datatype="xml" original="sr.resx" source-language="en">
    <body>
      <trans-unit id="ConnectionServiceConnectErrorNullParams">
        <source>Connection parameters cannot be null</source>
        <target state="new">Connection parameters cannot be null</target>
        <note></note>
      </trans-unit>
      <trans-unit id="ConnectionServiceListDbErrorNullOwnerUri">
        <source>OwnerUri cannot be null or empty</source>
        <target state="new">OwnerUri cannot be null or empty</target>
        <note></note>
      </trans-unit>
      <trans-unit id="ConnectionServiceListDbErrorNotConnected">
        <source>SpecifiedUri '{0}' does not have existing connection</source>
        <target state="new">SpecifiedUri '{0}' does not have existing connection</target>
        <note>.
 Parameters: 0 - uri (string) </note>
      </trans-unit>
      <trans-unit id="ConnectionServiceConnStringInvalidAuthType">
        <source>Invalid value '{0}' for AuthenticationType.  Valid values are 'Integrated' and 'SqlLogin'.</source>
        <target state="new">Invalid value '{0}' for AuthenticationType.  Valid values are 'Integrated' and 'SqlLogin'.</target>
        <note>.
 Parameters: 0 - authType (string) </note>
      </trans-unit>
      <trans-unit id="ConnectionServiceConnStringInvalidIntent">
        <source>Invalid value '{0}' for ApplicationIntent. Valid values are 'ReadWrite' and 'ReadOnly'.</source>
        <target state="new">Invalid value '{0}' for ApplicationIntent. Valid values are 'ReadWrite' and 'ReadOnly'.</target>
        <note>.
 Parameters: 0 - intent (string) </note>
      </trans-unit>
      <trans-unit id="ConnectionServiceConnectionCanceled">
        <source>Connection canceled</source>
        <target state="new">Connection canceled</target>
        <note></note>
      </trans-unit>
      <trans-unit id="ConnectionParamsValidateNullOwnerUri">
        <source>OwnerUri cannot be null or empty</source>
        <target state="new">OwnerUri cannot be null or empty</target>
        <note></note>
      </trans-unit>
      <trans-unit id="ConnectionParamsValidateNullConnection">
        <source>Connection details object cannot be null</source>
        <target state="new">Connection details object cannot be null</target>
        <note></note>
      </trans-unit>
      <trans-unit id="ConnectionParamsValidateNullServerName">
        <source>ServerName cannot be null or empty</source>
        <target state="new">ServerName cannot be null or empty</target>
        <note></note>
      </trans-unit>
      <trans-unit id="ConnectionParamsValidateNullSqlAuth">
        <source>{0} cannot be null or empty when using SqlLogin authentication</source>
        <target state="new">{0} cannot be null or empty when using SqlLogin authentication</target>
        <note>.
 Parameters: 0 - component (string) </note>
      </trans-unit>
      <trans-unit id="QueryServiceCancelAlreadyCompleted">
        <source>The query has already completed, it cannot be cancelled</source>
        <target state="new">The query has already completed, it cannot be cancelled</target>
        <note></note>
      </trans-unit>
      <trans-unit id="QueryServiceCancelDisposeFailed">
        <source>Query successfully cancelled, failed to dispose query. Owner URI not found.</source>
        <target state="new">Query successfully cancelled, failed to dispose query. Owner URI not found.</target>
        <note></note>
      </trans-unit>
      <trans-unit id="QueryServiceQueryCancelled">
        <source>Query was canceled by user</source>
        <target state="new">Query was canceled by user</target>
        <note></note>
      </trans-unit>
      <trans-unit id="QueryServiceSubsetBatchNotCompleted">
        <source>The batch has not completed, yet</source>
        <target state="new">The batch has not completed, yet</target>
        <note></note>
      </trans-unit>
      <trans-unit id="QueryServiceSubsetBatchOutOfRange">
        <source>Batch index cannot be less than 0 or greater than the number of batches</source>
        <target state="new">Batch index cannot be less than 0 or greater than the number of batches</target>
        <note></note>
      </trans-unit>
      <trans-unit id="QueryServiceSubsetResultSetOutOfRange">
        <source>Result set index cannot be less than 0 or greater than the number of result sets</source>
        <target state="new">Result set index cannot be less than 0 or greater than the number of result sets</target>
        <note></note>
      </trans-unit>
      <trans-unit id="QueryServiceDataReaderByteCountInvalid">
        <source>Maximum number of bytes to return must be greater than zero</source>
        <target state="new">Maximum number of bytes to return must be greater than zero</target>
        <note></note>
      </trans-unit>
      <trans-unit id="QueryServiceDataReaderCharCountInvalid">
        <source>Maximum number of chars to return must be greater than zero</source>
        <target state="new">Maximum number of chars to return must be greater than zero</target>
        <note></note>
      </trans-unit>
      <trans-unit id="QueryServiceDataReaderXmlCountInvalid">
        <source>Maximum number of XML bytes to return must be greater than zero</source>
        <target state="new">Maximum number of XML bytes to return must be greater than zero</target>
        <note></note>
      </trans-unit>
      <trans-unit id="QueryServiceFileWrapperWriteOnly">
        <source>Access method cannot be write-only</source>
        <target state="new">Access method cannot be write-only</target>
        <note></note>
      </trans-unit>
      <trans-unit id="QueryServiceFileWrapperNotInitialized">
        <source>FileStreamWrapper must be initialized before performing operations</source>
        <target state="new">FileStreamWrapper must be initialized before performing operations</target>
        <note></note>
      </trans-unit>
      <trans-unit id="QueryServiceFileWrapperReadOnly">
        <source>This FileStreamWrapper cannot be used for writing</source>
        <target state="new">This FileStreamWrapper cannot be used for writing</target>
        <note></note>
      </trans-unit>
      <trans-unit id="QueryServiceAffectedOneRow">
        <source>(1 row affected)</source>
        <target state="new">(1 row affected)</target>
        <note></note>
      </trans-unit>
      <trans-unit id="QueryServiceAffectedRows">
        <source>({0} rows affected)</source>
        <target state="new">({0} rows affected)</target>
        <note>.
 Parameters: 0 - rows (long) </note>
      </trans-unit>
      <trans-unit id="QueryServiceCompletedSuccessfully">
        <source>Commands completed successfully.</source>
        <target state="new">Commands completed successfully.</target>
        <note></note>
      </trans-unit>
      <trans-unit id="QueryServiceErrorFormat">
        <source>Msg {0}, Level {1}, State {2}, Line {3}{4}{5}</source>
        <target state="new">Msg {0}, Level {1}, State {2}, Line {3}{4}{5}</target>
        <note>.
 Parameters: 0 - msg (int), 1 - lvl (int), 2 - state (int), 3 - line (int), 4 - newLine (string), 5 - message (string) </note>
      </trans-unit>
      <trans-unit id="QueryServiceQueryFailed">
        <source>Query failed: {0}</source>
        <target state="new">Query failed: {0}</target>
        <note>.
 Parameters: 0 - message (string) </note>
      </trans-unit>
      <trans-unit id="QueryServiceColumnNull">
        <source>(No column name)</source>
        <target state="new">(No column name)</target>
        <note></note>
      </trans-unit>
      <trans-unit id="QueryServiceRequestsNoQuery">
        <source>The requested query does not exist</source>
        <target state="new">The requested query does not exist</target>
        <note></note>
      </trans-unit>
      <trans-unit id="QueryServiceQueryInvalidOwnerUri">
        <source>Cannot connect to the database due to invalid OwnerUri</source>
        <target state="new">Cannot connect to the database due to invalid OwnerUri</target>
        <note></note>
      </trans-unit>
      <trans-unit id="QueryServiceQueryInProgress">
        <source>A query is already in progress for this editor session. Please cancel this query or wait for its completion.</source>
        <target state="new">A query is already in progress for this editor session. Please cancel this query or wait for its completion.</target>
        <note></note>
      </trans-unit>
      <trans-unit id="QueryServiceMessageSenderNotSql">
        <source>Sender for OnInfoMessage event must be a SqlConnection</source>
        <target state="new">Sender for OnInfoMessage event must be a SqlConnection</target>
        <note></note>
      </trans-unit>
      <trans-unit id="QueryServiceSaveAsResultSetNotComplete">
        <source>Result cannot be saved until query execution has completed</source>
        <target state="new">Result cannot be saved until query execution has completed</target>
        <note></note>
      </trans-unit>
      <trans-unit id="QueryServiceSaveAsMiscStartingError">
        <source>Internal error occurred while starting save task</source>
        <target state="new">Internal error occurred while starting save task</target>
        <note></note>
      </trans-unit>
      <trans-unit id="QueryServiceSaveAsInProgress">
        <source>A save request to the same path is in progress</source>
        <target state="new">A save request to the same path is in progress</target>
        <note></note>
      </trans-unit>
      <trans-unit id="QueryServiceSaveAsFail">
        <source>Failed to save {0}: {1}</source>
        <target state="new">Failed to save {0}: {1}</target>
        <note>.
 Parameters: 0 - fileName (string), 1 - message (string) </note>
      </trans-unit>
      <trans-unit id="QueryServiceResultSetNotRead">
        <source>Cannot read subset unless the results have been read from the server</source>
        <target state="new">Cannot read subset unless the results have been read from the server</target>
        <note></note>
      </trans-unit>
      <trans-unit id="QueryServiceResultSetStartRowOutOfRange">
        <source>Start row cannot be less than 0 or greater than the number of rows in the result set</source>
        <target state="new">Start row cannot be less than 0 or greater than the number of rows in the result set</target>
        <note></note>
      </trans-unit>
      <trans-unit id="QueryServiceResultSetRowCountOutOfRange">
        <source>Row count must be a positive integer</source>
        <target state="new">Row count must be a positive integer</target>
        <note></note>
      </trans-unit>
      <trans-unit id="QueryServiceResultSetNoColumnSchema">
        <source>Could not retrieve column schema for result set</source>
        <target state="new">Could not retrieve column schema for result set</target>
        <note></note>
      </trans-unit>
      <trans-unit id="QueryServiceExecutionPlanNotFound">
        <source>Could not retrieve an execution plan from the result set </source>
        <target state="new">Could not retrieve an execution plan from the result set </target>
        <note></note>
      </trans-unit>
      <trans-unit id="PeekDefinitionAzureError">
        <source>This feature is currently not supported on Azure SQL DB and Data Warehouse: {0}</source>
        <target state="new">This feature is currently not supported on Azure SQL DB and Data Warehouse: {0}</target>
        <note>.
 Parameters: 0 - errorMessage (string) </note>
      </trans-unit>
      <trans-unit id="PeekDefinitionError">
        <source>An unexpected error occurred during Peek Definition execution: {0}</source>
        <target state="new">An unexpected error occurred during Peek Definition execution: {0}</target>
        <note>.
 Parameters: 0 - errorMessage (string) </note>
      </trans-unit>
      <trans-unit id="PeekDefinitionNoResultsError">
        <source>No results were found.</source>
        <target state="new">No results were found.</target>
        <note></note>
      </trans-unit>
      <trans-unit id="PeekDefinitionDatabaseError">
        <source>No database object was retrieved.</source>
        <target state="new">No database object was retrieved.</target>
        <note></note>
      </trans-unit>
      <trans-unit id="PeekDefinitionNotConnectedError">
        <source>Please connect to a server.</source>
        <target state="new">Please connect to a server.</target>
        <note></note>
      </trans-unit>
      <trans-unit id="PeekDefinitionTimedoutError">
        <source>Operation timed out.</source>
        <target state="new">Operation timed out.</target>
        <note></note>
      </trans-unit>
      <trans-unit id="PeekDefinitionTypeNotSupportedError">
        <source>This object type is currently not supported by this feature.</source>
        <target state="new">This object type is currently not supported by this feature.</target>
        <note></note>
      </trans-unit>
      <trans-unit id="WorkspaceServicePositionLineOutOfRange">
        <source>Position is outside of file line range</source>
        <target state="new">Position is outside of file line range</target>
        <note></note>
      </trans-unit>
      <trans-unit id="WorkspaceServicePositionColumnOutOfRange">
        <source>Position is outside of column range for line {0}</source>
        <target state="new">Position is outside of column range for line {0}</target>
        <note>.
 Parameters: 0 - line (int) </note>
      </trans-unit>
      <trans-unit id="WorkspaceServiceBufferPositionOutOfOrder">
        <source>Start position ({0}, {1}) must come before or be equal to the end position ({2}, {3})</source>
        <target state="new">Start position ({0}, {1}) must come before or be equal to the end position ({2}, {3})</target>
        <note>.
 Parameters: 0 - sLine (int), 1 - sCol (int), 2 - eLine (int), 3 - eCol (int) </note>
      </trans-unit>
      <trans-unit id="TestLocalizationConstant">
        <source>test</source>
        <target state="new">test</target>
        <note></note>
      </trans-unit>
      <trans-unit id="ErrorEmptyStringReplacement">
        <source>Replacement of an empty string by an empty string.</source>
        <target state="new">Replacement of an empty string by an empty string.</target>
        <note></note>
      </trans-unit>
      <trans-unit id="EditDataSessionNotFound">
        <source>Edit session does not exist.</source>
        <target state="new">Edit session does not exist.</target>
        <note></note>
      </trans-unit>
      <trans-unit id="EditDataQueryNotCompleted">
        <source>Query has not completed execution</source>
        <target state="new">Query has not completed execution</target>
        <note></note>
      </trans-unit>
      <trans-unit id="EditDataQueryImproperResultSets">
        <source>Query did not generate exactly one result set</source>
        <target state="new">Query did not generate exactly one result set</target>
        <note></note>
      </trans-unit>
      <trans-unit id="EditDataFailedAddRow">
        <source>Failed to add new row to update cache</source>
        <target state="new">Failed to add new row to update cache</target>
        <note></note>
      </trans-unit>
      <trans-unit id="EditDataRowOutOfRange">
        <source>Given row ID is outside the range of rows in the edit cache</source>
        <target state="new">Given row ID is outside the range of rows in the edit cache</target>
        <note></note>
      </trans-unit>
      <trans-unit id="EditDataUpdatePending">
        <source>An update is already pending for this row and must be reverted first</source>
        <target state="new">An update is already pending for this row and must be reverted first</target>
        <note></note>
      </trans-unit>
      <trans-unit id="EditDataUpdateNotPending">
        <source>Given row ID does not have pending update</source>
        <target state="new">Given row ID does not have pending update</target>
        <note></note>
      </trans-unit>
      <trans-unit id="EditDataObjectMetadataNotFound">
        <source>Table or view metadata could not be found</source>
        <target state="new">Table or view metadata could not be found</target>
        <note></note>
      </trans-unit>
      <trans-unit id="EditDataInvalidFormatBinary">
        <source>Invalid format for binary column</source>
        <target state="new">Invalid format for binary column</target>
        <note></note>
      </trans-unit>
      <trans-unit id="EditDataInvalidFormatBoolean">
        <source>Allowed values for boolean columns are 0, 1, "true", or "false"</source>
        <target state="new">Allowed values for boolean columns are 0, 1, "true", or "false"</target>
        <note></note>
      </trans-unit>
      <trans-unit id="EditDataCreateScriptMissingValue">
        <source>The column '{0}' is defined as NOT NULL but was not given a value</source>
        <target state="new">The column '{0}' is defined as NOT NULL but was not given a value</target>
        <note>.
 Parameters: 0 - colName (string) </note>
      </trans-unit>
      <trans-unit id="EditDataDeleteSetCell">
        <source>A delete is pending for this row, a cell update cannot be applied.</source>
        <target state="new">A delete is pending for this row, a cell update cannot be applied.</target>
        <note></note>
      </trans-unit>
      <trans-unit id="EditDataColumnIdOutOfRange">
        <source>Column ID must be in the range of columns for the query</source>
        <target state="new">Column ID must be in the range of columns for the query</target>
        <note></note>
      </trans-unit>
      <trans-unit id="EditDataColumnCannotBeEdited">
        <source>Column cannot be edited</source>
        <target state="new">Column cannot be edited</target>
        <note></note>
      </trans-unit>
      <trans-unit id="EditDataColumnNoKeyColumns">
        <source>No key columns were found</source>
        <target state="new">No key columns were found</target>
        <note></note>
      </trans-unit>
      <trans-unit id="EditDataScriptFilePathNull">
        <source>An output filename must be provided</source>
        <target state="new">An output filename must be provided</target>
        <note></note>
      </trans-unit>
      <trans-unit id="EditDataUnsupportedObjectType">
        <source>Database object {0} cannot be used for editing.</source>
        <target state="new">Database object {0} cannot be used for editing.</target>
        <note>.
 Parameters: 0 - typeName (string) </note>
      </trans-unit>
      <trans-unit id="ConnectionServiceDbErrorDefaultNotConnected">
        <source>Specified URI '{0}' does not have a default connection</source>
        <target state="new">Specified URI '{0}' does not have a default connection</target>
        <note>.
 Parameters: 0 - uri (string) </note>
      </trans-unit>
      <trans-unit id="EditDataCommitInProgress">
        <source>A commit task is in progress. Please wait for completion.</source>
        <target state="new">A commit task is in progress. Please wait for completion.</target>
        <note></note>
      </trans-unit>
      <trans-unit id="SqlScriptFormatterDecimalMissingPrecision">
        <source>Exact numeric column is missing numeric precision or numeric scale</source>
        <target state="new">Exact numeric column is missing numeric precision or numeric scale</target>
        <note></note>
      </trans-unit>
      <trans-unit id="EditDataComputedColumnPlaceholder">
        <source>&lt;TBD&gt;</source>
        <target state="new">&lt;TBD&gt;</target>
        <note></note>
      </trans-unit>
      <trans-unit id="QueryServiceResultSetAddNoRows">
        <source>Cannot add row to result buffer, data reader does not contain rows</source>
        <target state="new">Cannot add row to result buffer, data reader does not contain rows</target>
        <note></note>
      </trans-unit>
      <trans-unit id="EditDataTimeOver24Hrs">
        <source>TIME column values must be between 00:00:00.0000000 and 23:59:59.9999999</source>
        <target state="new">TIME column values must be between 00:00:00.0000000 and 23:59:59.9999999</target>
        <note></note>
      </trans-unit>
      <trans-unit id="EditDataNullNotAllowed">
        <source>NULL is not allowed for this column</source>
        <target state="new">NULL is not allowed for this column</target>
        <note></note>
      </trans-unit>
      <trans-unit id="EditDataSessionAlreadyExists">
        <source>Edit session already exists.</source>
        <target state="new">Edit session already exists.</target>
        <note></note>
      </trans-unit>
      <trans-unit id="EditDataSessionNotInitialized">
        <source>Edit session has not been initialized</source>
        <target state="new">Edit session has not been initialized</target>
        <note></note>
      </trans-unit>
      <trans-unit id="EditDataSessionAlreadyInitialized">
        <source>Edit session has already been initialized</source>
        <target state="new">Edit session has already been initialized</target>
        <note></note>
      </trans-unit>
      <trans-unit id="EditDataSessionAlreadyInitializing">
        <source>Edit session has already been initialized or is in the process of initializing</source>
        <target state="new">Edit session has already been initialized or is in the process of initializing</target>
        <note></note>
      </trans-unit>
      <trans-unit id="EditDataQueryFailed">
        <source>Query execution failed, see messages for details</source>
        <target state="new">Query execution failed, see messages for details</target>
        <note></note>
      </trans-unit>
      <trans-unit id="EditDataFilteringNegativeLimit">
        <source>Result limit cannot be negative</source>
        <target state="new">Result limit cannot be negative</target>
        <note></note>
      </trans-unit>
      <trans-unit id="QueryServiceCellNull">
        <source>NULL</source>
        <target state="new">NULL</target>
        <note></note>
      </trans-unit>
      <trans-unit id="EditDataMetadataObjectNameRequired">
        <source>A object name must be provided</source>
        <target state="new">A object name must be provided</target>
        <note></note>
      </trans-unit>
      <trans-unit id="EditDataMetadataTooManyIdentifiers">
        <source>Explicitly specifying server or database is not supported</source>
        <target state="new">Explicitly specifying server or database is not supported</target>
        <note></note>
      </trans-unit>
      <trans-unit id="EditDataMetadataNotExtended">
        <source>Table metadata does not have extended properties</source>
        <target state="new">Table metadata does not have extended properties</target>
        <note></note>
      </trans-unit>
      <trans-unit id="EditDataObjectNotFound">
        <source>Table or view requested for edit could not be found</source>
        <target state="new">Table or view requested for edit could not be found</target>
        <note></note>
      </trans-unit>
      <trans-unit id="TreeNodeError">
        <source>Error expanding: {0}</source>
        <target state="new">Error expanding: {0}</target>
        <note></note>
      </trans-unit>
      <trans-unit id="ServerNodeConnectionError">
        <source>Error connecting to {0}</source>
        <target state="new">Error connecting to {0}</target>
        <note></note>
      </trans-unit>
      <trans-unit id="SchemaHierarchy_Aggregates">
        <source>Aggregates</source>
        <target state="new">Aggregates</target>
        <note></note>
      </trans-unit>
      <trans-unit id="SchemaHierarchy_ServerRoles">
        <source>Server Roles</source>
        <target state="new">Server Roles</target>
        <note></note>
      </trans-unit>
      <trans-unit id="SchemaHierarchy_ApplicationRoles">
        <source>Application Roles</source>
        <target state="new">Application Roles</target>
        <note></note>
      </trans-unit>
      <trans-unit id="SchemaHierarchy_Assemblies">
        <source>Assemblies</source>
        <target state="new">Assemblies</target>
        <note></note>
      </trans-unit>
      <trans-unit id="SchemaHierarchy_AssemblyFiles">
        <source>Assembly Files</source>
        <target state="new">Assembly Files</target>
        <note></note>
      </trans-unit>
      <trans-unit id="SchemaHierarchy_AsymmetricKeys">
        <source>Asymmetric Keys</source>
        <target state="new">Asymmetric Keys</target>
        <note></note>
      </trans-unit>
      <trans-unit id="SchemaHierarchy_DatabaseAsymmetricKeys">
        <source>Asymmetric Keys</source>
        <target state="new">Asymmetric Keys</target>
        <note></note>
      </trans-unit>
      <trans-unit id="SchemaHierarchy_DataCompressionOptions">
        <source>Data Compression Options</source>
        <target state="new">Data Compression Options</target>
        <note></note>
      </trans-unit>
      <trans-unit id="SchemaHierarchy_Certificates">
        <source>Certificates</source>
        <target state="new">Certificates</target>
        <note></note>
      </trans-unit>
      <trans-unit id="SchemaHierarchy_FileTables">
        <source>FileTables</source>
        <target state="new">FileTables</target>
        <note></note>
      </trans-unit>
      <trans-unit id="SchemaHierarchy_DatabaseCertificates">
        <source>Certificates</source>
        <target state="new">Certificates</target>
        <note></note>
      </trans-unit>
      <trans-unit id="SchemaHierarchy_CheckConstraints">
        <source>Check Constraints</source>
        <target state="new">Check Constraints</target>
        <note></note>
      </trans-unit>
      <trans-unit id="SchemaHierarchy_Columns">
        <source>Columns</source>
        <target state="new">Columns</target>
        <note></note>
      </trans-unit>
      <trans-unit id="SchemaHierarchy_Constraints">
        <source>Constraints</source>
        <target state="new">Constraints</target>
        <note></note>
      </trans-unit>
      <trans-unit id="SchemaHierarchy_Contracts">
        <source>Contracts</source>
        <target state="new">Contracts</target>
        <note></note>
      </trans-unit>
      <trans-unit id="SchemaHierarchy_Credentials">
        <source>Credentials</source>
        <target state="new">Credentials</target>
        <note></note>
      </trans-unit>
      <trans-unit id="SchemaHierarchy_ErrorMessages">
        <source>Error Messages</source>
        <target state="new">Error Messages</target>
        <note></note>
      </trans-unit>
      <trans-unit id="SchemaHierarchy_ServerRoleMembership">
        <source>Server Role Membership</source>
        <target state="new">Server Role Membership</target>
        <note></note>
      </trans-unit>
      <trans-unit id="SchemaHierarchy_DatabaseOptions">
        <source>Database Options</source>
        <target state="new">Database Options</target>
        <note></note>
      </trans-unit>
      <trans-unit id="SchemaHierarchy_DatabaseRoles">
        <source>Database Roles</source>
        <target state="new">Database Roles</target>
        <note></note>
      </trans-unit>
      <trans-unit id="SchemaHierarchy_RoleMemberships">
        <source>Role Memberships</source>
        <target state="new">Role Memberships</target>
        <note></note>
      </trans-unit>
      <trans-unit id="SchemaHierarchy_DatabaseTriggers">
        <source>Database Triggers</source>
        <target state="new">Database Triggers</target>
        <note></note>
      </trans-unit>
      <trans-unit id="SchemaHierarchy_DefaultConstraints">
        <source>Default Constraints</source>
        <target state="new">Default Constraints</target>
        <note></note>
      </trans-unit>
      <trans-unit id="SchemaHierarchy_Defaults">
        <source>Defaults</source>
        <target state="new">Defaults</target>
        <note></note>
      </trans-unit>
      <trans-unit id="SchemaHierarchy_Sequences">
        <source>Sequences</source>
        <target state="new">Sequences</target>
        <note></note>
      </trans-unit>
      <trans-unit id="SchemaHierarchy_Endpoints">
        <source>Endpoints</source>
        <target state="new">Endpoints</target>
        <note></note>
      </trans-unit>
      <trans-unit id="SchemaHierarchy_EventNotifications">
        <source>Event Notifications</source>
        <target state="new">Event Notifications</target>
        <note></note>
      </trans-unit>
      <trans-unit id="SchemaHierarchy_ServerEventNotifications">
        <source>Server Event Notifications</source>
        <target state="new">Server Event Notifications</target>
        <note></note>
      </trans-unit>
      <trans-unit id="SchemaHierarchy_ExtendedProperties">
        <source>Extended Properties</source>
        <target state="new">Extended Properties</target>
        <note></note>
      </trans-unit>
      <trans-unit id="SchemaHierarchy_FileGroups">
        <source>Filegroups</source>
        <target state="new">Filegroups</target>
        <note></note>
      </trans-unit>
      <trans-unit id="SchemaHierarchy_ForeignKeys">
        <source>Foreign Keys</source>
        <target state="new">Foreign Keys</target>
        <note></note>
      </trans-unit>
      <trans-unit id="SchemaHierarchy_FullTextCatalogs">
        <source>Full-Text Catalogs</source>
        <target state="new">Full-Text Catalogs</target>
        <note></note>
      </trans-unit>
      <trans-unit id="SchemaHierarchy_FullTextIndexes">
        <source>Full-Text Indexes</source>
        <target state="new">Full-Text Indexes</target>
        <note></note>
      </trans-unit>
      <trans-unit id="SchemaHierarchy_Functions">
        <source>Functions</source>
        <target state="new">Functions</target>
        <note></note>
      </trans-unit>
      <trans-unit id="SchemaHierarchy_Indexes">
        <source>Indexes</source>
        <target state="new">Indexes</target>
        <note></note>
      </trans-unit>
      <trans-unit id="SchemaHierarchy_InlineFunctions">
        <source>Inline Functions</source>
        <target state="new">Inline Functions</target>
        <note></note>
      </trans-unit>
      <trans-unit id="SchemaHierarchy_Keys">
        <source>Keys</source>
        <target state="new">Keys</target>
        <note></note>
      </trans-unit>
      <trans-unit id="SchemaHierarchy_LinkedServers">
        <source>Linked Servers</source>
        <target state="new">Linked Servers</target>
        <note></note>
      </trans-unit>
      <trans-unit id="SchemaHierarchy_LinkedServerLogins">
        <source>Linked Server Logins</source>
        <target state="new">Linked Server Logins</target>
        <note></note>
      </trans-unit>
      <trans-unit id="SchemaHierarchy_Logins">
        <source>Logins</source>
        <target state="new">Logins</target>
        <note></note>
      </trans-unit>
      <trans-unit id="SchemaHierarchy_MasterKey">
        <source>Master Key</source>
        <target state="new">Master Key</target>
        <note></note>
      </trans-unit>
      <trans-unit id="SchemaHierarchy_MasterKeys">
        <source>Master Keys</source>
        <target state="new">Master Keys</target>
        <note></note>
      </trans-unit>
      <trans-unit id="SchemaHierarchy_MessageTypes">
        <source>Message Types</source>
        <target state="new">Message Types</target>
        <note></note>
      </trans-unit>
      <trans-unit id="SchemaHierarchy_MultiSelectFunctions">
        <source>Table-Valued Functions</source>
        <target state="new">Table-Valued Functions</target>
        <note></note>
      </trans-unit>
      <trans-unit id="SchemaHierarchy_Parameters">
        <source>Parameters</source>
        <target state="new">Parameters</target>
        <note></note>
      </trans-unit>
      <trans-unit id="SchemaHierarchy_PartitionFunctions">
        <source>Partition Functions</source>
        <target state="new">Partition Functions</target>
        <note></note>
      </trans-unit>
      <trans-unit id="SchemaHierarchy_PartitionSchemes">
        <source>Partition Schemes</source>
        <target state="new">Partition Schemes</target>
        <note></note>
      </trans-unit>
      <trans-unit id="SchemaHierarchy_Permissions">
        <source>Permissions</source>
        <target state="new">Permissions</target>
        <note></note>
      </trans-unit>
      <trans-unit id="SchemaHierarchy_PrimaryKeys">
        <source>Primary Keys</source>
        <target state="new">Primary Keys</target>
        <note></note>
      </trans-unit>
      <trans-unit id="SchemaHierarchy_Programmability">
        <source>Programmability</source>
        <target state="new">Programmability</target>
        <note></note>
      </trans-unit>
      <trans-unit id="SchemaHierarchy_Queues">
        <source>Queues</source>
        <target state="new">Queues</target>
        <note></note>
      </trans-unit>
      <trans-unit id="SchemaHierarchy_RemoteServiceBindings">
        <source>Remote Service Bindings</source>
        <target state="new">Remote Service Bindings</target>
        <note></note>
      </trans-unit>
      <trans-unit id="SchemaHierarchy_ReturnedColumns">
        <source>Returned Columns</source>
        <target state="new">Returned Columns</target>
        <note></note>
      </trans-unit>
      <trans-unit id="SchemaHierarchy_Roles">
        <source>Roles</source>
        <target state="new">Roles</target>
        <note></note>
      </trans-unit>
      <trans-unit id="SchemaHierarchy_Routes">
        <source>Routes</source>
        <target state="new">Routes</target>
        <note></note>
      </trans-unit>
      <trans-unit id="SchemaHierarchy_Rules">
        <source>Rules</source>
        <target state="new">Rules</target>
        <note></note>
      </trans-unit>
      <trans-unit id="SchemaHierarchy_Schemas">
        <source>Schemas</source>
        <target state="new">Schemas</target>
        <note></note>
      </trans-unit>
      <trans-unit id="SchemaHierarchy_Security">
        <source>Security</source>
        <target state="new">Security</target>
        <note></note>
      </trans-unit>
      <trans-unit id="SchemaHierarchy_ServerObjects">
        <source>Server Objects</source>
        <target state="new">Server Objects</target>
        <note></note>
      </trans-unit>
      <trans-unit id="SchemaHierarchy_Management">
        <source>Management</source>
        <target state="new">Management</target>
        <note></note>
      </trans-unit>
      <trans-unit id="SchemaHierarchy_ServerTriggers">
        <source>Triggers</source>
        <target state="new">Triggers</target>
        <note></note>
      </trans-unit>
      <trans-unit id="SchemaHierarchy_ServiceBroker">
        <source>Service Broker</source>
        <target state="new">Service Broker</target>
        <note></note>
      </trans-unit>
      <trans-unit id="SchemaHierarchy_Services">
        <source>Services</source>
        <target state="new">Services</target>
        <note></note>
      </trans-unit>
      <trans-unit id="SchemaHierarchy_Signatures">
        <source>Signatures</source>
        <target state="new">Signatures</target>
        <note></note>
      </trans-unit>
      <trans-unit id="SchemaHierarchy_LogFiles">
        <source>Log Files</source>
        <target state="new">Log Files</target>
        <note></note>
      </trans-unit>
      <trans-unit id="SchemaHierarchy_Statistics">
        <source>Statistics</source>
        <target state="new">Statistics</target>
        <note></note>
      </trans-unit>
      <trans-unit id="SchemaHierarchy_Storage">
        <source>Storage</source>
        <target state="new">Storage</target>
        <note></note>
      </trans-unit>
      <trans-unit id="SchemaHierarchy_StoredProcedures">
        <source>Stored Procedures</source>
        <target state="new">Stored Procedures</target>
        <note></note>
      </trans-unit>
      <trans-unit id="SchemaHierarchy_SymmetricKeys">
        <source>Symmetric Keys</source>
        <target state="new">Symmetric Keys</target>
        <note></note>
      </trans-unit>
      <trans-unit id="SchemaHierarchy_Synonyms">
        <source>Synonyms</source>
        <target state="new">Synonyms</target>
        <note></note>
      </trans-unit>
      <trans-unit id="SchemaHierarchy_Tables">
        <source>Tables</source>
        <target state="new">Tables</target>
        <note></note>
      </trans-unit>
      <trans-unit id="SchemaHierarchy_Triggers">
        <source>Triggers</source>
        <target state="new">Triggers</target>
        <note></note>
      </trans-unit>
      <trans-unit id="SchemaHierarchy_Types">
        <source>Types</source>
        <target state="new">Types</target>
        <note></note>
      </trans-unit>
      <trans-unit id="SchemaHierarchy_UniqueKeys">
        <source>Unique Keys</source>
        <target state="new">Unique Keys</target>
        <note></note>
      </trans-unit>
      <trans-unit id="SchemaHierarchy_UserDefinedDataTypes">
        <source>User-Defined Data Types</source>
        <target state="new">User-Defined Data Types</target>
        <note></note>
      </trans-unit>
      <trans-unit id="SchemaHierarchy_UserDefinedTypes">
        <source>User-Defined Types (CLR)</source>
        <target state="new">User-Defined Types (CLR)</target>
        <note></note>
      </trans-unit>
      <trans-unit id="SchemaHierarchy_Users">
        <source>Users</source>
        <target state="new">Users</target>
        <note></note>
      </trans-unit>
      <trans-unit id="SchemaHierarchy_Views">
        <source>Views</source>
        <target state="new">Views</target>
        <note></note>
      </trans-unit>
      <trans-unit id="SchemaHierarchy_XmlIndexes">
        <source>XML Indexes</source>
        <target state="new">XML Indexes</target>
        <note></note>
      </trans-unit>
      <trans-unit id="SchemaHierarchy_XMLSchemaCollections">
        <source>XML Schema Collections</source>
        <target state="new">XML Schema Collections</target>
        <note></note>
      </trans-unit>
      <trans-unit id="SchemaHierarchy_UserDefinedTableTypes">
        <source>User-Defined Table Types</source>
        <target state="new">User-Defined Table Types</target>
        <note></note>
      </trans-unit>
      <trans-unit id="SchemaHierarchy_FilegroupFiles">
        <source>Files</source>
        <target state="new">Files</target>
        <note></note>
      </trans-unit>
      <trans-unit id="MissingCaption">
        <source>Missing Caption</source>
        <target state="new">Missing Caption</target>
        <note></note>
      </trans-unit>
      <trans-unit id="SchemaHierarchy_BrokerPriorities">
        <source>Broker Priorities</source>
        <target state="new">Broker Priorities</target>
        <note></note>
      </trans-unit>
      <trans-unit id="SchemaHierarchy_CryptographicProviders">
        <source>Cryptographic Providers</source>
        <target state="new">Cryptographic Providers</target>
        <note></note>
      </trans-unit>
      <trans-unit id="SchemaHierarchy_DatabaseAuditSpecifications">
        <source>Database Audit Specifications</source>
        <target state="new">Database Audit Specifications</target>
        <note></note>
      </trans-unit>
      <trans-unit id="SchemaHierarchy_DatabaseEncryptionKeys">
        <source>Database Encryption Keys</source>
        <target state="new">Database Encryption Keys</target>
        <note></note>
      </trans-unit>
      <trans-unit id="SchemaHierarchy_EventSessions">
        <source>Event Sessions</source>
        <target state="new">Event Sessions</target>
        <note></note>
      </trans-unit>
      <trans-unit id="SchemaHierarchy_FullTextStopLists">
        <source>Full Text Stoplists</source>
        <target state="new">Full Text Stoplists</target>
        <note></note>
      </trans-unit>
      <trans-unit id="SchemaHierarchy_ResourcePools">
        <source>Resource Pools</source>
        <target state="new">Resource Pools</target>
        <note></note>
      </trans-unit>
      <trans-unit id="SchemaHierarchy_ServerAudits">
        <source>Audits</source>
        <target state="new">Audits</target>
        <note></note>
      </trans-unit>
      <trans-unit id="SchemaHierarchy_ServerAuditSpecifications">
        <source>Server Audit Specifications</source>
        <target state="new">Server Audit Specifications</target>
        <note></note>
      </trans-unit>
      <trans-unit id="SchemaHierarchy_SpatialIndexes">
        <source>Spatial Indexes</source>
        <target state="new">Spatial Indexes</target>
        <note></note>
      </trans-unit>
      <trans-unit id="SchemaHierarchy_WorkloadGroups">
        <source>Workload Groups</source>
        <target state="new">Workload Groups</target>
        <note></note>
      </trans-unit>
      <trans-unit id="SchemaHierarchy_SqlFiles">
        <source>SQL Files</source>
        <target state="new">SQL Files</target>
        <note></note>
      </trans-unit>
      <trans-unit id="SchemaHierarchy_ServerFunctions">
        <source>Server Functions</source>
        <target state="new">Server Functions</target>
        <note></note>
      </trans-unit>
      <trans-unit id="SchemaHierarchy_SqlType">
        <source>SQL Type</source>
        <target state="new">SQL Type</target>
        <note></note>
      </trans-unit>
      <trans-unit id="SchemaHierarchy_ServerOptions">
        <source>Server Options</source>
        <target state="new">Server Options</target>
        <note></note>
      </trans-unit>
      <trans-unit id="SchemaHierarchy_DatabaseDiagrams">
        <source>Database Diagrams</source>
        <target state="new">Database Diagrams</target>
        <note></note>
      </trans-unit>
      <trans-unit id="SchemaHierarchy_SystemTables">
        <source>System Tables</source>
        <target state="new">System Tables</target>
        <note></note>
      </trans-unit>
      <trans-unit id="SchemaHierarchy_Databases">
        <source>Databases</source>
        <target state="new">Databases</target>
        <note></note>
      </trans-unit>
      <trans-unit id="SchemaHierarchy_SystemContracts">
        <source>System Contracts</source>
        <target state="new">System Contracts</target>
        <note></note>
      </trans-unit>
      <trans-unit id="SchemaHierarchy_SystemDatabases">
        <source>System Databases</source>
        <target state="new">System Databases</target>
        <note></note>
      </trans-unit>
      <trans-unit id="SchemaHierarchy_SystemMessageTypes">
        <source>System Message Types</source>
        <target state="new">System Message Types</target>
        <note></note>
      </trans-unit>
      <trans-unit id="SchemaHierarchy_SystemQueues">
        <source>System Queues</source>
        <target state="new">System Queues</target>
        <note></note>
      </trans-unit>
      <trans-unit id="SchemaHierarchy_SystemServices">
        <source>System Services</source>
        <target state="new">System Services</target>
        <note></note>
      </trans-unit>
      <trans-unit id="SchemaHierarchy_SystemStoredProcedures">
        <source>System Stored Procedures</source>
        <target state="new">System Stored Procedures</target>
        <note></note>
      </trans-unit>
      <trans-unit id="SchemaHierarchy_SystemViews">
        <source>System Views</source>
        <target state="new">System Views</target>
        <note></note>
      </trans-unit>
      <trans-unit id="SchemaHierarchy_DataTierApplications">
        <source>Data-tier Applications</source>
        <target state="new">Data-tier Applications</target>
        <note></note>
      </trans-unit>
      <trans-unit id="SchemaHierarchy_ExtendedStoredProcedures">
        <source>Extended Stored Procedures</source>
        <target state="new">Extended Stored Procedures</target>
        <note></note>
      </trans-unit>
      <trans-unit id="SchemaHierarchy_SystemAggregateFunctions">
        <source>Aggregate Functions</source>
        <target state="new">Aggregate Functions</target>
        <note></note>
      </trans-unit>
      <trans-unit id="SchemaHierarchy_SystemApproximateNumerics">
        <source>Approximate Numerics</source>
        <target state="new">Approximate Numerics</target>
        <note></note>
      </trans-unit>
      <trans-unit id="SchemaHierarchy_SystemBinaryStrings">
        <source>Binary Strings</source>
        <target state="new">Binary Strings</target>
        <note></note>
      </trans-unit>
      <trans-unit id="SchemaHierarchy_SystemCharacterStrings">
        <source>Character Strings</source>
        <target state="new">Character Strings</target>
        <note></note>
      </trans-unit>
      <trans-unit id="SchemaHierarchy_SystemCLRDataTypes">
        <source>CLR Data Types</source>
        <target state="new">CLR Data Types</target>
        <note></note>
      </trans-unit>
      <trans-unit id="SchemaHierarchy_SystemConfigurationFunctions">
        <source>Configuration Functions</source>
        <target state="new">Configuration Functions</target>
        <note></note>
      </trans-unit>
      <trans-unit id="SchemaHierarchy_SystemCursorFunctions">
        <source>Cursor Functions</source>
        <target state="new">Cursor Functions</target>
        <note></note>
      </trans-unit>
      <trans-unit id="SchemaHierarchy_SystemDataTypes">
        <source>System Data Types</source>
        <target state="new">System Data Types</target>
        <note></note>
      </trans-unit>
      <trans-unit id="SchemaHierarchy_SystemDateAndTime">
        <source>Date and Time</source>
        <target state="new">Date and Time</target>
        <note></note>
      </trans-unit>
      <trans-unit id="SchemaHierarchy_SystemDateAndTimeFunctions">
        <source>Date and Time Functions</source>
        <target state="new">Date and Time Functions</target>
        <note></note>
      </trans-unit>
      <trans-unit id="SchemaHierarchy_SystemExactNumerics">
        <source>Exact Numerics</source>
        <target state="new">Exact Numerics</target>
        <note></note>
      </trans-unit>
      <trans-unit id="SchemaHierarchy_SystemFunctions">
        <source>System Functions</source>
        <target state="new">System Functions</target>
        <note></note>
      </trans-unit>
      <trans-unit id="SchemaHierarchy_SystemHierarchyIdFunctions">
        <source>Hierarchy Id Functions</source>
        <target state="new">Hierarchy Id Functions</target>
        <note></note>
      </trans-unit>
      <trans-unit id="SchemaHierarchy_SystemMathematicalFunctions">
        <source>Mathematical Functions</source>
        <target state="new">Mathematical Functions</target>
        <note></note>
      </trans-unit>
      <trans-unit id="SchemaHierarchy_SystemMetadataFunctions">
        <source>Metadata Functions</source>
        <target state="new">Metadata Functions</target>
        <note></note>
      </trans-unit>
      <trans-unit id="SchemaHierarchy_SystemOtherDataTypes">
        <source>Other Data Types</source>
        <target state="new">Other Data Types</target>
        <note></note>
      </trans-unit>
      <trans-unit id="SchemaHierarchy_SystemOtherFunctions">
        <source>Other Functions</source>
        <target state="new">Other Functions</target>
        <note></note>
      </trans-unit>
      <trans-unit id="SchemaHierarchy_SystemRowsetFunctions">
        <source>Rowset Functions</source>
        <target state="new">Rowset Functions</target>
        <note></note>
      </trans-unit>
      <trans-unit id="SchemaHierarchy_SystemSecurityFunctions">
        <source>Security Functions</source>
        <target state="new">Security Functions</target>
        <note></note>
      </trans-unit>
      <trans-unit id="SchemaHierarchy_SystemSpatialDataTypes">
        <source>Spatial Data Types</source>
        <target state="new">Spatial Data Types</target>
        <note></note>
      </trans-unit>
      <trans-unit id="SchemaHierarchy_SystemStringFunctions">
        <source>String Functions</source>
        <target state="new">String Functions</target>
        <note></note>
      </trans-unit>
      <trans-unit id="SchemaHierarchy_SystemSystemStatisticalFunctions">
        <source>System Statistical Functions</source>
        <target state="new">System Statistical Functions</target>
        <note></note>
      </trans-unit>
      <trans-unit id="SchemaHierarchy_SystemTextAndImageFunctions">
        <source>Text and Image Functions</source>
        <target state="new">Text and Image Functions</target>
        <note></note>
      </trans-unit>
      <trans-unit id="SchemaHierarchy_SystemUnicodeCharacterStrings">
        <source>Unicode Character Strings</source>
        <target state="new">Unicode Character Strings</target>
        <note></note>
      </trans-unit>
      <trans-unit id="SchemaHierarchy_AggregateFunctions">
        <source>Aggregate Functions</source>
        <target state="new">Aggregate Functions</target>
        <note></note>
      </trans-unit>
      <trans-unit id="SchemaHierarchy_ScalarValuedFunctions">
        <source>Scalar-valued Functions</source>
        <target state="new">Scalar-valued Functions</target>
        <note></note>
      </trans-unit>
      <trans-unit id="SchemaHierarchy_TableValuedFunctions">
        <source>Table-valued Functions</source>
        <target state="new">Table-valued Functions</target>
        <note></note>
      </trans-unit>
      <trans-unit id="SchemaHierarchy_SystemExtendedStoredProcedures">
        <source>System Extended Stored Procedures</source>
        <target state="new">System Extended Stored Procedures</target>
        <note></note>
      </trans-unit>
      <trans-unit id="SchemaHierarchy_BuiltInType">
        <source>Built-in Types</source>
        <target state="new">Built-in Types</target>
        <note></note>
      </trans-unit>
      <trans-unit id="SchemaHierarchy_BuiltInServerRole">
        <source>Built-in Server Roles</source>
        <target state="new">Built-in Server Roles</target>
        <note></note>
      </trans-unit>
      <trans-unit id="SchemaHierarchy_UserWithPassword">
        <source>User with Password</source>
        <target state="new">User with Password</target>
        <note></note>
      </trans-unit>
      <trans-unit id="SchemaHierarchy_SearchPropertyList">
        <source>Search Property List</source>
        <target state="new">Search Property List</target>
        <note></note>
      </trans-unit>
      <trans-unit id="SchemaHierarchy_SecurityPolicies">
        <source>Security Policies</source>
        <target state="new">Security Policies</target>
        <note></note>
      </trans-unit>
      <trans-unit id="SchemaHierarchy_SecurityPredicates">
        <source>Security Predicates</source>
        <target state="new">Security Predicates</target>
        <note></note>
      </trans-unit>
      <trans-unit id="SchemaHierarchy_ServerRole">
        <source>Server Role</source>
        <target state="new">Server Role</target>
        <note></note>
      </trans-unit>
      <trans-unit id="SchemaHierarchy_SearchPropertyLists">
        <source>Search Property Lists</source>
        <target state="new">Search Property Lists</target>
        <note></note>
      </trans-unit>
      <trans-unit id="SchemaHierarchy_ColumnStoreIndexes">
        <source>Column Store Indexes</source>
        <target state="new">Column Store Indexes</target>
        <note></note>
      </trans-unit>
      <trans-unit id="SchemaHierarchy_TableTypeIndexes">
        <source>Table Type Indexes</source>
        <target state="new">Table Type Indexes</target>
        <note></note>
      </trans-unit>
      <trans-unit id="SchemaHierarchy_SelectiveXmlIndexes">
        <source>Selective XML Indexes</source>
        <target state="new">Selective XML Indexes</target>
        <note></note>
      </trans-unit>
      <trans-unit id="SchemaHierarchy_XmlNamespaces">
        <source>XML Namespaces</source>
        <target state="new">XML Namespaces</target>
        <note></note>
      </trans-unit>
      <trans-unit id="SchemaHierarchy_XmlTypedPromotedPaths">
        <source>XML Typed Promoted Paths</source>
        <target state="new">XML Typed Promoted Paths</target>
        <note></note>
      </trans-unit>
      <trans-unit id="SchemaHierarchy_SqlTypedPromotedPaths">
        <source>T-SQL Typed Promoted Paths</source>
        <target state="new">T-SQL Typed Promoted Paths</target>
        <note></note>
      </trans-unit>
      <trans-unit id="SchemaHierarchy_DatabaseScopedCredentials">
        <source>Database Scoped Credentials</source>
        <target state="new">Database Scoped Credentials</target>
        <note></note>
      </trans-unit>
      <trans-unit id="SchemaHierarchy_ExternalDataSources">
        <source>External Data Sources</source>
        <target state="new">External Data Sources</target>
        <note></note>
      </trans-unit>
      <trans-unit id="SchemaHierarchy_ExternalFileFormats">
        <source>External File Formats</source>
        <target state="new">External File Formats</target>
        <note></note>
      </trans-unit>
      <trans-unit id="SchemaHierarchy_ExternalResources">
        <source>External Resources</source>
        <target state="new">External Resources</target>
        <note></note>
      </trans-unit>
      <trans-unit id="SchemaHierarchy_ExternalTables">
        <source>External Tables</source>
        <target state="new">External Tables</target>
        <note></note>
      </trans-unit>
      <trans-unit id="SchemaHierarchy_AlwaysEncryptedKeys">
        <source>Always Encrypted Keys</source>
        <target state="new">Always Encrypted Keys</target>
        <note></note>
      </trans-unit>
      <trans-unit id="SchemaHierarchy_ColumnMasterKeys">
        <source>Column Master Keys</source>
        <target state="new">Column Master Keys</target>
        <note></note>
      </trans-unit>
      <trans-unit id="SchemaHierarchy_ColumnEncryptionKeys">
        <source>Column Encryption Keys</source>
        <target state="new">Column Encryption Keys</target>
        <note></note>
      </trans-unit>
      <trans-unit id="SchemaHierarchy_Server">
        <source>Server</source>
        <target state="new">Server</target>
        <note></note>
      </trans-unit>
      <trans-unit id="ScriptingParams_ConnectionString_Property_Invalid">
        <source>Error parsing ScriptingParams.ConnectionString property.</source>
        <target state="new">Error parsing ScriptingParams.ConnectionString property.</target>
        <note></note>
      </trans-unit>
      <trans-unit id="ScriptingParams_FilePath_Property_Invalid">
        <source>Invalid directory specified by the ScriptingParams.FilePath property.</source>
        <target state="new">Invalid directory specified by the ScriptingParams.FilePath property.</target>
        <note></note>
      </trans-unit>
      <trans-unit id="ScriptingListObjectsCompleteParams_ConnectionString_Property_Invalid">
        <source>Error parsing ScriptingListObjectsCompleteParams.ConnectionString property.</source>
        <target state="new">Error parsing ScriptingListObjectsCompleteParams.ConnectionString property.</target>
        <note></note>
      </trans-unit>
      <trans-unit id="SchemaHierarchy_SubroutineParameterLabelFormatString">
        <source>{0} ({1}, {2}, {3})</source>
        <target state="new">{0} ({1}, {2}, {3})</target>
        <note></note>
      </trans-unit>
      <trans-unit id="SchemaHierarchy_SubroutineParameterNoDefaultLabel">
        <source>No default</source>
        <target state="new">No default</target>
        <note></note>
      </trans-unit>
      <trans-unit id="SchemaHierarchy_SubroutineParameterInputLabel">
        <source>Input</source>
        <target state="new">Input</target>
        <note></note>
      </trans-unit>
      <trans-unit id="SchemaHierarchy_SubroutineParameterInputOutputLabel">
        <source>Input/Output</source>
        <target state="new">Input/Output</target>
        <note></note>
      </trans-unit>
      <trans-unit id="SchemaHierarchy_SubroutineParameterInputReadOnlyLabel">
        <source>Input/ReadOnly</source>
        <target state="new">Input/ReadOnly</target>
        <note></note>
      </trans-unit>
      <trans-unit id="SchemaHierarchy_SubroutineParameterInputOutputReadOnlyLabel">
        <source>Input/Output/ReadOnly</source>
        <target state="new">Input/Output/ReadOnly</target>
        <note></note>
      </trans-unit>
      <trans-unit id="SchemaHierarchy_SubroutineParameterDefaultLabel">
        <source>Default</source>
        <target state="new">Default</target>
        <note></note>
      </trans-unit>
      <trans-unit id="SchemaHierarchy_NullColumn_Label">
        <source>null</source>
        <target state="new">null</target>
        <note></note>
      </trans-unit>
      <trans-unit id="SchemaHierarchy_NotNullColumn_Label">
        <source>not null</source>
        <target state="new">not null</target>
        <note></note>
      </trans-unit>
      <trans-unit id="SchemaHierarchy_UDDTLabelWithType">
        <source>{0} ({1}, {2})</source>
        <target state="new">{0} ({1}, {2})</target>
        <note></note>
      </trans-unit>
      <trans-unit id="SchemaHierarchy_UDDTLabelWithoutType">
        <source>{0} ({1})</source>
        <target state="new">{0} ({1})</target>
        <note></note>
      </trans-unit>
      <trans-unit id="SchemaHierarchy_ComputedColumnLabelWithType">
        <source>{0} ({1}Computed, {2}, {3})</source>
        <target state="new">{0} ({1}Computed, {2}, {3})</target>
        <note></note>
      </trans-unit>
      <trans-unit id="SchemaHierarchy_ComputedColumnLabelWithoutType">
        <source>{0} ({1}Computed)</source>
        <target state="new">{0} ({1}Computed)</target>
        <note></note>
      </trans-unit>
      <trans-unit id="SchemaHierarchy_ColumnSetLabelWithoutType">
        <source>{0} (Column Set, {1})</source>
        <target state="new">{0} (Column Set, {1})</target>
        <note></note>
      </trans-unit>
      <trans-unit id="SchemaHierarchy_ColumnSetLabelWithType">
        <source>{0} (Column Set, {1}{2}, {3})</source>
        <target state="new">{0} (Column Set, {1}{2}, {3})</target>
        <note></note>
      </trans-unit>
      <trans-unit id="SchemaHierarchy_ColumnSetLabelWithTypeAndKeyString">
        <source>{0} (Column Set, {1}, {2}, {3})</source>
        <target state="new">{0} (Column Set, {1}, {2}, {3})</target>
        <note></note>
      </trans-unit>
      <trans-unit id="UniqueIndex_LabelPart">
        <source>Unique</source>
        <target state="new">Unique</target>
        <note></note>
      </trans-unit>
      <trans-unit id="NonUniqueIndex_LabelPart">
        <source>Non-Unique</source>
        <target state="new">Non-Unique</target>
        <note></note>
      </trans-unit>
      <trans-unit id="ClusteredIndex_LabelPart">
        <source>Clustered</source>
        <target state="new">Clustered</target>
        <note></note>
      </trans-unit>
      <trans-unit id="NonClusteredIndex_LabelPart">
        <source>Non-Clustered</source>
        <target state="new">Non-Clustered</target>
        <note></note>
      </trans-unit>
      <trans-unit id="History_LabelPart">
        <source>History</source>
        <target state="new">History</target>
        <note></note>
      </trans-unit>
      <trans-unit id="SystemVersioned_LabelPart">
        <source>System-Versioned</source>
        <target state="new">System-Versioned</target>
        <note></note>
      </trans-unit>
      <trans-unit id="DatabaseNotAccessible">
        <source>The database {0} is not accessible.</source>
        <target state="new">The database {0} is not accessible.</target>
        <note></note>
      </trans-unit>
      <trans-unit id="QueryServiceResultSetHasNoResults">
        <source>Query has no results to return</source>
        <target state="new">Query has no results to return</target>
        <note></note>
      </trans-unit>
      <trans-unit id="QueryServiceResultSetTooLarge">
        <source>Result set has too many rows to be safely loaded</source>
        <target state="new">Result set has too many rows to be safely loaded</target>
      </trans-unit>
      <trans-unit id="ConflictWithNoRecovery">
        <source>Specifying this option when restoring a backup with the NORECOVERY option is not permitted.</source>
        <target state="new">Specifying this option when restoring a backup with the NORECOVERY option is not permitted.</target>
        <note></note>
      </trans-unit>
      <trans-unit id="InvalidPathForDatabaseFile">
        <source>Invalid path for database file: '{0}'</source>
        <target state="new">Invalid path for database file: '{0}'</target>
        <note></note>
      </trans-unit>
      <trans-unit id="Log">
        <source>Log</source>
        <target state="new">Log</target>
        <note></note>
      </trans-unit>
      <trans-unit id="RestorePlanFailed">
        <source>Failed to create restore plan</source>
        <target state="new">Failed to create restore plan</target>
        <note></note>
      </trans-unit>
      <trans-unit id="RestoreNotSupported">
        <source>Restore database is not supported</source>
        <target state="new">Restore database is not supported</target>
        <note></note>
      </trans-unit>
      <trans-unit id="RestoreTaskName">
        <source>Restore Database</source>
        <target state="new">Restore Database</target>
        <note></note>
      </trans-unit>
      <trans-unit id="RestoreCopyOnly">
        <source>(Copy Only)</source>
        <target state="new">(Copy Only)</target>
        <note></note>
      </trans-unit>
      <trans-unit id="RestoreBackupSetComponent">
        <source>Component</source>
        <target state="new">Component</target>
        <note></note>
      </trans-unit>
      <trans-unit id="RestoreBackupSetType">
        <source>Type</source>
        <target state="new">Type</target>
        <note></note>
      </trans-unit>
      <trans-unit id="RestoreBackupSetServer">
        <source>Server</source>
        <target state="new">Server</target>
        <note></note>
      </trans-unit>
      <trans-unit id="RestoreBackupSetDatabase">
        <source>Database</source>
        <target state="new">Database</target>
        <note></note>
      </trans-unit>
      <trans-unit id="RestoreBackupSetPosition">
        <source>Position</source>
        <target state="new">Position</target>
        <note></note>
      </trans-unit>
      <trans-unit id="RestoreBackupSetFirstLsn">
        <source>First LSN</source>
        <target state="new">First LSN</target>
        <note></note>
      </trans-unit>
      <trans-unit id="RestoreBackupSetLastLsn">
        <source>Last LSN</source>
        <target state="new">Last LSN</target>
        <note></note>
      </trans-unit>
      <trans-unit id="RestoreBackupSetCheckpointLsn">
        <source>Checkpoint LSN</source>
        <target state="new">Checkpoint LSN</target>
        <note></note>
      </trans-unit>
      <trans-unit id="RestoreBackupSetFullLsn">
        <source>Full LSN</source>
        <target state="new">Full LSN</target>
        <note></note>
      </trans-unit>
      <trans-unit id="RestoreBackupSetStartDate">
        <source>Start Date</source>
        <target state="new">Start Date</target>
        <note></note>
      </trans-unit>
      <trans-unit id="RestoreBackupSetFinishDate">
        <source>Finish Date</source>
        <target state="new">Finish Date</target>
        <note></note>
      </trans-unit>
      <trans-unit id="RestoreBackupSetSize">
        <source>Size</source>
        <target state="new">Size</target>
        <note></note>
      </trans-unit>
      <trans-unit id="RestoreBackupSetUserName">
        <source>User Name</source>
        <target state="new">User Name</target>
        <note></note>
      </trans-unit>
      <trans-unit id="RestoreBackupSetExpiration">
        <source>Expiration</source>
        <target state="new">Expiration</target>
        <note></note>
      </trans-unit>
      <trans-unit id="RestoreBackupSetName">
        <source>Name</source>
        <target state="new">Name</target>
        <note></note>
      </trans-unit>
      <trans-unit id="TheLastBackupTaken">
        <source>The last backup taken ({0})</source>
        <target state="new">The last backup taken ({0})</target>
        <note></note>
      </trans-unit>
      <trans-unit id="BackupTaskName">
        <source>Backup Database</source>
        <target state="new">Backup Database</target>
        <note></note>
      </trans-unit>
      <trans-unit id="TaskInProgress">
        <source>In progress</source>
        <target state="new">In progress</target>
        <note></note>
      </trans-unit>
      <trans-unit id="TaskCompleted">
        <source>Completed</source>
        <target state="new">Completed</target>
        <note></note>
      </trans-unit>
      <trans-unit id="ScriptTaskName">
        <source>scripting</source>
        <target state="new">scripting</target>
        <note></note>
      </trans-unit>
      <trans-unit id="ProfilerConnectionNotFound">
        <source>Connection not found</source>
        <target state="new">Connection not found</target>
        <note></note>
      </trans-unit>
      <trans-unit id="AzureSystemDbProfilingError">
        <source>Cannot profile Azure system databases</source>
        <target state="new">Cannot profile Azure system databases</target>
        <note></note>
      </trans-unit>
      <trans-unit id="BackupPathIsFolderError">
        <source>Please provide a file path instead of directory path</source>
        <target state="new">Please provide a file path instead of directory path</target>
        <note></note>
      </trans-unit>
      <trans-unit id="InvalidBackupPathError">
        <source> The provided path is invalid</source>
        <target state="new"> The provided path is invalid</target>
        <note></note>
      </trans-unit>
      <trans-unit id="InvalidPathError">
        <source>Cannot access the specified path on the server: {0}</source>
        <target state="new">Cannot access the specified path on the server: {0}</target>
        <note></note>
      </trans-unit>
      <trans-unit id="NoBackupsetsToRestore">
        <source>No backupset selected to be restored</source>
        <target state="new">No backupset selected to be restored</target>
        <note></note>
      </trans-unit>
      <trans-unit id="AzureSqlDbEdition">
        <source>Azure SQL DB</source>
        <target state="new">Azure SQL DB</target>
        <note></note>
      </trans-unit>
      <trans-unit id="AzureSqlDwEdition">
        <source>Azure SQL Data Warehouse</source>
        <target state="new">Azure SQL Data Warehouse</target>
        <note></note>
      </trans-unit>
      <trans-unit id="AzureSqlStretchEdition">
        <source>Azure SQL Stretch Database</source>
        <target state="new">Azure SQL Stretch Database</target>
        <note></note>
      </trans-unit>
      <trans-unit id="AzureSqlAnalyticsOnDemandEdition">
        <source>Azure SQL Analytics on-demand</source>
        <target state="new">Azure SQL Analytics on-demand</target>
        <note></note>
      </trans-unit>
      <trans-unit id="EditDataValueTooLarge">
        <source>Value {0} is too large to fit in column of type {1}</source>
        <target state="new">Value {0} is too large to fit in column of type {1}</target>
        <note>.
 Parameters: 0 - value (string), 1 - columnType (string) </note>
      </trans-unit>
      <trans-unit id="EditDataInvalidFormat">
        <source>Invalid format for column '{0}', column is defined as {1}</source>
        <target state="new">Invalid format for column '{0}', column is defined as {1}</target>
        <note>.
 Parameters: 0 - colName (string), 1 - colType (string) </note>
      </trans-unit>
      <trans-unit id="SqlScriptFormatterLengthTypeMissingSize">
        <source>Column with length is missing size</source>
        <target state="new">Column with length is missing size</target>
        <note></note>
      </trans-unit>
      <trans-unit id="SqlScriptFormatterScalarTypeMissingScale">
        <source>Scalar column missing scale</source>
        <target state="new">Scalar column missing scale</target>
        <note></note>
      </trans-unit>
      <trans-unit id="StoredProcedureScriptParameterComment">
        <source>-- TODO: Set parameter values here.</source>
        <target state="new">-- TODO: Set parameter values here.</target>
        <note></note>
      </trans-unit>
      <trans-unit id="ScriptingGeneralError">
        <source>An error occurred while scripting the objects.</source>
        <target state="new">An error occurred while scripting the objects.</target>
        <note></note>
      </trans-unit>
      <trans-unit id="ScriptingExecuteNotSupportedError">
        <source>Scripting as Execute is only supported for Stored Procedures</source>
        <target state="new">Scripting as Execute is only supported for Stored Procedures</target>
        <note></note>
      </trans-unit>
      <trans-unit id="External_LabelPart">
        <source>External</source>
        <target state="new">External</target>
        <note></note>
      </trans-unit>
      <trans-unit id="FileTable_LabelPart">
        <source>File Table</source>
        <target state="new">File Table</target>
        <note></note>
      </trans-unit>
      <trans-unit id="EditDataMultiTableNotSupported">
        <source>EditData queries targeting multiple tables are not supported</source>
        <target state="new">EditData queries targeting multiple tables are not supported</target>
        <note></note>
      </trans-unit>
      <trans-unit id="EditDataAliasesNotSupported">
        <source>EditData queries with aliased columns are not supported</source>
        <target state="new">EditData queries with aliased columns are not supported</target>
        <note></note>
      </trans-unit>
      <trans-unit id="EditDataExpressionsNotSupported">
        <source>EditData queries with aggregate or expression columns are not supported</source>
        <target state="new">EditData queries with aggregate or expression columns are not supported</target>
        <note></note>
      </trans-unit>
      <trans-unit id="EditDataDuplicateColumnsNotSupported">
        <source>EditData queries with duplicate columns are not supported</source>
        <target state="new">EditData queries with duplicate columns are not supported</target>
        <note></note>
      </trans-unit>
      <trans-unit id="EditDataIncorrectTable">
        <source>EditData queries must query the originally targeted table '{0}'</source>
        <target state="new">EditData queries must query the originally targeted table '{0}'</target>
        <note>.
 Parameters: 0 - tableName (string) </note>
      </trans-unit>
      <trans-unit id="CategoryLocal">
        <source>[Uncategorized (Local)]</source>
        <target state="new">[Uncategorized (Local)]</target>
        <note>job categories</note>
      </trans-unit>
      <trans-unit id="CategoryFromMsx">
        <source>Jobs from MSX</source>
        <target state="new">Jobs from MSX</target>
        <note></note>
      </trans-unit>
      <trans-unit id="CategoryMultiServer">
        <source>[Uncategorized (Multi-Server)]</source>
        <target state="new">[Uncategorized (Multi-Server)]</target>
        <note></note>
      </trans-unit>
      <trans-unit id="CategoryDBMaint">
        <source>Database Maintenance</source>
        <target state="new">Database Maintenance</target>
        <note></note>
      </trans-unit>
      <trans-unit id="CategoryWebAssistant">
        <source>Web Assistant</source>
        <target state="new">Web Assistant</target>
        <note></note>
      </trans-unit>
      <trans-unit id="CategoryFullText">
        <source>Full-Text</source>
        <target state="new">Full-Text</target>
        <note></note>
      </trans-unit>
      <trans-unit id="CategoryReplDistribution">
        <source>REPL-Distribution</source>
        <target state="new">REPL-Distribution</target>
        <note></note>
      </trans-unit>
      <trans-unit id="CategoryReplDistributionCleanup">
        <source>REPL-Distribution Cleanup</source>
        <target state="new">REPL-Distribution Cleanup</target>
        <note></note>
      </trans-unit>
      <trans-unit id="CategoryReplHistoryCleanup">
        <source>REPL-History Cleanup</source>
        <target state="new">REPL-History Cleanup</target>
        <note></note>
      </trans-unit>
      <trans-unit id="CategoryReplLogReader">
        <source>REPL-LogReader</source>
        <target state="new">REPL-LogReader</target>
        <note></note>
      </trans-unit>
      <trans-unit id="CategoryReplMerge">
        <source>REPL-Merge</source>
        <target state="new">REPL-Merge</target>
        <note></note>
      </trans-unit>
      <trans-unit id="CategoryReplSnapShot">
        <source>REPL-Snapshot</source>
        <target state="new">REPL-Snapshot</target>
        <note></note>
      </trans-unit>
      <trans-unit id="CategoryReplCheckup">
        <source>REPL-Checkup</source>
        <target state="new">REPL-Checkup</target>
        <note></note>
      </trans-unit>
      <trans-unit id="CategoryReplCleanup">
        <source>REPL-Subscription Cleanup</source>
        <target state="new">REPL-Subscription Cleanup</target>
        <note></note>
      </trans-unit>
      <trans-unit id="CategoryReplAlert">
        <source>REPL-Alert Response</source>
        <target state="new">REPL-Alert Response</target>
        <note></note>
      </trans-unit>
      <trans-unit id="CategoryReplQReader">
        <source>REPL-QueueReader</source>
        <target state="new">REPL-QueueReader</target>
        <note></note>
      </trans-unit>
      <trans-unit id="CategoryReplication">
        <source>Replication</source>
        <target state="new">Replication</target>
        <note></note>
      </trans-unit>
      <trans-unit id="CategoryUncategorized">
        <source>[Uncategorized]</source>
        <target state="new">[Uncategorized]</target>
        <note></note>
      </trans-unit>
      <trans-unit id="CategoryLogShipping">
        <source>Log Shipping</source>
        <target state="new">Log Shipping</target>
        <note></note>
      </trans-unit>
      <trans-unit id="CategoryDBEngineTuningAdvisor">
        <source>Database Engine Tuning Advisor</source>
        <target state="new">Database Engine Tuning Advisor</target>
        <note></note>
      </trans-unit>
      <trans-unit id="CategoryDataCollector">
        <source>Data Collector</source>
        <target state="new">Data Collector</target>
        <note></note>
      </trans-unit>
      <trans-unit id="JobAlreadyExists">
        <source>A job named '{0}' already exists.  Enter a unique name for the job.</source>
        <target state="new">A job named '{0}' already exists.  Enter a unique name for the job.</target>
        <note>.
 Parameters: 0 - jobName (string) </note>
      </trans-unit>
      <trans-unit id="JobStepNameCannotBeBlank">
        <source>The name of the job step cannot be blank.</source>
        <target state="new">The name of the job step cannot be blank.</target>
        <note></note>
      </trans-unit>
      <trans-unit id="JobStepNameAlreadyExists">
        <source>There is already a step named '{0}' for this job. You must specify a different name.</source>
        <target state="new">There is already a step named '{0}' for this job. You must specify a different name.</target>
        <note>.
 Parameters: 0 - jobName (string) </note>
      </trans-unit>
      <trans-unit id="AlertNameCannotBeBlank">
        <source>The name of the alert cannot be blank.</source>
        <target state="new">The name of the alert cannot be blank.</target>
        <note></note>
      </trans-unit>
      <trans-unit id="CannotCreateNewAlert">
        <source>Cannot create new alert.</source>
        <target state="new">Cannot create new alert.</target>
        <note></note>
      </trans-unit>
      <trans-unit id="CannotAlterAlert">
        <source>Cannot alter alert.</source>
        <target state="new">Cannot alter alert.</target>
        <note></note>
      </trans-unit>
      <trans-unit id="SysadminAccount">
        <source>SQL Server Agent Service Account</source>
        <target state="new">SQL Server Agent Service Account</target>
        <note></note>
      </trans-unit>
      <trans-unit id="ProxyAccountNotFound">
        <source>Proxy account '{0}' does not exist on the server.</source>
        <target state="new">Proxy account '{0}' does not exist on the server.</target>
        <note>.
 Parameters: 0 - proxyName (string) </note>
      </trans-unit>
      <trans-unit id="CredentialNoLongerExists">
        <source>The object does no longer exist on server.</source>
        <target state="new">The object does no longer exist on server.</target>
        <note></note>
      </trans-unit>
      <trans-unit id="UnknownServerType">
        <source>Unknown server type '{0}'.</source>
        <target state="new">Unknown server type '{0}'.</target>
        <note>.
 Parameters: 0 - serverTypeName (string) </note>
      </trans-unit>
      <trans-unit id="SetOwnerFailed">
        <source>The current login does not have permissions to set the database owner to '{0}'  The database was created successfully however.</source>
        <target state="new">The current login does not have permissions to set the database owner to '{0}'  The database was created successfully however.</target>
        <note>.
 Parameters: 0 - ownerName (string) </note>
      </trans-unit>
      <trans-unit id="TargetServerNotSelected">
        <source>You must specify the Target Servers on which this multi server job will execute.</source>
        <target state="new">You must specify the Target Servers on which this multi server job will execute.</target>
        <note></note>
      </trans-unit>
      <trans-unit id="UnexpectedRunType">
        <source>Unexpected run type.</source>
        <target state="new">Unexpected run type.</target>
        <note></note>
      </trans-unit>
      <trans-unit id="UnknownSizeUnit">
        <source>Unknown size unit {0} </source>
        <target state="new">Unknown size unit {0} </target>
        <note>.
 Parameters: 0 - unit (string) </note>
      </trans-unit>
      <trans-unit id="SessionNotFound">
        <source>Cannot find requested XEvent session</source>
        <target state="new">Cannot find requested XEvent session</target>
        <note></note>
      </trans-unit>
      <trans-unit id="StopSessionFailed">
        <source>Failed to stop session: {0}</source>
        <target state="new">Failed to stop session: {0}</target>
        <note>.
 Parameters: 0 - error (String) </note>
      </trans-unit>
      <trans-unit id="StartSessionFailed">
        <source>Failed to start session: {0}</source>
        <target state="new">Failed to start session: {0}</target>
        <note>.
 Parameters: 0 - error (String) </note>
      </trans-unit>
      <trans-unit id="CreateSessionFailed">
        <source>Failed to create session: {0}</source>
        <target state="new">Failed to create session: {0}</target>
        <note>.
 Parameters: 0 - error (String) </note>
      </trans-unit>
      <trans-unit id="PauseSessionFailed">
        <source>Failed to pause session: {0}</source>
        <target state="new">Failed to pause session: {0}</target>
        <note>.
 Parameters: 0 - error (String) </note>
      </trans-unit>
      <trans-unit id="SessionAlreadyExists">
        <source>An XEvent session named {0} already exists</source>
        <target state="new">An XEvent session named {0} already exists</target>
        <note>.
 Parameters: 0 - sessionName (String) </note>
      </trans-unit>
      <trans-unit id="InvalidScheduleTitle">
        <source>Invalid Schedule</source>
        <target state="new">Invalid Schedule</target>
        <note> Schedule error message</note>
      </trans-unit>
      <trans-unit id="InvalidWeeklySchedule">
        <source>Select at least one day to be part of this weekly schedule.</source>
        <target state="new">Select at least one day to be part of this weekly schedule.</target>
        <note></note>
      </trans-unit>
      <trans-unit id="StartDateGreaterThanEndDate">
        <source>The job schedule starting date cannot be greater than the ending date.</source>
        <target state="new">The job schedule starting date cannot be greater than the ending date.</target>
        <note></note>
      </trans-unit>
      <trans-unit id="StartTimeGreaterThanEndTime">
        <source>The job schedule starting time cannot be after the ending time.</source>
        <target state="new">The job schedule starting time cannot be after the ending time.</target>
        <note></note>
      </trans-unit>
      <trans-unit id="EndTimeEqualToStartTime">
        <source>The job schedule ending time must be after the starting time.</source>
        <target state="new">The job schedule ending time must be after the starting time.</target>
        <note></note>
      </trans-unit>
      <trans-unit id="InvalidStartDate">
        <source>Start date must be on or after January 1, 1990.</source>
        <target state="new">Start date must be on or after January 1, 1990.</target>
        <note></note>
      </trans-unit>
      <trans-unit id="ScheduleNameAlreadyExists">
        <source>There is already a schedule named '{0}' for this job.  You must specify a different name.</source>
        <target state="new">There is already a schedule named '{0}' for this job.  You must specify a different name.</target>
        <note>.
 Parameters: 0 - scheduleName (string) </note>
      </trans-unit>
      <trans-unit id="JobServerIsNotAvailable">
        <source>Job server is not available</source>
        <target state="new">Job server is not available</target>
        <note> Exception thrown when job server is not available</note>
      </trans-unit>
      <trans-unit id="NeverBackedUp">
        <source>Never</source>
        <target state="new">Never</target>
        <note></note>
      </trans-unit>
      <trans-unit id="Error_InvalidDirectoryName">
        <source>Path {0} is not a valid directory </source>
        <target state="new">Path {0} is not a valid directory </target>
        <note></note>
      </trans-unit>
      <trans-unit id="Error_ExistingDirectoryName">
        <source>For directory {0} a file with name {1} already exist</source>
        <target state="new">For directory {0} a file with name {1} already exist</target>
        <note></note>
      </trans-unit>
      <trans-unit id="EE_ExecutionInfo_InitializingLoop">
        <source>Beginning execution loop</source>
        <target state="new">Beginning execution loop</target>
        <note></note>
      </trans-unit>
      <trans-unit id="EE_BatchExecutionError_Ignoring">
        <source>An error occurred while the batch was being executed, but the error has been ignored.</source>
        <target state="new">An error occurred while the batch was being executed, but the error has been ignored.</target>
        <note></note>
      </trans-unit>
      <trans-unit id="EE_ExecutionInfo_FinalizingLoop">
        <source>Batch execution completed {0} times...</source>
        <target state="new">Batch execution completed {0} times...</target>
        <note></note>
      </trans-unit>
      <trans-unit id="BatchParserWrapperExecutionError">
        <source>Batch parser wrapper execution: {0} found... at line {1}: {2}    Description: {3}</source>
        <target state="new">Batch parser wrapper execution: {0} found... at line {1}: {2}    Description: {3}</target>
        <note></note>
      </trans-unit>
      <trans-unit id="ExtractInvalidVersion">
        <source>Invalid version '{0}' passed. Version must be in the format x.x.x.x where x is a number.</source>
        <target state="new">Invalid version '{0}' passed. Version must be in the format x.x.x.x where x is a number.</target>
        <note></note>
      </trans-unit>
      <trans-unit id="ExportBacpacTaskName">
        <source>Export bacpac</source>
        <target state="new">Export bacpac</target>
        <note></note>
      </trans-unit>
      <trans-unit id="ImportBacpacTaskName">
        <source>Import bacpac</source>
        <target state="new">Import bacpac</target>
        <note></note>
      </trans-unit>
      <trans-unit id="ExtractDacpacTaskName">
        <source>Extract dacpac</source>
        <target state="new">Extract dacpac</target>
        <note></note>
      </trans-unit>
      <trans-unit id="DeployDacpacTaskName">
        <source>Deploy dacpac</source>
        <target state="new">Deploy dacpac</target>
        <note></note>
      </trans-unit>
      <trans-unit id="GenerateScriptTaskName">
        <source>Generate script</source>
        <target state="new">Generate script</target>
        <note></note>
      </trans-unit>
      <trans-unit id="PublishChangesTaskName">
        <source>Apply schema compare changes</source>
        <target state="new">Apply schema compare changes</target>
        <note></note>
      </trans-unit>
      <trans-unit id="SchemaCompareExcludeIncludeNodeNotFound">
        <source>Failed to find the specified change in the model</source>
        <target state="new">Failed to find the specified change in the model</target>
        <note></note>
      </trans-unit>
      <trans-unit id="OpenScmpConnectionBasedModelParsingError">
        <source>Error encountered while trying to parse connection information for endpoint '{0}' with error message '{1}'</source>
        <target state="new">Error encountered while trying to parse connection information for endpoint '{0}' with error message '{1}'</target>
        <note></note>
      </trans-unit>
      <trans-unit id="SchemaCompareSessionNotFound">
        <source>Could not find the schema compare session to cancel</source>
        <target state="new">Could not find the schema compare session to cancel</target>
        <note></note>
      </trans-unit>
      <trans-unit id="SerializationServiceUnsupportedFormat">
        <source>Unsupported Save Format: {0}</source>
        <target state="new">Unsupported Save Format: {0}</target>
        <note>.
 Parameters: 0 - formatName (string) </note>
      </trans-unit>
      <trans-unit id="SerializationServiceRequestInProgress">
        <source>A request for file {0} is already in progress</source>
        <target state="new">A request for file {0} is already in progress</target>
        <note>.
 Parameters: 0 - filePath (string) </note>
      </trans-unit>
      <trans-unit id="SerializationServiceRequestNotFound">
        <source>Cannot serialize more data as no request for file {0} could be found</source>
        <target state="new">Cannot serialize more data as no request for file {0} could be found</target>
        <note>.
 Parameters: 0 - filePath (string) </note>
      </trans-unit>
      <trans-unit id="ConnectionServiceConnStringInvalidColumnEncryptionSetting">
        <source>Invalid value '{0}' for ComlumEncryption. Valid values are 'Enabled' and 'Disabled'.</source>
        <target state="new">Invalid value '{0}' for ComlumEncryption. Valid values are 'Enabled' and 'Disabled'.</target>
        <note>.
 Parameters: 0 - columnEncryptionSetting (string) </note>
      </trans-unit>
      <trans-unit id="ConnectionServiceConnStringInvalidEnclaveAttestationProtocol">
        <source>Invalid value '{0}' for EnclaveAttestationProtocol. Valid values are 'AAS' and 'HGS'.</source>
        <target state="new">Invalid value '{0}' for EnclaveAttestationProtocol. Valid values are 'AAS' and 'HGS'.</target>
        <note>.
 Parameters: 0 - enclaveAttestationProtocol (string) </note>
      </trans-unit>
      <trans-unit id="ConnectionServiceConnStringInvalidAlwaysEncryptedOptionCombination">
        <source>The Attestation Protocol and Enclave Attestation URL requires Always Encrypted to be set to Enabled.</source>
        <target state="new">The Attestation Protocol and Enclave Attestation URL requires Always Encrypted to be set to Enabled.</target>
        <note></note>
      </trans-unit>
      <trans-unit id="SqlCmdExitOnError">
        <source>An error was encountered during execution of batch. Exiting.</source>
        <target state="new">An error was encountered during execution of batch. Exiting.</target>
        <note></note>
      </trans-unit>
      <trans-unit id="SqlCmdUnsupportedToken">
        <source>Encountered unsupported token {0}</source>
        <target state="new">Encountered unsupported token {0}</target>
        <note></note>
      </trans-unit>
      <trans-unit id="SqlAssessmentGenerateScriptTaskName">
        <source>Generate SQL Assessment script</source>
        <target state="new">Generate SQL Assessment script</target>
        <note></note>
      </trans-unit>
      <trans-unit id="SqlAssessmentQueryInvalidOwnerUri">
        <source>Not connected to a server</source>
        <target state="new">Not connected to a server</target>
        <note></note>
      </trans-unit>
      <trans-unit id="SqlAssessmentConnectingError">
        <source>Cannot connect to the server</source>
        <target state="new">Cannot connect to the server</target>
        <note></note>
      </trans-unit>
      <trans-unit id="SqlAssessmentUnsuppoertedEdition">
        <source>Unsupported engine edition {0}</source>
        <target state="new">Unsupported engine edition {0}</target>
        <note>.
 Parameters: 0 - editionCode (int) </note>
      </trans-unit>
      <trans-unit id="ParameterizationDetails">
        <source>{0} will be converted to a Microsoft.Data.SqlClient.SqlParameter object with the following properties: SqlDbType = {1}, Size = {2}, Precision = {3}, Scale = {4}, SqlValue = {5}</source>
        <target state="new">{0} will be converted to a Microsoft.Data.SqlClient.SqlParameter object with the following properties: SqlDbType = {1}, Size = {2}, Precision = {3}, Scale = {4}, SqlValue = {5}</target>
        <note>.
 Parameters: 0 - variableName (string), 1 - sqlDbType (string), 2 - size (int), 3 - precision (int), 4 - scale (int), 5 - sqlValue (string) </note>
      </trans-unit>
      <trans-unit id="ErrorMessageHeader">
        <source>Line {0}</source>
        <target state="new">Line {0}</target>
        <note>.
 Parameters: 0 - lineNumber (int) </note>
      </trans-unit>
      <trans-unit id="ErrorMessage">
        <source>Unable to convert {0} to a Microsoft.Data.SqlClient.SqlParameter object. The specified literal cannot be converted to {1}(Microsoft.Data.SqlDbType). Literal value: {2} </source>
        <target state="new">Unable to convert {0} to a Microsoft.Data.SqlClient.SqlParameter object. The specified literal cannot be converted to {1}(Microsoft.Data.SqlDbType). Literal value: {2} </target>
        <note>.
 Parameters: 0 - variableName (string), 1 - sqlDataType (string), 2 - literalValue (string) </note>
      </trans-unit>
      <trans-unit id="DateTimeErrorMessage">
        <source>Unable to convert {0} to a Microsoft.Data.SqlClient.SqlParameter object. The specified literal cannot be converted to {1}(Microsoft.Data.SqlDbType), as it used an unsupported date/time format. Use one of the supported date/time formats. Literal value: {2}</source>
        <target state="new">Unable to convert {0} to a Microsoft.Data.SqlClient.SqlParameter object. The specified literal cannot be converted to {1}(Microsoft.Data.SqlDbType), as it used an unsupported date/time format. Use one of the supported date/time formats. Literal value: {2}</target>
        <note>.
 Parameters: 0 - variableName (string), 1 - sqlDataType (string), 2 - literalValue (string) </note>
      </trans-unit>
      <trans-unit id="BinaryLiteralPrefixMissingError">
        <source>Unable to convert {0} to a Microsoft.Data.SqlClient.SqlParameter object. The specified literal cannot be converted to {1}(Microsoft.Data.SqlDbType), as prefix 0x is expected for a binary literals.  Literal value: {2} </source>
        <target state="new">Unable to convert {0} to a Microsoft.Data.SqlClient.SqlParameter object. The specified literal cannot be converted to {1}(Microsoft.Data.SqlDbType), as prefix 0x is expected for a binary literals.  Literal value: {2} </target>
        <note>.
 Parameters: 0 - variableName (string), 1 - sqlDataType (string), 2 - literalValue (string) </note>
      </trans-unit>
      <trans-unit id="ParsingErrorHeader">
        <source>Line {0}, column {1}</source>
        <target state="new">Line {0}, column {1}</target>
        <note>.
 Parameters: 0 - lineNumber (int), 1 - columnNumber (int) </note>
      </trans-unit>
      <trans-unit id="ScriptTooLarge">
        <source>The current script is too large for Parameterization for Always Encrypted, please disable Parameterization for Always Encrypted in Query Options (Query &gt; Query Options &gt; Execution &gt; Advanced). Maximum allowable length: {0} characters, Current script length: {1} characters</source>
        <target state="new">The current script is too large for Parameterization for Always Encrypted, please disable Parameterization for Always Encrypted in Query Options (Query &gt; Query Options &gt; Execution &gt; Advanced). Maximum allowable length: {0} characters, Current script length: {1} characters</target>
        <note>.
 Parameters: 0 - maxChars (int), 1 - currentChars (int) </note>
      </trans-unit>
      <trans-unit id="ProjectExtractTaskName">
        <source>Extract project files</source>
        <target state="new">Extract project files</target>
        <note></note>
      </trans-unit>
      <trans-unit id="ValidateStreamingJobTaskName">
        <source>Validate streaming job</source>
        <target state="new">Validate streaming job</target>
        <note></note>
      </trans-unit>
      <trans-unit id="StreamNotFoundInModel">
        <source>Streaming query statement contains a reference to missing {0} stream '{1}'.  You must add it to the database model.</source>
        <target state="new">Streaming query statement contains a reference to missing {0} stream '{1}'.  You must add it to the database model.</target>
        <note>.
 Parameters: 0 - streamType (string), 1 - missingStreamName (string) </note>
      </trans-unit>
      <trans-unit id="Input">
        <source>input</source>
        <target state="new">input</target>
        <note></note>
      </trans-unit>
      <trans-unit id="Output">
        <source>output</source>
        <target state="new">output</target>
        <note></note>
      </trans-unit>
      <trans-unit id="StreamingJobValidationFailed">
        <source>Validation for external streaming job '{0}' failed:</source>
        <target state="new">Validation for external streaming job '{0}' failed:</target>
        <note>.
 Parameters: 0 - jobName (string) </note>
      </trans-unit>
      <trans-unit id="FragmentShouldHaveOnlyOneBatch">
        <source>TSQL fragment should contain exactly one batch.</source>
        <target state="new">TSQL fragment should contain exactly one batch.</target>
        <note></note>
      </trans-unit>
      <trans-unit id="NoCreateStreamingJobStatementFound">
        <source>No External Streaming Job creation TSQL found (EXEC sp_create_streaming_job statement).</source>
        <target state="new">No External Streaming Job creation TSQL found (EXEC sp_create_streaming_job statement).</target>
        <note></note>
      </trans-unit>
      <trans-unit id="CouldntFindAzureFunction">
        <source>Couldn't find Azure function with FunctionName '{0}' in {1}</source>
        <target state="new">Couldn't find Azure function with FunctionName '{0}' in {1}</target>
        <note>.
 Parameters: 0 - functionName (string), 1 - fileName (string) </note>
      </trans-unit>
      <trans-unit id="MoreThanOneAzureFunctionWithName">
        <source>More than one Azure function found with the FunctionName '{0}' in {1}</source>
        <target state="new">More than one Azure function found with the FunctionName '{0}' in {1}</target>
        <note>.
 Parameters: 0 - functionName (string), 1 - fileName (string) </note>
      </trans-unit>
      <trans-unit id="SqlBindingsNet5NotSupported">
        <source>Adding SQL bindings is not supported for .NET 5</source>
        <target state="new">Adding SQL bindings is not supported for .NET 5</target>
        <note></note>
      </trans-unit>
      <trans-unit id="Statement">
        <source>Statement</source>
        <target state="new">Statement</target>
        <note> Statement</note>
      </trans-unit>
      <trans-unit id="StatementDesc">
        <source>In most cases, contains the text of the Transact-SQL statement.  For rows of type PLAN_ROW, contains a description of the operation.</source>
        <target state="new">In most cases, contains the text of the Transact-SQL statement.  For rows of type PLAN_ROW, contains a description of the operation.</target>
        <note> Statement description</note>
      </trans-unit>
      <trans-unit id="PhysicalOperation">
        <source>Physical Operation</source>
        <target state="new">Physical Operation</target>
        <note> Physical Operation</note>
      </trans-unit>
      <trans-unit id="PhysicalOperationDesc">
        <source>Physical implementation algorithm for the node. For rows of type PLAN_ROWS only.</source>
        <target state="new">Physical implementation algorithm for the node. For rows of type PLAN_ROWS only.</target>
        <note> Physical Operation description</note>
      </trans-unit>
      <trans-unit id="LogicalOperation">
        <source>Logical Operation</source>
        <target state="new">Logical Operation</target>
        <note> Logical Operation</note>
      </trans-unit>
      <trans-unit id="LogicalOperationDesc">
        <source>Relational algebraic operator this node represents. For rows of type PLAN_ROWS only.</source>
        <target state="new">Relational algebraic operator this node represents. For rows of type PLAN_ROWS only.</target>
        <note> Logical Operation description</note>
      </trans-unit>
      <trans-unit id="OperationDescriptionShort">
        <source>Description</source>
        <target state="new">Description</target>
        <note> Operation description. Short</note>
      </trans-unit>
      <trans-unit id="OperationDescription">
        <source>Operation description.</source>
        <target state="new">Operation description.</target>
        <note> Operation description</note>
      </trans-unit>
      <trans-unit id="OperationArgumentShort">
        <source>Argument</source>
        <target state="new">Argument</target>
        <note> Operation Argument. Short</note>
      </trans-unit>
      <trans-unit id="OperationArgumentDescription">
        <source>Provides supplemental information about the operation being performed. The contents of this column depend on the physical operator.</source>
        <target state="new">Provides supplemental information about the operation being performed. The contents of this column depend on the physical operator.</target>
        <note> Operation Argument description</note>
      </trans-unit>
      <trans-unit id="ObjectShort">
        <source>Object</source>
        <target state="new">Object</target>
        <note> Object field</note>
      </trans-unit>
      <trans-unit id="ObjectDescription">
        <source>Object.</source>
        <target state="new">Object.</target>
        <note> Object field description</note>
      </trans-unit>
      <trans-unit id="IndexKind">
        <source>Index Kind</source>
        <target state="new">Index Kind</target>
        <note> IndexKind field</note>
      </trans-unit>
      <trans-unit id="IndexKindDescription">
        <source>Type of index for the referenced object.</source>
        <target state="new">Type of index for the referenced object.</target>
        <note> IndexKind field description</note>
      </trans-unit>
      <trans-unit id="DefinedValues">
        <source>Defined Values</source>
        <target state="new">Defined Values</target>
        <note> Defined Values</note>
      </trans-unit>
      <trans-unit id="DefinedValuesDescription">
        <source>Contains a comma-separated list of values introduced by this operator, which may be computed expressions present in the current query, or internal values introduced by the query processor in order to process this query.  For rows of type PLAN_ROWS only.</source>
        <target state="new">Contains a comma-separated list of values introduced by this operator, which may be computed expressions present in the current query, or internal values introduced by the query processor in order to process this query.  For rows of type PLAN_ROWS only.</target>
        <note> Defined Values description</note>
      </trans-unit>
      <trans-unit id="OutputList">
        <source>Output List</source>
        <target state="new">Output List</target>
        <note> Output List</note>
      </trans-unit>
      <trans-unit id="OutputListDescription">
        <source>Contains a comma-separated list of columns being projected by the current operation.</source>
        <target state="new">Contains a comma-separated list of columns being projected by the current operation.</target>
        <note> Output List</note>
      </trans-unit>
      <trans-unit id="Warnings">
        <source>Warnings</source>
        <target state="new">Warnings</target>
        <note> Warnings</note>
      </trans-unit>
      <trans-unit id="WarningsDescription">
        <source>Contains a comma-separated list of warning messages relating to the current operation. Warning messages may include the string 'NO STATS:()' with a list of columns.</source>
        <target state="new">Contains a comma-separated list of warning messages relating to the current operation. Warning messages may include the string 'NO STATS:()' with a list of columns.</target>
        <note> Warnings description</note>
      </trans-unit>
      <trans-unit id="Parallel">
        <source>Parallel</source>
        <target state="new">Parallel</target>
        <note> Parallel</note>
      </trans-unit>
      <trans-unit id="ParallelDescription">
        <source>Whether the operator is running in parallel.</source>
        <target state="new">Whether the operator is running in parallel.</target>
        <note> Parallel description</note>
      </trans-unit>
      <trans-unit id="EstimatedNumberOfRowsPerExecution">
        <source>Estimated Number of Rows Per Execution</source>
        <target state="new">Estimated Number of Rows Per Execution</target>
        <note> Estimated Number of Rows Per Execution</note>
      </trans-unit>
      <trans-unit id="EstimatedNumberOfRowsPerExecutionDescription">
        <source>Estimated number of rows per execution output by this operator. This is for PLAN_ROWS only.</source>
        <target state="new">Estimated number of rows per execution output by this operator. This is for PLAN_ROWS only.</target>
        <note> Estimated Number of Rows Per Execution description</note>
      </trans-unit>
      <trans-unit id="EstimatedNumberOfRowsForAllExecutions">
        <source>Estimated Number of Rows for All Executions</source>
        <target state="new">Estimated Number of Rows for All Executions</target>
        <note> Estimated Number of Rows for All Executions</note>
      </trans-unit>
      <trans-unit id="EstimatedNumberOfRowsForAllExecutionsDescription">
        <source>Estimated number of rows for all executions output by this operator. This is for PLAN_ROWS only.</source>
        <target state="new">Estimated number of rows for all executions output by this operator. This is for PLAN_ROWS only.</target>
        <note> Estimated Number of Rows for All Executions description</note>
      </trans-unit>
      <trans-unit id="EstimatedRowsRead">
        <source>Estimated Number of Rows to be Read</source>
        <target state="new">Estimated Number of Rows to be Read</target>
        <note> Estimated Rows Read</note>
      </trans-unit>
      <trans-unit id="EstimatedRowsReadDescription">
        <source>Number of rows estimated to be read by this operator. This value may differ from "Estimated Number of Rows for All Executions" if the operator has a predicate.</source>
        <target state="new">Number of rows estimated to be read by this operator. This value may differ from "Estimated Number of Rows for All Executions" if the operator has a predicate.</target>
        <note> Estimated Rows Read description</note>
      </trans-unit>
      <trans-unit id="IsGraphDBTransitiveClosure">
        <source>Is GraphDB Transitive Closure</source>
        <target state="new">Is GraphDB Transitive Closure</target>
        <note> GraphDB Transitive Closure</note>
      </trans-unit>
      <trans-unit id="IsGraphDBTransitiveClosureDescription">
        <source>Whether the sequence represents a GraphDB transitive closure.</source>
        <target state="new">Whether the sequence represents a GraphDB transitive closure.</target>
        <note> GraphDB Transitive Closure Description</note>
      </trans-unit>
      <trans-unit id="IsInterleavedExecuted">
        <source>IsInterleavedExecuted</source>
        <target state="new">IsInterleavedExecuted</target>
        <note> Interleaved Executed</note>
      </trans-unit>
      <trans-unit id="IsInterleavedExecutedDescription">
        <source>Whether the operator is interleaved executed.</source>
        <target state="new">Whether the operator is interleaved executed.</target>
        <note> Interleaved Executed Description</note>
      </trans-unit>
      <trans-unit id="IsAdaptive">
        <source>Is Adaptive</source>
        <target state="new">Is Adaptive</target>
        <note> Is Adaptive</note>
      </trans-unit>
      <trans-unit id="IsAdaptiveDescription">
        <source>Whether the operator is adaptive.</source>
        <target state="new">Whether the operator is adaptive.</target>
        <note> Is Adaptive description</note>
      </trans-unit>
      <trans-unit id="AdaptiveThresholdRows">
        <source>Adaptive Threshold Rows</source>
        <target state="new">Adaptive Threshold Rows</target>
        <note> Adaptive Threshold Rows</note>
      </trans-unit>
      <trans-unit id="AdaptiveThresholdRowsDescription">
        <source>If this is an adaptive operator, the cardinality at which it adapts.</source>
        <target state="new">If this is an adaptive operator, the cardinality at which it adapts.</target>
        <note> Adaptive Threshold Rows description</note>
      </trans-unit>
      <trans-unit id="EstimatedJoinType">
        <source>Estimated Join Type</source>
        <target state="new">Estimated Join Type</target>
        <note> Estimated Join Type</note>
      </trans-unit>
      <trans-unit id="EstimatedJoinTypeDescription">
        <source>The join type (nested loops or hash join) estimated by the query optimizer before adapting.</source>
        <target state="new">The join type (nested loops or hash join) estimated by the query optimizer before adapting.</target>
        <note> Estimated Join Type description</note>
      </trans-unit>
      <trans-unit id="ActualJoinType">
        <source>Actual Join Type</source>
        <target state="new">Actual Join Type</target>
        <note> Actual Join Type</note>
      </trans-unit>
      <trans-unit id="ActualJoinTypeDescription">
        <source>The actual join picked (nested loops or hash join) as part of adaptive join execution.</source>
        <target state="new">The actual join picked (nested loops or hash join) as part of adaptive join execution.</target>
        <note> Actual Join Type Description</note>
      </trans-unit>
      <trans-unit id="EstimatedRowSize">
        <source>Estimated Row Size</source>
        <target state="new">Estimated Row Size</target>
        <note> Estimated Row Size</note>
      </trans-unit>
      <trans-unit id="EstimatedRowSizeDescription">
        <source>Estimated average row size of the row being passed through this operator.</source>
        <target state="new">Estimated average row size of the row being passed through this operator.</target>
        <note> Estimated Row Size description</note>
      </trans-unit>
      <trans-unit id="EstimatedIoCost">
        <source>Estimated I/O Cost</source>
        <target state="new">Estimated I/O Cost</target>
        <note> Estimated IO Cost</note>
      </trans-unit>
      <trans-unit id="EstimatedIoCostDescription">
        <source>Estimated I/O cost for this operator. For rows of type PLAN_ROWS only.</source>
        <target state="new">Estimated I/O cost for this operator. For rows of type PLAN_ROWS only.</target>
        <note> Estimated IO Cost description</note>
      </trans-unit>
      <trans-unit id="EstimatedCpuCost">
        <source>Estimated CPU Cost</source>
        <target state="new">Estimated CPU Cost</target>
        <note> Estimated CPU Cost</note>
      </trans-unit>
      <trans-unit id="EstimatedCpuCostDescription">
        <source>Estimated CPU cost for this operator. For rows of type PLAN_ROWS only.</source>
        <target state="new">Estimated CPU cost for this operator. For rows of type PLAN_ROWS only.</target>
        <note> Estimated CPU Cost description</note>
      </trans-unit>
      <trans-unit id="EstimatedNumberOfExecutions">
        <source>Estimated Number of Executions</source>
        <target state="new">Estimated Number of Executions</target>
        <note> Estimated Number of Executions</note>
      </trans-unit>
      <trans-unit id="EstimatedNumberOfExecutionsDescription">
        <source>Estimated number of times this operator will be executed while running the current query.</source>
        <target state="new">Estimated number of times this operator will be executed while running the current query.</target>
        <note> Estimated Number of Executions description</note>
      </trans-unit>
      <trans-unit id="EstimatedOperatorCost">
        <source>Estimated Operator Cost</source>
        <target state="new">Estimated Operator Cost</target>
        <note> Show plan node property name</note>
      </trans-unit>
      <trans-unit id="EstimatedOperatorCostDescription">
        <source>Estimated cost of this operator.</source>
        <target state="new">Estimated cost of this operator.</target>
        <note> Estimated Costs description</note>
      </trans-unit>
      <trans-unit id="EstimatedSubtreeCost">
        <source>Estimated Subtree Cost</source>
        <target state="new">Estimated Subtree Cost</target>
        <note> Estimated Subtree Cost</note>
      </trans-unit>
      <trans-unit id="EstimatedSubtreeCostDescription">
        <source>Estimated cumulative cost of this operation and all child operations.</source>
        <target state="new">Estimated cumulative cost of this operation and all child operations.</target>
        <note> Estimated Subtree Cost description</note>
      </trans-unit>
      <trans-unit id="NumberOfRows">
        <source>Actual Number of Rows for All Executions</source>
        <target state="new">Actual Number of Rows for All Executions</target>
        <note> Number of Rows</note>
      </trans-unit>
      <trans-unit id="NumberOfRowsDescription">
        <source>Actual number of rows for All Executions output by this operator. For rows of type PLAN_ROWS only.</source>
        <target state="new">Actual number of rows for All Executions output by this operator. For rows of type PLAN_ROWS only.</target>
        <note> Number of Rows description</note>
      </trans-unit>
      <trans-unit id="ActualRowsRead">
        <source>Number of Rows Read</source>
        <target state="new">Number of Rows Read</target>
        <note> Number of Rows Read by a Rowset (Table or Index)</note>
      </trans-unit>
      <trans-unit id="ActualRowsReadDescription">
        <source>Number of rows read from a table or an index prior to applying a predicate filter. For rows of type PLAN_ROWS only.</source>
        <target state="new">Number of rows read from a table or an index prior to applying a predicate filter. For rows of type PLAN_ROWS only.</target>
        <note> Number of Rows Read by a Rowset (Table or Index) Description</note>
      </trans-unit>
      <trans-unit id="NumberOfBatches">
        <source>Actual Number of Batches</source>
        <target state="new">Actual Number of Batches</target>
        <note> Number of Batches</note>
      </trans-unit>
      <trans-unit id="NumberOfBatchesDescription">
        <source>Actual number of Batches output by this operator.</source>
        <target state="new">Actual number of Batches output by this operator.</target>
        <note> Number of Batches description</note>
      </trans-unit>
      <trans-unit id="NumberOfExecutions">
        <source>Number of Executions</source>
        <target state="new">Number of Executions</target>
        <note> Number of Executions</note>
      </trans-unit>
      <trans-unit id="NumberOfExecutionsDescription">
        <source>Number of times this operator will be executed while running the current query.</source>
        <target state="new">Number of times this operator will be executed while running the current query.</target>
        <note> Number of Executions description</note>
      </trans-unit>
      <trans-unit id="EstimatedDataSize">
        <source>Estimated Data Size</source>
        <target state="new">Estimated Data Size</target>
        <note> Estimated Data Size</note>
      </trans-unit>
      <trans-unit id="EstimatedDataSizeDescription">
        <source>Estimated data size of the data being passed through this operator.</source>
        <target state="new">Estimated data size of the data being passed through this operator.</target>
        <note> Estimated Data Size description</note>
      </trans-unit>
      <trans-unit id="ParameterList">
        <source>Parameter List</source>
        <target state="new">Parameter List</target>
        <note> Show plan's simple root node property</note>
      </trans-unit>
      <trans-unit id="ParameterListDescription">
        <source>Parameter list.</source>
        <target state="new">Parameter list.</target>
        <note> Show plan's simple root node property description</note>
      </trans-unit>
      <trans-unit id="MemoryFractions">
        <source>Memory Fractions</source>
        <target state="new">Memory Fractions</target>
        <note> Show plan's simple root node property</note>
      </trans-unit>
      <trans-unit id="MemoryFractionsDescription">
        <source>Memory fractions.</source>
        <target state="new">Memory fractions.</target>
        <note> Show plan's simple root node property description</note>
      </trans-unit>
      <trans-unit id="MemoryFractionsInput">
        <source>Memory Fractions Input</source>
        <target state="new">Memory Fractions Input</target>
        <note> Show plan's simple root node property</note>
      </trans-unit>
      <trans-unit id="MemoryFractionsInputDescription">
        <source>Memory fractions input.</source>
        <target state="new">Memory fractions input.</target>
        <note> Show plan's simple root node property description</note>
      </trans-unit>
      <trans-unit id="MemoryFractionsOutput">
        <source>Memory Fractions Output</source>
        <target state="new">Memory Fractions Output</target>
        <note> Show plan's simple root node property</note>
      </trans-unit>
      <trans-unit id="MemoryFractionsOutputDescription">
        <source>Memory fractions output.</source>
        <target state="new">Memory fractions output.</target>
        <note> Show plan's simple root node property description</note>
      </trans-unit>
      <trans-unit id="UdxName">
        <source>Name</source>
        <target state="new">Name</target>
        <note> Show plan's UDX node property</note>
      </trans-unit>
      <trans-unit id="UdxNameDescription">
        <source>Name.</source>
        <target state="new">Name.</target>
        <note> Show plan's UDX node property description</note>
      </trans-unit>
      <trans-unit id="Values">
        <source>Values</source>
        <target state="new">Values</target>
        <note> Show plan's ConstantScan node property</note>
      </trans-unit>
      <trans-unit id="ValuesDescription">
        <source>Values.</source>
        <target state="new">Values.</target>
        <note> Show plan's ConstantScan node property description</note>
      </trans-unit>
      <trans-unit id="CachedPlanSize">
        <source>Cached plan size</source>
        <target state="new">Cached plan size</target>
        <note> CachedPlanSize property</note>
      </trans-unit>
      <trans-unit id="CachedPlanSizeDescription">
        <source>Cached plan size.</source>
        <target state="new">Cached plan size.</target>
        <note> Description for CachedPlanSize property</note>
      </trans-unit>
      <trans-unit id="UsePlan">
        <source>Use plan</source>
        <target state="new">Use plan</target>
        <note> UsePlan property</note>
      </trans-unit>
      <trans-unit id="ContainsInlineScalarTsqlUdfs">
        <source>Contains Inline Scalar Tsql Udfs</source>
        <target state="new">Contains Inline Scalar Tsql Udfs</target>
        <note> InlineScalarTsqlUdf property</note>
      </trans-unit>
      <trans-unit id="DegreeOfParallelism">
        <source>Degree of Parallelism</source>
        <target state="new">Degree of Parallelism</target>
        <note> DegreeOfParallelism property</note>
      </trans-unit>
      <trans-unit id="DegreeOfParallelismDescription">
        <source>Degree of parallelism.</source>
        <target state="new">Degree of parallelism.</target>
        <note> Description for DegreeOfParallelism property</note>
      </trans-unit>
      <trans-unit id="EffectiveDegreeOfParallelism">
        <source>Effective Degree of Parallelism</source>
        <target state="new">Effective Degree of Parallelism</target>
        <note> EffectiveDegreeOfParallelism property</note>
      </trans-unit>
      <trans-unit id="EffectiveDegreeOfParallelismDescription">
        <source>Max degree of parallelism during columnstore index build.</source>
        <target state="new">Max degree of parallelism during columnstore index build.</target>
        <note> Description for EffectiveDegreeOfParallelism property</note>
      </trans-unit>
      <trans-unit id="MemoryGrant">
        <source>Memory Grant</source>
        <target state="new">Memory Grant</target>
        <note> Root node for show plan property</note>
      </trans-unit>
      <trans-unit id="MemoryGrantDescription">
        <source>Memory grant.</source>
        <target state="new">Memory grant.</target>
        <note> Description for MemoryGrant property</note>
      </trans-unit>
      <trans-unit id="RemoteDestination">
        <source>Remote Destination</source>
        <target state="new">Remote Destination</target>
        <note> Show plan node property</note>
      </trans-unit>
      <trans-unit id="RemoteDestinationDescription">
        <source>Remote object.</source>
        <target state="new">Remote object.</target>
        <note> Show plan node property description</note>
      </trans-unit>
      <trans-unit id="RemoteObject">
        <source>Remote Object</source>
        <target state="new">Remote Object</target>
        <note> Show plan node property</note>
      </trans-unit>
      <trans-unit id="RemoteObjectDescription">
        <source>Remote object.</source>
        <target state="new">Remote object.</target>
        <note> Show plan node property description</note>
      </trans-unit>
      <trans-unit id="RemoteSource">
        <source>Remote Source</source>
        <target state="new">Remote Source</target>
        <note> Show plan node property</note>
      </trans-unit>
      <trans-unit id="RemoteSourceDescription">
        <source>Remote source.</source>
        <target state="new">Remote source.</target>
        <note> Show plan node property description</note>
      </trans-unit>
      <trans-unit id="UsedUdxColumns">
        <source>Used UDX Columns</source>
        <target state="new">Used UDX Columns</target>
        <note> Show plan node property</note>
      </trans-unit>
      <trans-unit id="UsedUdxColumnsDescription">
        <source>Used UDX columns.</source>
        <target state="new">Used UDX columns.</target>
        <note> Show plan node property description</note>
      </trans-unit>
      <trans-unit id="InnerSideJoinColumns">
        <source>Inner Side Join columns</source>
        <target state="new">Inner Side Join columns</target>
        <note> Show plan node property</note>
      </trans-unit>
      <trans-unit id="InnerSideJoinColumnsDescription">
        <source>Inner side join columns.</source>
        <target state="new">Inner side join columns.</target>
        <note> Show plan node property description</note>
      </trans-unit>
      <trans-unit id="OuterSideJoinColumns">
        <source>Outer Side Join columns</source>
        <target state="new">Outer Side Join columns</target>
        <note> Show plan node property</note>
      </trans-unit>
      <trans-unit id="OuterSideJoinColumnsDescription">
        <source>Outer side join columns.</source>
        <target state="new">Outer side join columns.</target>
        <note> Show plan node property description</note>
      </trans-unit>
      <trans-unit id="WhereJoinColumns">
        <source>Where (join columns)</source>
        <target state="new">Where (join columns)</target>
        <note> Show plan node property</note>
      </trans-unit>
      <trans-unit id="Residual">
        <source>Residual</source>
        <target state="new">Residual</target>
        <note> Show plan node property</note>
      </trans-unit>
      <trans-unit id="ResidualDescription">
        <source>Residual.</source>
        <target state="new">Residual.</target>
        <note> Show plan node property description</note>
      </trans-unit>
      <trans-unit id="PassThru">
        <source>Pass Through</source>
        <target state="new">Pass Through</target>
        <note> Show plan node property</note>
      </trans-unit>
      <trans-unit id="PassThruDescription">
        <source>Pass throuh.</source>
        <target state="new">Pass throuh.</target>
        <note> Show plan node property description</note>
      </trans-unit>
      <trans-unit id="ManyToMany">
        <source>Many to Many</source>
        <target state="new">Many to Many</target>
        <note> Show plan node property</note>
      </trans-unit>
      <trans-unit id="ManyToManyDescription">
        <source>Many to many.</source>
        <target state="new">Many to many.</target>
        <note> Show plan node property description</note>
      </trans-unit>
      <trans-unit id="PartitionColumns">
        <source>Partition Columns</source>
        <target state="new">Partition Columns</target>
        <note> Show plan node property</note>
      </trans-unit>
      <trans-unit id="PartitionColumnsDescription">
        <source>Partition columns.</source>
        <target state="new">Partition columns.</target>
        <note> Show plan node property description</note>
      </trans-unit>
      <trans-unit id="Ascending">
        <source>Ascending</source>
        <target state="new">Ascending</target>
        <note> Column sort type</note>
      </trans-unit>
      <trans-unit id="Descending">
        <source>Descending</source>
        <target state="new">Descending</target>
        <note> Column sort type</note>
      </trans-unit>
      <trans-unit id="HashKeys">
        <source>Hash Keys</source>
        <target state="new">Hash Keys</target>
        <note> Show plan node property</note>
      </trans-unit>
      <trans-unit id="HashKeysDescription">
        <source>Hash keys.</source>
        <target state="new">Hash keys.</target>
        <note> Show plan node property description</note>
      </trans-unit>
      <trans-unit id="ProbeColumn">
        <source>Probe Column</source>
        <target state="new">Probe Column</target>
        <note> Show plan node property</note>
      </trans-unit>
      <trans-unit id="ProbeColumnDescription">
        <source>Probe column.</source>
        <target state="new">Probe column.</target>
        <note> Show plan node property description</note>
      </trans-unit>
      <trans-unit id="PartitioningType">
        <source>Partitioning Type</source>
        <target state="new">Partitioning Type</target>
        <note> Show plan node property</note>
      </trans-unit>
      <trans-unit id="PartitioningTypeDescription">
        <source>Partitioning type.</source>
        <target state="new">Partitioning type.</target>
        <note> Show plan node property description</note>
      </trans-unit>
      <trans-unit id="GroupBy">
        <source>Group By</source>
        <target state="new">Group By</target>
        <note> Show plan node property</note>
      </trans-unit>
      <trans-unit id="GroupByDescription">
        <source>Group by.</source>
        <target state="new">Group by.</target>
        <note> Show plan node property description</note>
      </trans-unit>
      <trans-unit id="GroupingSets">
        <source>Grouping Sets</source>
        <target state="new">Grouping Sets</target>
        <note> Show plan node property</note>
      </trans-unit>
      <trans-unit id="GroupingSetsDescription">
        <source>The group sets list. Each Value is a reverse bit map for the grouping columns in Group By property.</source>
        <target state="new">The group sets list. Each Value is a reverse bit map for the grouping columns in Group By property.</target>
        <note> Show plan node property description</note>
      </trans-unit>
      <trans-unit id="SegmentColumn">
        <source>Segment Column</source>
        <target state="new">Segment Column</target>
        <note> Show plan node property</note>
      </trans-unit>
      <trans-unit id="SegmentColumnDescription">
        <source>Segment column.</source>
        <target state="new">Segment column.</target>
        <note> Show plan node property description</note>
      </trans-unit>
      <trans-unit id="RankColumns">
        <source>Rank Columns</source>
        <target state="new">Rank Columns</target>
        <note> Show plan node property</note>
      </trans-unit>
      <trans-unit id="RankColumnsDescription">
        <source>Rank columns.</source>
        <target state="new">Rank columns.</target>
        <note> Show plan node property description</note>
      </trans-unit>
      <trans-unit id="Predicate">
        <source>Predicate</source>
        <target state="new">Predicate</target>
        <note> Show plan node property</note>
      </trans-unit>
      <trans-unit id="PredicateDescription">
        <source>Predicate.</source>
        <target state="new">Predicate.</target>
        <note> Show plan node property description</note>
      </trans-unit>
      <trans-unit id="OuterReferences">
        <source>Outer References</source>
        <target state="new">Outer References</target>
        <note> Show plan node property</note>
      </trans-unit>
      <trans-unit id="OuterReferencesDescription">
        <source>Outer references.</source>
        <target state="new">Outer references.</target>
        <note> Show plan node property description</note>
      </trans-unit>
      <trans-unit id="ScalarOperator">
        <source>Scalar Operator</source>
        <target state="new">Scalar Operator</target>
        <note> Show plan node property</note>
      </trans-unit>
      <trans-unit id="ActionColumn">
        <source>Action Column</source>
        <target state="new">Action Column</target>
        <note> Show plan node property</note>
      </trans-unit>
      <trans-unit id="ActionColumnDescription">
        <source>Action column.</source>
        <target state="new">Action column.</target>
        <note> Show plan node property description</note>
      </trans-unit>
      <trans-unit id="OriginalActionColumn">
        <source>Original Action Column</source>
        <target state="new">Original Action Column</target>
        <note> Show plan node property</note>
      </trans-unit>
      <trans-unit id="OriginalActionColumnDescription">
        <source>Original Action column.</source>
        <target state="new">Original Action column.</target>
        <note> Show plan node property description</note>
      </trans-unit>
      <trans-unit id="Rows">
        <source>Top Rows</source>
        <target state="new">Top Rows</target>
        <note> Show plan node property</note>
      </trans-unit>
      <trans-unit id="RowsDescription">
        <source>Top Rows.</source>
        <target state="new">Top Rows.</target>
        <note> Show plan node property description</note>
      </trans-unit>
      <trans-unit id="SeekPredicate">
        <source>Seek Predicate</source>
        <target state="new">Seek Predicate</target>
        <note> Show plan node property</note>
      </trans-unit>
      <trans-unit id="SeekPredicateDescription">
        <source>Seek predicate.</source>
        <target state="new">Seek predicate.</target>
        <note> Show plan node property description</note>
      </trans-unit>
      <trans-unit id="Partitioned">
        <source>Partitioned</source>
        <target state="new">Partitioned</target>
        <note> Show plan node property</note>
      </trans-unit>
      <trans-unit id="PartitionedDescription">
        <source>Whether the operation is on a partitioned table or index.</source>
        <target state="new">Whether the operation is on a partitioned table or index.</target>
        <note> Show plan node property description</note>
      </trans-unit>
      <trans-unit id="SeekKeys">
        <source>Seek Keys</source>
        <target state="new">Seek Keys</target>
        <note> Show plan node property</note>
      </trans-unit>
      <trans-unit id="SeekKeysDescription">
        <source>Keys used by a seek operation.</source>
        <target state="new">Keys used by a seek operation.</target>
        <note> Show plan node property description</note>
      </trans-unit>
      <trans-unit id="PartitionsAccessed">
        <source>Actual Partitions Accessed</source>
        <target state="new">Actual Partitions Accessed</target>
        <note> Show plan node property</note>
      </trans-unit>
      <trans-unit id="PartitionCount">
        <source>Actual Partition Count</source>
        <target state="new">Actual Partition Count</target>
        <note> Show plan node property</note>
      </trans-unit>
      <trans-unit id="TieColumns">
        <source>Tie Columns</source>
        <target state="new">Tie Columns</target>
        <note> Show plan node property</note>
      </trans-unit>
      <trans-unit id="TieColumnsDescription">
        <source>Tie columns.</source>
        <target state="new">Tie columns.</target>
        <note> Show plan node property description</note>
      </trans-unit>
      <trans-unit id="IsPercent">
        <source>Is Percent</source>
        <target state="new">Is Percent</target>
        <note> Show plan node property</note>
      </trans-unit>
      <trans-unit id="IsPercentDescription">
        <source>Is percent.</source>
        <target state="new">Is percent.</target>
        <note> Show plan node property description</note>
      </trans-unit>
      <trans-unit id="WithTies">
        <source>With Ties</source>
        <target state="new">With Ties</target>
        <note> Show plan node property</note>
      </trans-unit>
      <trans-unit id="WithTiesDescription">
        <source>With ties.</source>
        <target state="new">With ties.</target>
        <note> Show plan node property description</note>
      </trans-unit>
      <trans-unit id="PartitionId">
        <source>Partition ID</source>
        <target state="new">Partition ID</target>
        <note> Show plan node property</note>
      </trans-unit>
      <trans-unit id="PartitionIdDescription">
        <source>Partition ID.</source>
        <target state="new">Partition ID.</target>
        <note> Show plan node property description</note>
      </trans-unit>
      <trans-unit id="Ordered">
        <source>Ordered</source>
        <target state="new">Ordered</target>
        <note> Show plan node property</note>
      </trans-unit>
      <trans-unit id="OrderedDescription">
        <source>Ordered.</source>
        <target state="new">Ordered.</target>
        <note> Show plan node property description</note>
      </trans-unit>
      <trans-unit id="ScanDirection">
        <source>Scan Direction</source>
        <target state="new">Scan Direction</target>
        <note> ScanDirection property</note>
      </trans-unit>
      <trans-unit id="ScanDirectionDescription">
        <source>Direction of the scan operation as either forward or backward.</source>
        <target state="new">Direction of the scan operation as either forward or backward.</target>
        <note>ScanDirection property description</note>
      </trans-unit>
      <trans-unit id="ForcedIndex">
        <source>Forced Index</source>
        <target state="new">Forced Index</target>
        <note> Show plan node property</note>
      </trans-unit>
      <trans-unit id="ForcedIndexDescription">
        <source>Forced index.</source>
        <target state="new">Forced index.</target>
        <note> Show plan node property description</note>
      </trans-unit>
      <trans-unit id="SetPredicate">
        <source>Predicate</source>
        <target state="new">Predicate</target>
        <note> Show plan node property</note>
      </trans-unit>
      <trans-unit id="SetPredicateDescription">
        <source>Predicate</source>
        <target state="new">Predicate</target>
        <note> Show plan node property description</note>
      </trans-unit>
      <trans-unit id="TopExpression">
        <source>Top Expression</source>
        <target state="new">Top Expression</target>
        <note> Show plan node property</note>
      </trans-unit>
      <trans-unit id="TopExpressionDescription">
        <source>Top expression.</source>
        <target state="new">Top expression.</target>
        <note> Show plan node property description</note>
      </trans-unit>
      <trans-unit id="HashKeysBuild">
        <source>Hash Keys Build</source>
        <target state="new">Hash Keys Build</target>
        <note> Show plan node property</note>
      </trans-unit>
      <trans-unit id="HashKeysBuildDescription">
        <source>Hash keys build.</source>
        <target state="new">Hash keys build.</target>
        <note> Show plan node property description</note>
      </trans-unit>
      <trans-unit id="HashKeysProbe">
        <source>Hash Keys Probe</source>
        <target state="new">Hash Keys Probe</target>
        <note> Show plan node property</note>
      </trans-unit>
      <trans-unit id="HashKeysProbeDescription">
        <source>Hash keys probe.</source>
        <target state="new">Hash keys probe.</target>
        <note> Show plan node property description</note>
      </trans-unit>
      <trans-unit id="BuildResidual">
        <source>Build Residual</source>
        <target state="new">Build Residual</target>
        <note> Show plan node property</note>
      </trans-unit>
      <trans-unit id="BuildResidualDescription">
        <source>Build residual.</source>
        <target state="new">Build residual.</target>
        <note> Show plan node property description</note>
      </trans-unit>
      <trans-unit id="ProbeResidual">
        <source>Probe Residual</source>
        <target state="new">Probe Residual</target>
        <note> Show plan node property</note>
      </trans-unit>
      <trans-unit id="ProbeResidualDescription">
        <source>Probe residual.</source>
        <target state="new">Probe residual.</target>
        <note> Show plan node property description</note>
      </trans-unit>
      <trans-unit id="SeekPredicates">
        <source>Seek Predicates</source>
        <target state="new">Seek Predicates</target>
        <note> Show plan node property</note>
      </trans-unit>
      <trans-unit id="SeekPredicatesDescription">
        <source>Seek predicates.</source>
        <target state="new">Seek predicates.</target>
        <note> Show plan node property description</note>
      </trans-unit>
      <trans-unit id="SetOptions">
        <source>Set Options</source>
        <target state="new">Set Options</target>
        <note> Set options property in show plan</note>
      </trans-unit>
      <trans-unit id="SetOptionsDescription">
        <source>Set options.</source>
        <target state="new">Set options.</target>
        <note> Set options property in show plan description</note>
      </trans-unit>
      <trans-unit id="OptimizationLevel">
        <source>Optimization Level</source>
        <target state="new">Optimization Level</target>
        <note> Optimization Level property in show plan</note>
      </trans-unit>
      <trans-unit id="OptimizationLevelDescription">
        <source>Optimization level.</source>
        <target state="new">Optimization level.</target>
        <note> Optimization Level property in show plan description</note>
      </trans-unit>
      <trans-unit id="StatementOptmEarlyAbortReason">
        <source>Reason For Early Termination Of Statement Optimization</source>
        <target state="new">Reason For Early Termination Of Statement Optimization</target>
        <note> StatementOptmEarlyAbortReason property</note>
      </trans-unit>
      <trans-unit id="TimeOut">
        <source>Time Out</source>
        <target state="new">Time Out</target>
        <note> StatementOptmEarlyAbortReason property value</note>
      </trans-unit>
      <trans-unit id="MemoryLimitExceeded">
        <source>Memory Limit Exceeded</source>
        <target state="new">Memory Limit Exceeded</target>
        <note> StatementOptmEarlyAbortReason property value</note>
      </trans-unit>
      <trans-unit id="GoodEnoughPlanFound">
        <source>Good Enough Plan Found</source>
        <target state="new">Good Enough Plan Found</target>
        <note> StatementOptmEarlyAbortReason property value</note>
      </trans-unit>
      <trans-unit id="EstimatedRebinds">
        <source>Estimated Rebinds</source>
        <target state="new">Estimated Rebinds</target>
        <note> Estimated Rebinds</note>
      </trans-unit>
      <trans-unit id="EstimatedRebindsDescription">
        <source>Estimated rebinds.</source>
        <target state="new">Estimated rebinds.</target>
        <note> Estimated Rebinds Description</note>
      </trans-unit>
      <trans-unit id="EstimatedRewinds">
        <source>Estimated Rewinds</source>
        <target state="new">Estimated Rewinds</target>
        <note> Estimated Rewinds</note>
      </trans-unit>
      <trans-unit id="EstimatedRewindsDescription">
        <source>Estimated rewinds.</source>
        <target state="new">Estimated rewinds.</target>
        <note> Estimated Rewinds Description</note>
      </trans-unit>
      <trans-unit id="ActualLocallyAggregatedRows">
        <source>Actual Number of Locally Aggregated Rows</source>
        <target state="new">Actual Number of Locally Aggregated Rows</target>
        <note> Actual Locally Aggregated Rows</note>
      </trans-unit>
      <trans-unit id="ActualLocallyAggregatedRowsDescription">
        <source>Actual number of locally aggregated rows</source>
        <target state="new">Actual number of locally aggregated rows</target>
        <note> Actual Locally Aggregated Rows Description</note>
      </trans-unit>
      <trans-unit id="ActualRebinds">
        <source>Actual Rebinds</source>
        <target state="new">Actual Rebinds</target>
        <note> Actual Rebinds</note>
      </trans-unit>
      <trans-unit id="ActualRebindsDescription">
        <source>Actual Rebinds.</source>
        <target state="new">Actual Rebinds.</target>
        <note> Actual Rebinds Description</note>
      </trans-unit>
      <trans-unit id="ActualRewinds">
        <source>Actual Rewinds</source>
        <target state="new">Actual Rewinds</target>
        <note> Actual Rewinds</note>
      </trans-unit>
      <trans-unit id="ActualRewindsDescription">
        <source>Actual Rewinds.</source>
        <target state="new">Actual Rewinds.</target>
        <note> Actual Rewinds Description</note>
      </trans-unit>
      <trans-unit id="ActualIOStatistics">
        <source>Actual I/O Statistics</source>
        <target state="new">Actual I/O Statistics</target>
        <note> Actual I/O Statistics</note>
      </trans-unit>
      <trans-unit id="ActualIOStatisticsDescription">
        <source>Actual I/O Statistics</source>
        <target state="new">Actual I/O Statistics</target>
        <note> Actual I/O Statistics Description</note>
      </trans-unit>
      <trans-unit id="ActualTimeStatistics">
        <source>Actual Time Statistics</source>
        <target state="new">Actual Time Statistics</target>
        <note> Actual Time Statistics</note>
      </trans-unit>
      <trans-unit id="ActualTimeStatisticsDescription">
        <source>Actual Time Statistics</source>
        <target state="new">Actual Time Statistics</target>
        <note> Actual Time Statistics Description</note>
      </trans-unit>
      <trans-unit id="ActualElapsedms">
        <source>Actual Elapsed Time (ms)</source>
        <target state="new">Actual Elapsed Time (ms)</target>
        <note> Actual Elapsed Milliseconds</note>
      </trans-unit>
      <trans-unit id="ActualElapsedmsDescription">
        <source>Actual elapsed time in milliseconds</source>
        <target state="new">Actual elapsed time in milliseconds</target>
        <note> Actual Elapsed Milliseconds Description</note>
      </trans-unit>
      <trans-unit id="ActualCPUms">
        <source>Actual Elapsed CPU Time (ms)</source>
        <target state="new">Actual Elapsed CPU Time (ms)</target>
        <note> Actual CPU Time Milliseconds</note>
      </trans-unit>
      <trans-unit id="ActualCPUmsDescription">
        <source>Actual elapsed CPU time in milliseconds</source>
        <target state="new">Actual elapsed CPU time in milliseconds</target>
        <note> Actual CPU Time Milliseconds Description</note>
      </trans-unit>
      <trans-unit id="ActualScans">
        <source>Actual Scans</source>
        <target state="new">Actual Scans</target>
        <note> Actual Scans</note>
      </trans-unit>
      <trans-unit id="ActualScansDescription">
        <source>Actual Scans</source>
        <target state="new">Actual Scans</target>
        <note> Actual Scans Description</note>
      </trans-unit>
      <trans-unit id="ActualLogicalReads">
        <source>Actual Logical Reads</source>
        <target state="new">Actual Logical Reads</target>
        <note> Actual Logical Reads</note>
      </trans-unit>
      <trans-unit id="ActualLogicalReadsDescription">
        <source>Actual Logical Reads</source>
        <target state="new">Actual Logical Reads</target>
        <note> Actual Logical Reads Description</note>
      </trans-unit>
      <trans-unit id="ActualPhysicalReads">
        <source>Actual Physical Reads</source>
        <target state="new">Actual Physical Reads</target>
        <note> Actual Physical Reads</note>
      </trans-unit>
      <trans-unit id="ActualPhysicalReadsDescription">
        <source>Actual Physical Reads</source>
        <target state="new">Actual Physical Reads</target>
        <note> Actual Physical Reads Description</note>
      </trans-unit>
      <trans-unit id="ActualPageServerReads">
        <source>Actual Page Server Reads</source>
        <target state="new">Actual Page Server Reads</target>
        <note> Actual Page Server Reads</note>
      </trans-unit>
      <trans-unit id="ActualPageServerReadsDescription">
        <source>Actual Page Server Reads</source>
        <target state="new">Actual Page Server Reads</target>
        <note> Actual Page Server Reads Description</note>
      </trans-unit>
      <trans-unit id="ActualReadAheads">
        <source>Actual Read Aheads</source>
        <target state="new">Actual Read Aheads</target>
        <note> Actual Read Aheads</note>
      </trans-unit>
      <trans-unit id="ActualReadAheadsDescription">
        <source>Actual Read Aheads</source>
        <target state="new">Actual Read Aheads</target>
        <note> Actual Read Aheads Description</note>
      </trans-unit>
      <trans-unit id="ActualPageServerReadAheads">
        <source>Actual Page Server Read Aheads</source>
        <target state="new">Actual Page Server Read Aheads</target>
        <note> Actual Page Server Read Aheads</note>
      </trans-unit>
      <trans-unit id="ActualPageServerReadAheadsDescription">
        <source>Actual Page Server Read Aheads</source>
        <target state="new">Actual Page Server Read Aheads</target>
        <note> Actual Page Server Read Aheads Description</note>
      </trans-unit>
      <trans-unit id="ActualLobLogicalReads">
        <source>Actual Lob Logical Reads</source>
        <target state="new">Actual Lob Logical Reads</target>
        <note> Actual Lob Logical Reads</note>
      </trans-unit>
      <trans-unit id="ActualLobLogicalReadsDescription">
        <source>Actual Lob Logical Reads</source>
        <target state="new">Actual Lob Logical Reads</target>
        <note> Actual Lob Logical Reads Description</note>
      </trans-unit>
      <trans-unit id="ActualLobPhysicalReads">
        <source>Actual Lob Physical Reads</source>
        <target state="new">Actual Lob Physical Reads</target>
        <note> Actual Lob Physical Reads</note>
      </trans-unit>
      <trans-unit id="ActualLobPhysicalReadsDescription">
        <source>Actual Lob Physical Reads</source>
        <target state="new">Actual Lob Physical Reads</target>
        <note> Actual Lob Physical Reads Description</note>
      </trans-unit>
      <trans-unit id="ActualLobPageServerReads">
        <source>Actual Lob Page Server Reads</source>
        <target state="new">Actual Lob Page Server Reads</target>
        <note> Actual Lob Page Server Reads</note>
      </trans-unit>
      <trans-unit id="ActualLobPageServerReadsDescription">
        <source>Actual Lob Page Server Reads</source>
        <target state="new">Actual Lob Page Server Reads</target>
        <note> Actual Lob Page Server Reads Description</note>
      </trans-unit>
      <trans-unit id="ActualLobReadAheads">
        <source>Actual Lob Read Aheads</source>
        <target state="new">Actual Lob Read Aheads</target>
        <note> Actual Lob Read Aheads</note>
      </trans-unit>
      <trans-unit id="ActualLobReadAheadsDescription">
        <source>Actual Lob Read Aheads</source>
        <target state="new">Actual Lob Read Aheads</target>
        <note> Actual Lob Read Aheads Description</note>
      </trans-unit>
      <trans-unit id="ActualLobPageServerReadAheads">
        <source>Actual Lob Page Server Read Aheads</source>
        <target state="new">Actual Lob Page Server Read Aheads</target>
        <note> Actual Lob Page Server Read Aheads</note>
      </trans-unit>
      <trans-unit id="ActualLobPageServerReadAheadsDescription">
        <source>Actual Lob Page Server Read Aheads</source>
        <target state="new">Actual Lob Page Server Read Aheads</target>
        <note> Actual Lob Page Server Read Aheads Description</note>
      </trans-unit>
      <trans-unit id="ActualMemoryGrantStats">
        <source>Memory Usage</source>
        <target state="new">Memory Usage</target>
        <note> ActualMemoryGrantStats</note>
      </trans-unit>
      <trans-unit id="HpcRowCount">
        <source>Hpc Row Count</source>
        <target state="new">Hpc Row Count</target>
        <note> Hpc Row Count</note>
      </trans-unit>
      <trans-unit id="HpcRowCountDescription">
        <source>Number of rows processed by Hpc devices.</source>
        <target state="new">Number of rows processed by Hpc devices.</target>
        <note> Hpc Row Count Description</note>
      </trans-unit>
      <trans-unit id="HpcKernelElapsedUs">
        <source>Hpc Kernel Elapsed Time in Us</source>
        <target state="new">Hpc Kernel Elapsed Time in Us</target>
        <note> Hpc Kernel Elapsed Us</note>
      </trans-unit>
      <trans-unit id="HpcKernelElapsedUsDescription">
        <source>Elapsed time (in micro seconds) of Hpc device kernel execution.</source>
        <target state="new">Elapsed time (in micro seconds) of Hpc device kernel execution.</target>
        <note> Hpc Kernel Elapsed Us Description</note>
      </trans-unit>
      <trans-unit id="HpcHostToDeviceBytes">
        <source>Hpc Host To Device Bytes</source>
        <target state="new">Hpc Host To Device Bytes</target>
        <note> Hpc Host To Device Bytes</note>
      </trans-unit>
      <trans-unit id="HpcHostToDeviceBytesDescription">
        <source>Data transferred from host to Hpc device in bytes.</source>
        <target state="new">Data transferred from host to Hpc device in bytes.</target>
        <note> Hpc Host To Device Bytes Description</note>
      </trans-unit>
      <trans-unit id="HpcDeviceToHostBytes">
        <source>Hpc Device To Host Bytes</source>
        <target state="new">Hpc Device To Host Bytes</target>
        <note> Hpc Device To Host Bytes</note>
      </trans-unit>
      <trans-unit id="HpcDeviceToHostBytesDescription">
        <source>Data transferred from Hpc device to host in bytes.</source>
        <target state="new">Data transferred from Hpc device to host in bytes.</target>
        <note> Hpc Device To Host Bytes Description</note>
      </trans-unit>
      <trans-unit id="InputMemoryGrant">
        <source>Input Memory</source>
        <target state="new">Input Memory</target>
        <note> InputMemoryGrant</note>
      </trans-unit>
      <trans-unit id="OutputMemoryGrant">
        <source>Output Memory</source>
        <target state="new">Output Memory</target>
        <note> OutputMemoryGrant</note>
      </trans-unit>
      <trans-unit id="UsedMemoryGrant">
        <source>Used Memory</source>
        <target state="new">Used Memory</target>
        <note> UsedMemoryGrant</note>
      </trans-unit>
      <trans-unit id="Distinct">
        <source>Distinct</source>
        <target state="new">Distinct</target>
        <note> Distinct</note>
      </trans-unit>
      <trans-unit id="DistinctDescription">
        <source>Distinct.</source>
        <target state="new">Distinct.</target>
        <note> Distinct description</note>
      </trans-unit>
      <trans-unit id="OrderBy">
        <source>Order By</source>
        <target state="new">Order By</target>
        <note> OrderBy</note>
      </trans-unit>
      <trans-unit id="OrderByDescription">
        <source>Order by.</source>
        <target state="new">Order by.</target>
        <note> OrderBy description</note>
      </trans-unit>
      <trans-unit id="SpillOccurredDisplayString">
        <source>Operator used tempdb to spill data during execution</source>
        <target state="new">Operator used tempdb to spill data during execution</target>
        <note></note>
      </trans-unit>
      <trans-unit id="ColumnsWithNoStatistics">
        <source>Columns With No Statistics</source>
        <target state="new">Columns With No Statistics</target>
        <note> ColumnsWithNoStatistics property</note>
      </trans-unit>
      <trans-unit id="ColumnsWithNoStatisticsDescription">
        <source>Columns with no statistics warning.</source>
        <target state="new">Columns with no statistics warning.</target>
        <note> ColumnsWithNoStatistics property description</note>
      </trans-unit>
      <trans-unit id="NoJoinPredicate">
        <source>No Join Predicate</source>
        <target state="new">No Join Predicate</target>
        <note> NoJoinPredicate property</note>
      </trans-unit>
      <trans-unit id="NoJoinPredicateDescription">
        <source>No Join predicate warning.</source>
        <target state="new">No Join predicate warning.</target>
        <note> NoJoinPredicate property description</note>
      </trans-unit>
      <trans-unit id="SpillToTempDbOld">
        <source>Operator used tempdb to spill data during execution with spill level {0}</source>
        <target state="new">Operator used tempdb to spill data during execution with spill level {0}</target>
        <note> SpillToTempDbOld property</note>
      </trans-unit>
      <trans-unit id="SpillToTempDb">
        <source>Operator used tempdb to spill data during execution with spill level {0} and {1} spilled thread(s)</source>
        <target state="new">Operator used tempdb to spill data during execution with spill level {0} and {1} spilled thread(s)</target>
        <note> SpillToTempDb property</note>
      </trans-unit>
      <trans-unit id="SpillToTempDbDescription">
        <source>Spill to tempdb warning.</source>
        <target state="new">Spill to tempdb warning.</target>
        <note> SpillToTempDb property description</note>
      </trans-unit>
      <trans-unit id="SortSpillDetails">
        <source>Sort wrote {0} pages to and read {1} pages from tempdb with granted memory {2}KB and used memory {3}KB</source>
        <target state="new">Sort wrote {0} pages to and read {1} pages from tempdb with granted memory {2}KB and used memory {3}KB</target>
        <note> SortSpillDetails property</note>
      </trans-unit>
      <trans-unit id="SortSpillDetailsDescription">
        <source>Details of sort spill</source>
        <target state="new">Details of sort spill</target>
        <note> SortSpillDetails property description</note>
      </trans-unit>
      <trans-unit id="HashSpillDetails">
        <source>Hash wrote {0} pages to and read {1} pages from tempdb with granted memory {2}KB and used memory {3}KB</source>
        <target state="new">Hash wrote {0} pages to and read {1} pages from tempdb with granted memory {2}KB and used memory {3}KB</target>
        <note> HashSpillDetails property</note>
      </trans-unit>
      <trans-unit id="HashSpillDetailsDescription">
        <source>Details of hash spill</source>
        <target state="new">Details of hash spill</target>
        <note> HahSpillDetails property description</note>
      </trans-unit>
      <trans-unit id="FullUpdateForOnlineIndexBuild">
        <source>A partial update was converted to a full update because of an online index build</source>
        <target state="new">A partial update was converted to a full update because of an online index build</target>
        <note> FullUpdateForOnlineIndexBuild property</note>
      </trans-unit>
      <trans-unit id="FullUpdateForOnlineIndexBuildDescription">
        <source>Full update for online index build warning</source>
        <target state="new">Full update for online index build warning</target>
        <note> FullUpdateForOnlineIndexBuild property description</note>
      </trans-unit>
      <trans-unit id="Wait">
        <source>The query had to wait {0} seconds for {1} during execution</source>
        <target state="new">The query had to wait {0} seconds for {1} during execution</target>
        <note> Wait property</note>
      </trans-unit>
      <trans-unit id="WaitDescription">
        <source>Query wait warning.</source>
        <target state="new">Query wait warning.</target>
        <note> Wait property description</note>
      </trans-unit>
      <trans-unit id="PlanAffectingConvert">
        <source>Type conversion in expression ({0}) may affect "{1}" in query plan choice</source>
        <target state="new">Type conversion in expression ({0}) may affect "{1}" in query plan choice</target>
        <note> PlanAffectingConvert property</note>
      </trans-unit>
      <trans-unit id="PlanAffectingConvertDescription">
        <source>Plan-affecting type conversion warning.</source>
        <target state="new">Plan-affecting type conversion warning.</target>
        <note> PlanAffectingConvert property description</note>
      </trans-unit>
      <trans-unit id="MemoryGrantWarning">
        <source>The query memory grant detected "{0}", which may impact the reliability. Grant size: Initial {1} KB, Final {2} KB, Used {3} KB.</source>
        <target state="new">The query memory grant detected "{0}", which may impact the reliability. Grant size: Initial {1} KB, Final {2} KB, Used {3} KB.</target>
        <note> MemoryGrantWarning property</note>
      </trans-unit>
      <trans-unit id="MemoryGrantWarningDescription">
        <source>Details on memory grant warning</source>
        <target state="new">Details on memory grant warning</target>
        <note>MemoryGrantWarning property description</note>
      </trans-unit>
      <trans-unit id="StartupExpression">
        <source>Startup Expression</source>
        <target state="new">Startup Expression</target>
        <note> StartupExpression property</note>
      </trans-unit>
      <trans-unit id="StartupExpressionDescription">
        <source>Whether a filter startup expression is used.</source>
        <target state="new">Whether a filter startup expression is used.</target>
        <note> StartupExpression property description</note>
      </trans-unit>
      <trans-unit id="StartupExpressionPredicate">
        <source>Startup Expression Predicate</source>
        <target state="new">Startup Expression Predicate</target>
        <note> StartupExpressionPredicate property</note>
      </trans-unit>
      <trans-unit id="Query">
        <source>Query</source>
        <target state="new">Query</target>
        <note> Query property</note>
      </trans-unit>
      <trans-unit id="Stack">
        <source>With Stack</source>
        <target state="new">With Stack</target>
        <note> Stack property</note>
      </trans-unit>
      <trans-unit id="RowCount">
        <source>Is Row Count</source>
        <target state="new">Is Row Count</target>
        <note> RowCount property</note>
      </trans-unit>
      <trans-unit id="Optimized">
        <source>Optimized</source>
        <target state="new">Optimized</target>
        <note> Optimized property</note>
      </trans-unit>
      <trans-unit id="WithPrefetch">
        <source>With Prefetch</source>
        <target state="new">With Prefetch</target>
        <note> WithPrefetch property</note>
      </trans-unit>
      <trans-unit id="Prefix">
        <source>Prefix</source>
        <target state="new">Prefix</target>
        <note> Prefix property</note>
      </trans-unit>
      <trans-unit id="StartRange">
        <source>Start</source>
        <target state="new">Start</target>
        <note> StartRange property</note>
      </trans-unit>
      <trans-unit id="StartRangeDescription">
        <source>Start of the range.</source>
        <target state="new">Start of the range.</target>
        <note> StartRange property description</note>
      </trans-unit>
      <trans-unit id="EndRange">
        <source>End</source>
        <target state="new">End</target>
        <note> EndRange property</note>
      </trans-unit>
      <trans-unit id="EndRangeDescription">
        <source>End of the range.</source>
        <target state="new">End of the range.</target>
        <note> EndRange property description</note>
      </trans-unit>
      <trans-unit id="RangeColumns">
        <source>Range Columns</source>
        <target state="new">Range Columns</target>
        <note> RangeColumns property</note>
      </trans-unit>
      <trans-unit id="RangeExpressions">
        <source>Range Expressions</source>
        <target state="new">Range Expressions</target>
        <note> RangeExpressions property</note>
      </trans-unit>
      <trans-unit id="ScanType">
        <source>Scan Type</source>
        <target state="new">Scan Type</target>
        <note> ScanType property</note>
      </trans-unit>
      <trans-unit id="ColumnReference">
        <source>Column Reference</source>
        <target state="new">Column Reference</target>
        <note> ColumnReference property</note>
      </trans-unit>
      <trans-unit id="ObjectServer">
        <source>Server</source>
        <target state="new">Server</target>
        <note> Server property</note>
      </trans-unit>
      <trans-unit id="ObjectServerDescription">
        <source>Server name for the referenced object.</source>
        <target state="new">Server name for the referenced object.</target>
        <note> Server property description</note>
      </trans-unit>
      <trans-unit id="ObjectDatabase">
        <source>Database</source>
        <target state="new">Database</target>
        <note> Database property</note>
      </trans-unit>
      <trans-unit id="ObjectDatabaseDescription">
        <source>Database name for the referenced object.</source>
        <target state="new">Database name for the referenced object.</target>
        <note> Database property description</note>
      </trans-unit>
      <trans-unit id="ObjectIndex">
        <source>Index</source>
        <target state="new">Index</target>
        <note> Index property</note>
      </trans-unit>
      <trans-unit id="ObjectIndexDescription">
        <source>Index name for the referenced object.</source>
        <target state="new">Index name for the referenced object.</target>
        <note> Index property description</note>
      </trans-unit>
      <trans-unit id="ObjectSchema">
        <source>Schema</source>
        <target state="new">Schema</target>
        <note> Schema property</note>
      </trans-unit>
      <trans-unit id="ObjectSchemaDescription">
        <source>Schema name for the referenced object.</source>
        <target state="new">Schema name for the referenced object.</target>
        <note> Schema property description</note>
      </trans-unit>
      <trans-unit id="ObjectTable">
        <source>Table</source>
        <target state="new">Table</target>
        <note> Table property</note>
      </trans-unit>
      <trans-unit id="ObjectTableDescription">
        <source>Table name for the referenced object.</source>
        <target state="new">Table name for the referenced object.</target>
        <note> Table property description </note>
      </trans-unit>
      <trans-unit id="ObjectAlias">
        <source>Alias</source>
        <target state="new">Alias</target>
        <note> Alias property</note>
      </trans-unit>
      <trans-unit id="ObjectAliasDescription">
        <source>Alias used for the referenced object.</source>
        <target state="new">Alias used for the referenced object.</target>
        <note> Alias property description</note>
      </trans-unit>
      <trans-unit id="ObjectColumn">
        <source>Column</source>
        <target state="new">Column</target>
        <note> Column property</note>
      </trans-unit>
      <trans-unit id="ObjectColumnDescription">
        <source>Column name for the referenced object.</source>
        <target state="new">Column name for the referenced object.</target>
        <note> Column property description</note>
      </trans-unit>
      <trans-unit id="ObjectComputedColumn">
        <source>Computed Column</source>
        <target state="new">Computed Column</target>
        <note> ComputedColumn property</note>
      </trans-unit>
      <trans-unit id="ObjectComputedColumnDescription">
        <source>Whether this is a computed column.</source>
        <target state="new">Whether this is a computed column.</target>
        <note> ComputedColumn property description</note>
      </trans-unit>
      <trans-unit id="ParameterDataType">
        <source>Parameter Data Type</source>
        <target state="new">Parameter Data Type</target>
        <note> ParameterDataType property</note>
      </trans-unit>
      <trans-unit id="ParameterCompiledValue">
        <source>Parameter Compiled Value</source>
        <target state="new">Parameter Compiled Value</target>
        <note> ParameterCompiledValue property</note>
      </trans-unit>
      <trans-unit id="ParameterRuntimeValue">
        <source>Parameter Runtime Value</source>
        <target state="new">Parameter Runtime Value</target>
        <note> ParameterRuntimeValue property</note>
      </trans-unit>
      <trans-unit id="CursorPlan">
        <source>Cursor Plan</source>
        <target state="new">Cursor Plan</target>
        <note> CursorPlan property</note>
      </trans-unit>
      <trans-unit id="CursorOperation">
        <source>Cursor Operation</source>
        <target state="new">Cursor Operation</target>
        <note> CursorOperation property</note>
      </trans-unit>
      <trans-unit id="CursorName">
        <source>Cursor Name</source>
        <target state="new">Cursor Name</target>
        <note> CursorName property</note>
      </trans-unit>
      <trans-unit id="CursorActualType">
        <source>Cursor Actual Type</source>
        <target state="new">Cursor Actual Type</target>
        <note> CursorActualType property</note>
      </trans-unit>
      <trans-unit id="CursorRequestedType">
        <source>Cursor Requested Type</source>
        <target state="new">Cursor Requested Type</target>
        <note> CursorRequestedType property</note>
      </trans-unit>
      <trans-unit id="CursorConcurrency">
        <source>Cursor Concurrency</source>
        <target state="new">Cursor Concurrency</target>
        <note> CursorConcurrency property</note>
      </trans-unit>
      <trans-unit id="ForwardOnly">
        <source>Forward Only</source>
        <target state="new">Forward Only</target>
        <note> ForwardOnly property</note>
      </trans-unit>
      <trans-unit id="QueryPlan">
        <source>Query Plan</source>
        <target state="new">Query Plan</target>
        <note> QueryPlan property</note>
      </trans-unit>
      <trans-unit id="OperationType">
        <source>Operation Type</source>
        <target state="new">Operation Type</target>
        <note> OperationType property</note>
      </trans-unit>
      <trans-unit id="NodeId">
        <source>Node ID</source>
        <target state="new">Node ID</target>
        <note> Node ID property</note>
      </trans-unit>
      <trans-unit id="PrimaryNodeId">
        <source>Primary Node ID</source>
        <target state="new">Primary Node ID</target>
        <note> Primary Node ID property</note>
      </trans-unit>
      <trans-unit id="InternalInfo">
        <source>Internal Debugging Information</source>
        <target state="new">Internal Debugging Information</target>
        <note> Internal Info property</note>
      </trans-unit>
      <trans-unit id="ForeignKeyReferencesCount">
        <source>Foreign Key References Count</source>
        <target state="new">Foreign Key References Count</target>
        <note> Foreign Key References Count property</note>
      </trans-unit>
      <trans-unit id="NoMatchingIndexCount">
        <source>No Matching Indexes Count</source>
        <target state="new">No Matching Indexes Count</target>
        <note> No Matching Index Count property</note>
      </trans-unit>
      <trans-unit id="PartialMatchingIndexCount">
        <source>Partial Matching Indexes Count</source>
        <target state="new">Partial Matching Indexes Count</target>
        <note> Partial Matching Index Count property</note>
      </trans-unit>
      <trans-unit id="LogicalOpCollapse">
        <source>Collapse</source>
        <target state="new">Collapse</target>
        <note> Logical operator</note>
      </trans-unit>
      <trans-unit id="LogicalOpConcatenation">
        <source>Concatenation</source>
        <target state="new">Concatenation</target>
        <note> Logical operator</note>
      </trans-unit>
      <trans-unit id="LogicalOpConstantScan">
        <source>Constant Scan</source>
        <target state="new">Constant Scan</target>
        <note> Logical operator</note>
      </trans-unit>
      <trans-unit id="LogicalOpGatherStreams">
        <source>Gather Streams</source>
        <target state="new">Gather Streams</target>
        <note> Logical operator</note>
      </trans-unit>
      <trans-unit id="LogicalOpRepartitionStreams">
        <source>Repartition Streams</source>
        <target state="new">Repartition Streams</target>
        <note> Logical operator</note>
      </trans-unit>
      <trans-unit id="LogicalOpDistributeStreams">
        <source>Distribute Streams</source>
        <target state="new">Distribute Streams</target>
        <note> Logical operator</note>
      </trans-unit>
      <trans-unit id="LogicalOpFilter">
        <source>Filter</source>
        <target state="new">Filter</target>
        <note> Logical operator</note>
      </trans-unit>
      <trans-unit id="LogicalOpAssert">
        <source>Assert</source>
        <target state="new">Assert</target>
        <note> Logical operator</note>
      </trans-unit>
      <trans-unit id="LogicalOpLogRowScan">
        <source>Log Row Scan</source>
        <target state="new">Log Row Scan</target>
        <note> Logical operator</note>
      </trans-unit>
      <trans-unit id="LogicalOpPrint">
        <source>Print</source>
        <target state="new">Print</target>
        <note> Logical operator</note>
      </trans-unit>
      <trans-unit id="LogicalOpComputeScalar">
        <source>Compute Scalar</source>
        <target state="new">Compute Scalar</target>
        <note> Logical operator</note>
      </trans-unit>
      <trans-unit id="LogicalOpMergeInterval">
        <source>Merge Interval</source>
        <target state="new">Merge Interval</target>
        <note> Logical operator</note>
      </trans-unit>
      <trans-unit id="LogicalOpRank">
        <source>Rank</source>
        <target state="new">Rank</target>
        <note> Logical operator</note>
      </trans-unit>
      <trans-unit id="LogicalOpSegment">
        <source>Segment</source>
        <target state="new">Segment</target>
        <note> Logical operator</note>
      </trans-unit>
      <trans-unit id="LogicalOpSequence">
        <source>Sequence</source>
        <target state="new">Sequence</target>
        <note> Logical operator</note>
      </trans-unit>
      <trans-unit id="LogicalOpSplit">
        <source>Split</source>
        <target state="new">Split</target>
        <note> Logical operator</note>
      </trans-unit>
      <trans-unit id="LogicalOpAggregate">
        <source>Aggregate</source>
        <target state="new">Aggregate</target>
        <note> Logical operator</note>
      </trans-unit>
      <trans-unit id="LogicalOpTableScan">
        <source>Table Scan</source>
        <target state="new">Table Scan</target>
        <note> Logical operator</note>
      </trans-unit>
      <trans-unit id="LogicalOpClusteredIndexScan">
        <source>Clustered Index Scan</source>
        <target state="new">Clustered Index Scan</target>
        <note> Logical operator</note>
      </trans-unit>
      <trans-unit id="LogicalOpClusteredIndexSeek">
        <source>Clustered Index Seek</source>
        <target state="new">Clustered Index Seek</target>
        <note> Logical operator</note>
      </trans-unit>
      <trans-unit id="LogicalOpDeletedScan">
        <source>Deleted Scan</source>
        <target state="new">Deleted Scan</target>
        <note> Logical operator</note>
      </trans-unit>
      <trans-unit id="LogicalOpInsertedScan">
        <source>Inserted Scan</source>
        <target state="new">Inserted Scan</target>
        <note> Logical operator</note>
      </trans-unit>
      <trans-unit id="LogicalOpParameterTableScan">
        <source>Parameter Table Scan</source>
        <target state="new">Parameter Table Scan</target>
        <note> Logical operator</note>
      </trans-unit>
      <trans-unit id="LogicalOpPut">
        <source>Put</source>
        <target state="new">Put</target>
        <note> Logical operator</note>
      </trans-unit>
      <trans-unit id="LogicalOpIndexScan">
        <source>Index Scan</source>
        <target state="new">Index Scan</target>
        <note> Logical operator</note>
      </trans-unit>
      <trans-unit id="LogicalOpIndexSeek">
        <source>Index Seek</source>
        <target state="new">Index Seek</target>
        <note> Logical operator</note>
      </trans-unit>
      <trans-unit id="LogicalOpRemoteScan">
        <source>Remote Scan</source>
        <target state="new">Remote Scan</target>
        <note> Logical operator</note>
      </trans-unit>
      <trans-unit id="LogicalOpRemoteIndexScan">
        <source>Remote Index Scan</source>
        <target state="new">Remote Index Scan</target>
        <note> Logical operator</note>
      </trans-unit>
      <trans-unit id="LogicalOpRemoteIndexSeek">
        <source>Remote Index Seek</source>
        <target state="new">Remote Index Seek</target>
        <note> Logical operator</note>
      </trans-unit>
      <trans-unit id="LogicalOpRemoteQuery">
        <source>Remote Query</source>
        <target state="new">Remote Query</target>
        <note> Logical operator</note>
      </trans-unit>
      <trans-unit id="LogicalOpRemoteInsert">
        <source>Remote Insert</source>
        <target state="new">Remote Insert</target>
        <note> Logical operator</note>
      </trans-unit>
      <trans-unit id="LogicalOpRemoteUpdate">
        <source>Remote Update</source>
        <target state="new">Remote Update</target>
        <note> Logical operator</note>
      </trans-unit>
      <trans-unit id="LogicalOpRemoteDelete">
        <source>Remote Delete</source>
        <target state="new">Remote Delete</target>
        <note> Logical operator</note>
      </trans-unit>
      <trans-unit id="LogicalOpClusteredUpdate">
        <source>Clustered Update</source>
        <target state="new">Clustered Update</target>
        <note> Logical operator</note>
      </trans-unit>
      <trans-unit id="LogicalOpDistinctSort">
        <source>Distinct Sort</source>
        <target state="new">Distinct Sort</target>
        <note> Logical operator</note>
      </trans-unit>
      <trans-unit id="LogicalOpSort">
        <source>Sort</source>
        <target state="new">Sort</target>
        <note> Logical operator</note>
      </trans-unit>
      <trans-unit id="LogicalOpTopNSort">
        <source>Top N Sort</source>
        <target state="new">Top N Sort</target>
        <note> Logical operator</note>
      </trans-unit>
      <trans-unit id="LogicalOpEagerSpool">
        <source>Eager Spool</source>
        <target state="new">Eager Spool</target>
        <note> Logical operator</note>
      </trans-unit>
      <trans-unit id="LogicalOpLazySpool">
        <source>Lazy Spool</source>
        <target state="new">Lazy Spool</target>
        <note> Logical operator</note>
      </trans-unit>
      <trans-unit id="LogicalOpUpdate">
        <source>Update</source>
        <target state="new">Update</target>
        <note> Logical operator</note>
      </trans-unit>
      <trans-unit id="LogicalOpInsert">
        <source>Insert</source>
        <target state="new">Insert</target>
        <note> Logical operator</note>
      </trans-unit>
      <trans-unit id="LogicalOpDelete">
        <source>Delete</source>
        <target state="new">Delete</target>
        <note> Logical operator</note>
      </trans-unit>
      <trans-unit id="LogicalOpMerge">
        <source>Merge</source>
        <target state="new">Merge</target>
        <note> Logical operator</note>
      </trans-unit>
      <trans-unit id="LogicalOpTop">
        <source>Top</source>
        <target state="new">Top</target>
        <note> Logical operator</note>
      </trans-unit>
      <trans-unit id="LogicalOpDistinct">
        <source>Distinct</source>
        <target state="new">Distinct</target>
        <note> Logical operator</note>
      </trans-unit>
      <trans-unit id="LogicalOpFlowDistinct">
        <source>Flow Distinct</source>
        <target state="new">Flow Distinct</target>
        <note> Logical operator</note>
      </trans-unit>
      <trans-unit id="LogicalOpPartialAggregate">
        <source>Partial Aggregate</source>
        <target state="new">Partial Aggregate</target>
        <note> Logical operator</note>
      </trans-unit>
      <trans-unit id="LogicalOpInnerApply">
        <source>Inner Apply</source>
        <target state="new">Inner Apply</target>
        <note> Logical operator</note>
      </trans-unit>
      <trans-unit id="LogicalOpInnerJoin">
        <source>Inner Join</source>
        <target state="new">Inner Join</target>
        <note> Logical operator</note>
      </trans-unit>
      <trans-unit id="LogicalOpLeftAntiSemiApply">
        <source>Left Anti Semi Apply</source>
        <target state="new">Left Anti Semi Apply</target>
        <note> Logical operator</note>
      </trans-unit>
      <trans-unit id="LogicalOpLeftSemiApply">
        <source>Left Semi Apply</source>
        <target state="new">Left Semi Apply</target>
        <note> Logical operator</note>
      </trans-unit>
      <trans-unit id="LogicalOpLeftOuterApply">
        <source>Left Outer Apply</source>
        <target state="new">Left Outer Apply</target>
        <note> Logical operator</note>
      </trans-unit>
      <trans-unit id="LogicalOpLeftOuterJoin">
        <source>Left Outer Join</source>
        <target state="new">Left Outer Join</target>
        <note> Logical operator</note>
      </trans-unit>
      <trans-unit id="LogicalOpRightOuterJoin">
        <source>Right Outer Join</source>
        <target state="new">Right Outer Join</target>
        <note> Logical operator</note>
      </trans-unit>
      <trans-unit id="LogicalOpFullOuterJoin">
        <source>Full Outer Join</source>
        <target state="new">Full Outer Join</target>
        <note> Logical operator</note>
      </trans-unit>
      <trans-unit id="LogicalOpLeftSemiJoin">
        <source>Left Semi Join</source>
        <target state="new">Left Semi Join</target>
        <note> Logical operator</note>
      </trans-unit>
      <trans-unit id="LogicalOpLeftAntiSemiJoin">
        <source>Left Anti Semi Join</source>
        <target state="new">Left Anti Semi Join</target>
        <note> Logical operator</note>
      </trans-unit>
      <trans-unit id="LogicalOpRightSemiJoin">
        <source>Right Semi Join</source>
        <target state="new">Right Semi Join</target>
        <note> Logical operator</note>
      </trans-unit>
      <trans-unit id="LogicalOpRightAntiSemiJoin">
        <source>Right Anti Semi Join</source>
        <target state="new">Right Anti Semi Join</target>
        <note> Logical operator</note>
      </trans-unit>
      <trans-unit id="LogicalOpIntersect">
        <source>Intersect</source>
        <target state="new">Intersect</target>
        <note> Logical operator</note>
      </trans-unit>
      <trans-unit id="LogicalOpIntersectAll">
        <source>Intersect All</source>
        <target state="new">Intersect All</target>
        <note> Logical operator</note>
      </trans-unit>
      <trans-unit id="LogicalOpUnion">
        <source>Union</source>
        <target state="new">Union</target>
        <note> Logical operator</note>
      </trans-unit>
      <trans-unit id="LogicalOpLeftDiff">
        <source>Left Diff</source>
        <target state="new">Left Diff</target>
        <note> Logical operator</note>
      </trans-unit>
      <trans-unit id="LogicalOpLeftDiffAll">
        <source>Left Diff All</source>
        <target state="new">Left Diff All</target>
        <note> Logical operator</note>
      </trans-unit>
      <trans-unit id="LogicalOpRightDiff">
        <source>Right Diff</source>
        <target state="new">Right Diff</target>
        <note> Logical operator</note>
      </trans-unit>
      <trans-unit id="LogicalOpRightDiffAll">
        <source>Right Diff All</source>
        <target state="new">Right Diff All</target>
        <note> Logical operator</note>
      </trans-unit>
      <trans-unit id="LogicalOpAntiDiff">
        <source>Anti Diff</source>
        <target state="new">Anti Diff</target>
        <note> Logical operator</note>
      </trans-unit>
      <trans-unit id="LogicalOpCrossJoin">
        <source>Cross Join</source>
        <target state="new">Cross Join</target>
        <note> Logical operator</note>
      </trans-unit>
      <trans-unit id="LogicalOpBitmapCreate">
        <source>Bitmap Create</source>
        <target state="new">Bitmap Create</target>
        <note> Logical operator</note>
      </trans-unit>
      <trans-unit id="LogicalOpUDX">
        <source>UDX</source>
        <target state="new">UDX</target>
        <note> Logical operator</note>
      </trans-unit>
      <trans-unit id="LogicalOpWindow">
        <source>Window Spool</source>
        <target state="new">Window Spool</target>
        <note> Logical operator</note>
      </trans-unit>
      <trans-unit id="LogicalOpSwitch">
        <source>Switch</source>
        <target state="new">Switch</target>
        <note> Logical operator</note>
      </trans-unit>
      <trans-unit id="LogicalOpMergeStats">
        <source>Merge Stats</source>
        <target state="new">Merge Stats</target>
        <note> Logical operator</note>
      </trans-unit>
      <trans-unit id="LogicalOpLocalStats">
        <source>Local Stats</source>
        <target state="new">Local Stats</target>
        <note> Logical operator</note>
      </trans-unit>
      <trans-unit id="LogicalOpTableValuedFunction">
        <source>Table Valued Function</source>
        <target state="new">Table Valued Function</target>
        <note> Logical operator</note>
      </trans-unit>
      <trans-unit id="LogicalOpBatchHashTableBuild">
        <source>Batch Hash Table Build</source>
        <target state="new">Batch Hash Table Build</target>
        <note> Logical operator</note>
      </trans-unit>
      <trans-unit id="LogicalOpForeignKeyReferencesCheck">
        <source>Foreign Key References Check</source>
        <target state="new">Foreign Key References Check</target>
        <note> Logical operator</note>
      </trans-unit>
      <trans-unit id="LogicalOpRIDLookup">
        <source>RID Lookup</source>
        <target state="new">RID Lookup</target>
        <note> RIDLookup operator</note>
      </trans-unit>
      <trans-unit id="StoredProc">
        <source>Stored Procedure</source>
        <target state="new">Stored Procedure</target>
        <note> StoredProc node</note>
      </trans-unit>
      <trans-unit id="Udf">
        <source>UDF</source>
        <target state="new">UDF</target>
        <note> UDF node</note>
      </trans-unit>
      <trans-unit id="ProcName">
        <source>Procedure Name</source>
        <target state="new">Procedure Name</target>
        <note> ProcName property</note>
      </trans-unit>
      <trans-unit id="Storage">
        <source>Storage</source>
        <target state="new">Storage</target>
        <note> Storage property</note>
      </trans-unit>
      <trans-unit id="StorageDesc">
        <source>Storage</source>
        <target state="new">Storage</target>
        <note> Storage property</note>
      </trans-unit>
      <trans-unit id="ActualExecMode">
        <source>Actual Execution Mode</source>
        <target state="new">Actual Execution Mode</target>
        <note> ActualExectionMode property</note>
      </trans-unit>
      <trans-unit id="ActualExecModeDesc">
        <source>Actual Execution Mode</source>
        <target state="new">Actual Execution Mode</target>
        <note></note>
      </trans-unit>
      <trans-unit id="EstimatedExecMode">
        <source>Estimated Execution Mode</source>
        <target state="new">Estimated Execution Mode</target>
        <note> EstimatedExecutionMode property</note>
      </trans-unit>
      <trans-unit id="EstimatedExecModeDesc">
        <source>Estimated Execution Mode</source>
        <target state="new">Estimated Execution Mode</target>
        <note></note>
      </trans-unit>
      <trans-unit id="CostFormat">
        <source>Cost: {0} %</source>
        <target state="new">Cost: {0} %</target>
        <note>"Cost: {0} percent" String to format.
 Parameters: 0 - x (string) </note>
      </trans-unit>
      <trans-unit id="RemoteDataAccess">
        <source>Remote Data Access</source>
        <target state="new">Remote Data Access</target>
        <note> Remote Data Access</note>
      </trans-unit>
      <trans-unit id="RemoteDataAccessDescription">
        <source>Whether the operator uses remote procedure call (RPC) to access remote data.</source>
        <target state="new">Whether the operator uses remote procedure call (RPC) to access remote data.</target>
        <note></note>
      </trans-unit>
      <trans-unit id="CloneAccessScope">
        <source>Clone Access Scope</source>
        <target state="new">Clone Access Scope</target>
        <note> Clone Access Scope</note>
      </trans-unit>
      <trans-unit id="CloneAccessScopeDescription">
        <source>Clones that the operator may access.</source>
        <target state="new">Clones that the operator may access.</target>
        <note></note>
      </trans-unit>
      <trans-unit id="PrimaryClones">
        <source>Primary Clones</source>
        <target state="new">Primary Clones</target>
        <note></note>
      </trans-unit>
      <trans-unit id="SecondaryClones">
        <source>Secondary Clones</source>
        <target state="new">Secondary Clones</target>
        <note></note>
      </trans-unit>
      <trans-unit id="BothClones">
        <source>All Clones</source>
        <target state="new">All Clones</target>
        <note></note>
      </trans-unit>
      <trans-unit id="EitherClones">
        <source>Primary Or Secondary Clones</source>
        <target state="new">Primary Or Secondary Clones</target>
        <note></note>
      </trans-unit>
      <trans-unit id="ExactMatchClones">
        <source>Single Clone Match</source>
        <target state="new">Single Clone Match</target>
        <note></note>
      </trans-unit>
      <trans-unit id="Remoting">
        <source>Remoting</source>
        <target state="new">Remoting</target>
        <note> Remoting for remote exchange operator</note>
      </trans-unit>
      <trans-unit id="RemotingDescription">
        <source>Whether the operator can run remotely.</source>
        <target state="new">Whether the operator can run remotely.</target>
        <note></note>
      </trans-unit>
      <trans-unit id="Activation">
        <source>Activation</source>
        <target state="new">Activation</target>
        <note> Activation</note>
      </trans-unit>
      <trans-unit id="BrickRouting">
        <source>Brick Routing</source>
        <target state="new">Brick Routing</target>
        <note> Brick Routing</note>
      </trans-unit>
      <trans-unit id="FragmentIdColumn">
        <source>Fragment Id Column</source>
        <target state="new">Fragment Id Column</target>
        <note></note>
      </trans-unit>
      <trans-unit id="EditQueryText">
        <source>Edit Query Text from Showplan XML (possibly truncated)</source>
        <target state="new">Edit Query Text from Showplan XML (possibly truncated)</target>
        <note> Showplan edit query text button</note>
      </trans-unit>
      <trans-unit id="UnknownShowPlanSource">
        <source>Execution plan source type can not be recognized.</source>
        <target state="new">Execution plan source type can not be recognized.</target>
        <note> error message when the ShowPlan source cannot be recognized</note>
      </trans-unit>
      <trans-unit id="SavePlanFilter">
        <source>Sql Plan files (*.SqlPlan)|*.SqlPlan|All files (*.*)|*.*</source>
        <target state="new">Sql Plan files (*.SqlPlan)|*.SqlPlan|All files (*.*)|*.*</target>
        <note> Save plan dialog filter string</note>
      </trans-unit>
      <trans-unit id="NoXmlPlanData">
        <source>Plan data is not available in XML format. Only plans from SQL Server Yukon can be saved.</source>
        <target state="new">Plan data is not available in XML format. Only plans from SQL Server Yukon can be saved.</target>
        <note> Message box if user tries to save in XML show plan from Shiloh or Sphinx</note>
      </trans-unit>
      <trans-unit id="PerThreadCounterDescription">
        <source>Per-thread counter information.</source>
        <target state="new">Per-thread counter information.</target>
        <note> Description of a per thread counter</note>
      </trans-unit>
      <trans-unit id="RuntimeCounterThread">
        <source>Thread {0}</source>
        <target state="new">Thread {0}</target>
        <note> Runtime counter property name.
 Parameters: 0 - index (int) </note>
      </trans-unit>
      <trans-unit id="RuntimeCounterThreadOnInstance">
        <source>Thread {0} on Instance {1}</source>
        <target state="new">Thread {0} on Instance {1}</target>
        <note> Runtime counter property name. Thread on Instance..
 Parameters: 0 - thread (int), 1 - instance (int) </note>
      </trans-unit>
      <trans-unit id="RuntimeCounterThreadAll">
        <source>All threads</source>
        <target state="new">All threads</target>
        <note> Runtime counter property name</note>
      </trans-unit>
      <trans-unit id="ConnectionPropertiesLabel">
        <source>View connection properties</source>
        <target state="new">View connection properties</target>
        <note> label for Connection Properties hyperlink</note>
      </trans-unit>
      <trans-unit id="UnknownAssignType">
        <source>Unknown assign type.</source>
        <target state="new">Unknown assign type.</target>
        <note> Error when displaying show plan properties</note>
      </trans-unit>
      <trans-unit id="MessageBoxCaption">
        <source>SQL Server</source>
        <target state="new">SQL Server</target>
        <note> exception message box caption</note>
      </trans-unit>
      <trans-unit id="ZoomLevelShouldBeBetween">
        <source>Zoom level must be an integer value between {0} and {1}.</source>
        <target state="new">Zoom level must be an integer value between {0} and {1}.</target>
        <note> Message shown when user enters wrong zoom level.
 Parameters: 0 - minimum (int), 1 - maximum (int) </note>
      </trans-unit>
      <trans-unit id="UnknownNodeType">
        <source>Unknown node type.</source>
        <target state="new">Unknown node type.</target>
        <note> Exception thrown when node type is unknown</note>
      </trans-unit>
      <trans-unit id="UnknownCursorPlanOperation">
        <source>Unknown cursor plan operation '{0}'.</source>
        <target state="new">Unknown cursor plan operation '{0}'.</target>
        <note> Exception thrown by show plan when it gets unknown type of cursor plan operation.
 Parameters: 0 - name (string) </note>
      </trans-unit>
      <trans-unit id="UnknownStatementType">
        <source>Statement type is not recognized.</source>
        <target state="new">Statement type is not recognized.</target>
        <note> Exception thrown by show plan when it gets unknown statement type</note>
      </trans-unit>
      <trans-unit id="RollupInfo">
        <source>Rollup Information</source>
        <target state="new">Rollup Information</target>
        <note> Show plan node property</note>
      </trans-unit>
      <trans-unit id="RollupInfoDescription">
        <source>Rollup information.</source>
        <target state="new">Rollup information.</target>
        <note> Show plan node property description</note>
      </trans-unit>
      <trans-unit id="HighestLevel">
        <source>Highest Level</source>
        <target state="new">Highest Level</target>
        <note> Show plan node property</note>
      </trans-unit>
      <trans-unit id="HighestLevelDescription">
        <source>The highest level of grouping attributes computed in this rollup.</source>
        <target state="new">The highest level of grouping attributes computed in this rollup.</target>
        <note> Show plan node property description</note>
      </trans-unit>
      <trans-unit id="RollupLevel">
        <source>Rollup Levels</source>
        <target state="new">Rollup Levels</target>
        <note> Show plan node property</note>
      </trans-unit>
      <trans-unit id="RollupLevelDescription">
        <source>All levels of grouping attributes computed in this rollup.</source>
        <target state="new">All levels of grouping attributes computed in this rollup.</target>
        <note> Show plan node property description</note>
      </trans-unit>
      <trans-unit id="Level">
        <source>Level</source>
        <target state="new">Level</target>
        <note> Show plan node property</note>
      </trans-unit>
      <trans-unit id="LevelDescription">
        <source>A level of grouping attributes computed in this rollup.</source>
        <target state="new">A level of grouping attributes computed in this rollup.</target>
        <note> Show plan node property description</note>
      </trans-unit>
      <trans-unit id="RemoteQuery">
        <source>Remote Query</source>
        <target state="new">Remote Query</target>
        <note> Operator name</note>
      </trans-unit>
      <trans-unit id="RemoteQueryDescription">
        <source>Send a SQL query to another than the current SQL Server.</source>
        <target state="new">Send a SQL query to another than the current SQL Server.</target>
        <note> Operator description</note>
      </trans-unit>
      <trans-unit id="ComputeScalar">
        <source>Compute Scalar</source>
        <target state="new">Compute Scalar</target>
        <note> Operator name</note>
      </trans-unit>
      <trans-unit id="MergeInterval">
        <source>Merge Interval</source>
        <target state="new">Merge Interval</target>
        <note> Operator name</note>
      </trans-unit>
      <trans-unit id="Print">
        <source>Print</source>
        <target state="new">Print</target>
        <note> Operator name</note>
      </trans-unit>
      <trans-unit id="Segment">
        <source>Segment</source>
        <target state="new">Segment</target>
        <note> Operator name</note>
      </trans-unit>
      <trans-unit id="Split">
        <source>Split</source>
        <target state="new">Split</target>
        <note> Operator name</note>
      </trans-unit>
      <trans-unit id="BatchHashTableBuild">
        <source>Batch Hash Table Build</source>
        <target state="new">Batch Hash Table Build</target>
        <note> Operator name</note>
      </trans-unit>
      <trans-unit id="Bitmap">
        <source>Bitmap</source>
        <target state="new">Bitmap</target>
        <note> Operator name</note>
      </trans-unit>
      <trans-unit id="Collapse">
        <source>Collapse</source>
        <target state="new">Collapse</target>
        <note> Operator name</note>
      </trans-unit>
      <trans-unit id="TableSpool">
        <source>Table Spool</source>
        <target state="new">Table Spool</target>
        <note> Operator name</note>
      </trans-unit>
      <trans-unit id="RepartitionStreams">
        <source>Repartition Streams</source>
        <target state="new">Repartition Streams</target>
        <note> Operator name</note>
      </trans-unit>
      <trans-unit id="Assert">
        <source>Assert</source>
        <target state="new">Assert</target>
        <note> Operator name</note>
      </trans-unit>
      <trans-unit id="Sort">
        <source>Sort</source>
        <target state="new">Sort</target>
        <note> Operator name</note>
      </trans-unit>
      <trans-unit id="Top">
        <source>Top</source>
        <target state="new">Top</target>
        <note> Operator name</note>
      </trans-unit>
      <trans-unit id="SequenceProject">
        <source>Sequence Project</source>
        <target state="new">Sequence Project</target>
        <note> Operator name</note>
      </trans-unit>
      <trans-unit id="Spool">
        <source>Spool</source>
        <target state="new">Spool</target>
        <note> Operator name</note>
      </trans-unit>
      <trans-unit id="Window">
        <source>Window Spool</source>
        <target state="new">Window Spool</target>
        <note> Show plan's Window node property</note>
      </trans-unit>
      <trans-unit id="Parallelism">
        <source>Parallelism</source>
        <target state="new">Parallelism</target>
        <note> Operator name</note>
      </trans-unit>
      <trans-unit id="RowCountSpool">
        <source>Row Count Spool</source>
        <target state="new">Row Count Spool</target>
        <note> Operator name</note>
      </trans-unit>
      <trans-unit id="Unknown">
        <source>Unknown</source>
        <target state="new">Unknown</target>
        <note> Unkown (reused string, unkown operator, or unkown reason, or unknown ...)</note>
      </trans-unit>
      <trans-unit id="UnknownDescription">
        <source>Unknown operator.</source>
        <target state="new">Unknown operator.</target>
        <note> Operator description</note>
      </trans-unit>
      <trans-unit id="Result">
        <source>Result</source>
        <target state="new">Result</target>
        <note> Operator name</note>
      </trans-unit>
      <trans-unit id="ResultDescription">
        <source>Result.</source>
        <target state="new">Result.</target>
        <note> Operator description</note>
      </trans-unit>
      <trans-unit id="CollapseDescription">
        <source>Groups an insert and delete on the same value into an update within wide update plans.</source>
        <target state="new">Groups an insert and delete on the same value into an update within wide update plans.</target>
        <note> Operator description</note>
      </trans-unit>
      <trans-unit id="Concatenation">
        <source>Concatenation</source>
        <target state="new">Concatenation</target>
        <note> Operator name</note>
      </trans-unit>
      <trans-unit id="ConcatenationDescription">
        <source>Append multiple input tables to form the output table.</source>
        <target state="new">Append multiple input tables to form the output table.</target>
        <note> Operator description</note>
      </trans-unit>
      <trans-unit id="ConstantScan">
        <source>Constant Scan</source>
        <target state="new">Constant Scan</target>
        <note> Operator name</note>
      </trans-unit>
      <trans-unit id="ConstantScanDescription">
        <source>Scan an internal table of constants.</source>
        <target state="new">Scan an internal table of constants.</target>
        <note> Operator description</note>
      </trans-unit>
      <trans-unit id="ParallelismDescription">
        <source>An operation involving parallelism.</source>
        <target state="new">An operation involving parallelism.</target>
        <note> Operator description</note>
      </trans-unit>
      <trans-unit id="Put">
        <source>Put</source>
        <target state="new">Put</target>
        <note> Operator name</note>
      </trans-unit>
      <trans-unit id="PutDescription">
        <source>Export the rows from a local or external table to an external table.</source>
        <target state="new">Export the rows from a local or external table to an external table.</target>
        <note> Operator description</note>
      </trans-unit>
      <trans-unit id="DistributeStreams">
        <source>Distribute Streams</source>
        <target state="new">Distribute Streams</target>
        <note> Operator name</note>
      </trans-unit>
      <trans-unit id="DistributeStreamsDescription">
        <source>Distribute streams.</source>
        <target state="new">Distribute streams.</target>
        <note> Operator description</note>
      </trans-unit>
      <trans-unit id="GatherStreams">
        <source>Gather Streams</source>
        <target state="new">Gather Streams</target>
        <note> Operator name</note>
      </trans-unit>
      <trans-unit id="GatherStreamsDescription">
        <source>Gather streams.</source>
        <target state="new">Gather streams.</target>
        <note> Operator description</note>
      </trans-unit>
      <trans-unit id="RepartitionStreamsDescription">
        <source>Repartition streams.</source>
        <target state="new">Repartition streams.</target>
        <note> Operator description</note>
      </trans-unit>
      <trans-unit id="EagerSpool">
        <source>Eager Spool</source>
        <target state="new">Eager Spool</target>
        <note> Operator name</note>
      </trans-unit>
      <trans-unit id="EagerSpoolDescription">
        <source>Eager Spool.</source>
        <target state="new">Eager Spool.</target>
        <note> Operator description</note>
      </trans-unit>
      <trans-unit id="LazySpool">
        <source>Lazy Spool</source>
        <target state="new">Lazy Spool</target>
        <note> Operator name</note>
      </trans-unit>
      <trans-unit id="LazySpoolDescription">
        <source>Lazy Spool.</source>
        <target state="new">Lazy Spool.</target>
        <note> Operator description</note>
      </trans-unit>
      <trans-unit id="Filter">
        <source>Filter</source>
        <target state="new">Filter</target>
        <note> Operator name</note>
      </trans-unit>
      <trans-unit id="FilterDescription">
        <source>Restricting the set of rows based on a predicate.</source>
        <target state="new">Restricting the set of rows based on a predicate.</target>
        <note> Operator description</note>
      </trans-unit>
      <trans-unit id="AssertDescription">
        <source>Used to verify that a specified condition exists.</source>
        <target state="new">Used to verify that a specified condition exists.</target>
        <note> Operator description</note>
      </trans-unit>
      <trans-unit id="HashMatch">
        <source>Hash Match</source>
        <target state="new">Hash Match</target>
        <note> Operator name</note>
      </trans-unit>
      <trans-unit id="HashMatchDescription">
        <source>Use each row from the top input to build a hash table, and each row from the bottom input to probe into the hash table, outputting all matching rows.</source>
        <target state="new">Use each row from the top input to build a hash table, and each row from the bottom input to probe into the hash table, outputting all matching rows.</target>
        <note> Operator description</note>
      </trans-unit>
      <trans-unit id="HashMatchTeam">
        <source>Hash Match Team</source>
        <target state="new">Hash Match Team</target>
        <note> Operator name</note>
      </trans-unit>
      <trans-unit id="HashMatchTeamDescription">
        <source>A contributor among multiple cooperating hashing operations.</source>
        <target state="new">A contributor among multiple cooperating hashing operations.</target>
        <note> Operator description</note>
      </trans-unit>
      <trans-unit id="HashMatchRoot">
        <source>Hash Match Root</source>
        <target state="new">Hash Match Root</target>
        <note> Operator name</note>
      </trans-unit>
      <trans-unit id="HashMatchRootDescription">
        <source>The root member of a team of connected hash operators sharing a common hash function and partitioning strategy.</source>
        <target state="new">The root member of a team of connected hash operators sharing a common hash function and partitioning strategy.</target>
        <note> Operator description</note>
      </trans-unit>
      <trans-unit id="BookmarkLookup">
        <source>Bookmark Lookup</source>
        <target state="new">Bookmark Lookup</target>
        <note> Operator name</note>
      </trans-unit>
      <trans-unit id="BookmarkLookupDescription">
        <source>Use a Bookmark (RID or clustering key) to look up the corresponding row in the table or clustered index.</source>
        <target state="new">Use a Bookmark (RID or clustering key) to look up the corresponding row in the table or clustered index.</target>
        <note> Operator description</note>
      </trans-unit>
      <trans-unit id="LogRowScan">
        <source>Log Row Scan</source>
        <target state="new">Log Row Scan</target>
        <note> Operator name</note>
      </trans-unit>
      <trans-unit id="LogRowScanDescription">
        <source>Scan the rows in the log.</source>
        <target state="new">Scan the rows in the log.</target>
        <note> Operator description</note>
      </trans-unit>
      <trans-unit id="MergeJoin">
        <source>Merge Join</source>
        <target state="new">Merge Join</target>
        <note> Operator name</note>
      </trans-unit>
      <trans-unit id="MergeJoinDescription">
        <source>Match rows from two suitably sorted input tables exploiting their sort order.</source>
        <target state="new">Match rows from two suitably sorted input tables exploiting their sort order.</target>
        <note> Operator description</note>
      </trans-unit>
      <trans-unit id="NestedLoops">
        <source>Nested Loops</source>
        <target state="new">Nested Loops</target>
        <note> Operator name</note>
      </trans-unit>
      <trans-unit id="NestedLoopsDescription">
        <source>For each row in the top (outer) input, scan the bottom (inner) input, and output matching rows.</source>
        <target state="new">For each row in the top (outer) input, scan the bottom (inner) input, and output matching rows.</target>
        <note> Operator description</note>
      </trans-unit>
      <trans-unit id="PrintDescription">
        <source>Print.</source>
        <target state="new">Print.</target>
        <note> Operator description</note>
      </trans-unit>
      <trans-unit id="ComputeScalarDescription">
        <source>Compute new values from existing values in a row.</source>
        <target state="new">Compute new values from existing values in a row.</target>
        <note> Operator description</note>
      </trans-unit>
      <trans-unit id="MergeIntervalDescription">
        <source>Merge interval.</source>
        <target state="new">Merge interval.</target>
        <note> Operator description</note>
      </trans-unit>
      <trans-unit id="Rank">
        <source>Rank</source>
        <target state="new">Rank</target>
        <note> Operator name</note>
      </trans-unit>
      <trans-unit id="RankDescription">
        <source>Creates a computed column with the rank of the values in an existing column in the table.</source>
        <target state="new">Creates a computed column with the rank of the values in an existing column in the table.</target>
        <note> Operator description</note>
      </trans-unit>
      <trans-unit id="RowCountSpoolDescription">
        <source>Stores the data from the input into a temporary table in order to optimize rewinds.</source>
        <target state="new">Stores the data from the input into a temporary table in order to optimize rewinds.</target>
        <note> Operator description</note>
      </trans-unit>
      <trans-unit id="SegmentDescription">
        <source>Segment.</source>
        <target state="new">Segment.</target>
        <note> Operator description</note>
      </trans-unit>
      <trans-unit id="Sequence">
        <source>Sequence</source>
        <target state="new">Sequence</target>
        <note> Operator name</note>
      </trans-unit>
      <trans-unit id="SequenceDescription">
        <source>Process each input, in sequence from top to bottom.</source>
        <target state="new">Process each input, in sequence from top to bottom.</target>
        <note> Operator description</note>
      </trans-unit>
      <trans-unit id="SequenceProjectDescription">
        <source>Adds columns to perform computations over an ordered set.</source>
        <target state="new">Adds columns to perform computations over an ordered set.</target>
        <note> Operator description</note>
      </trans-unit>
      <trans-unit id="SplitDescription">
        <source>Split.</source>
        <target state="new">Split.</target>
        <note> Operator description</note>
      </trans-unit>
      <trans-unit id="StreamAggregate">
        <source>Stream Aggregate</source>
        <target state="new">Stream Aggregate</target>
        <note> Operator name</note>
      </trans-unit>
      <trans-unit id="StreamAggregateDescription">
        <source>Compute summary values for groups of rows in a suitably sorted stream.</source>
        <target state="new">Compute summary values for groups of rows in a suitably sorted stream.</target>
        <note> Operator description</note>
      </trans-unit>
      <trans-unit id="TableScan">
        <source>Table Scan</source>
        <target state="new">Table Scan</target>
        <note> Operator name</note>
      </trans-unit>
      <trans-unit id="TableScanDescription">
        <source>Scan rows from a table.</source>
        <target state="new">Scan rows from a table.</target>
        <note> Operator description</note>
      </trans-unit>
      <trans-unit id="ClusteredIndexScan">
        <source>Clustered Index Scan</source>
        <target state="new">Clustered Index Scan</target>
        <note> Operator name</note>
      </trans-unit>
      <trans-unit id="ClusteredIndexScanDescription">
        <source>Scanning a clustered index, entirely or only a range.</source>
        <target state="new">Scanning a clustered index, entirely or only a range.</target>
        <note> Operator description</note>
      </trans-unit>
      <trans-unit id="ClusteredIndexSeek">
        <source>Clustered Index Seek</source>
        <target state="new">Clustered Index Seek</target>
        <note> Operator name</note>
      </trans-unit>
      <trans-unit id="ClusteredIndexSeekDescription">
        <source>Scanning a particular range of rows from a clustered index.</source>
        <target state="new">Scanning a particular range of rows from a clustered index.</target>
        <note> Operator description</note>
      </trans-unit>
      <trans-unit id="DeletedScan">
        <source>Deleted Scan</source>
        <target state="new">Deleted Scan</target>
        <note> Operator name</note>
      </trans-unit>
      <trans-unit id="DeletedScanDescription">
        <source>Scanning the pseudo-table 'deleted' within a trigger.</source>
        <target state="new">Scanning the pseudo-table 'deleted' within a trigger.</target>
        <note> Operator description</note>
      </trans-unit>
      <trans-unit id="InsertedScan">
        <source>Inserted Scan</source>
        <target state="new">Inserted Scan</target>
        <note> Operator name</note>
      </trans-unit>
      <trans-unit id="InsertedScanDescription">
        <source>Scan the pseudo-table 'inserted' within a trigger.</source>
        <target state="new">Scan the pseudo-table 'inserted' within a trigger.</target>
        <note> Operator description</note>
      </trans-unit>
      <trans-unit id="ParameterTableScan">
        <source>Parameter Table Scan</source>
        <target state="new">Parameter Table Scan</target>
        <note> Operator name</note>
      </trans-unit>
      <trans-unit id="ParameterTableScanDescription">
        <source>Scan an internal table of parameter values.</source>
        <target state="new">Scan an internal table of parameter values.</target>
        <note> Operator description</note>
      </trans-unit>
      <trans-unit id="IndexScan">
        <source>Index Scan</source>
        <target state="new">Index Scan</target>
        <note> Operator name</note>
      </trans-unit>
      <trans-unit id="IndexScanDescription">
        <source>Scan a nonclustered index, entirely or only a range.</source>
        <target state="new">Scan a nonclustered index, entirely or only a range.</target>
        <note> Operator description</note>
      </trans-unit>
      <trans-unit id="IndexSeek">
        <source>Index Seek</source>
        <target state="new">Index Seek</target>
        <note> Operator name</note>
      </trans-unit>
      <trans-unit id="IndexSeekDescription">
        <source>Scan a particular range of rows from a nonclustered index.</source>
        <target state="new">Scan a particular range of rows from a nonclustered index.</target>
        <note> Operator description</note>
      </trans-unit>
      <trans-unit id="ColumnstoreIndexScan">
        <source>Columnstore Index Scan</source>
        <target state="new">Columnstore Index Scan</target>
        <note> Operator name</note>
      </trans-unit>
      <trans-unit id="ColumnstoreIndexScanDescription">
        <source>Scan a columnstore index, entirely or only a range.</source>
        <target state="new">Scan a columnstore index, entirely or only a range.</target>
        <note> Operator description</note>
      </trans-unit>
      <trans-unit id="ColumnstoreIndexUpdate">
        <source>Columnstore Index Update</source>
        <target state="new">Columnstore Index Update</target>
        <note> Operator name</note>
      </trans-unit>
      <trans-unit id="ColumnstoreIndexUpdateDescription">
        <source>Update rows in a columnstore index.</source>
        <target state="new">Update rows in a columnstore index.</target>
        <note> Operator description</note>
      </trans-unit>
      <trans-unit id="ColumnstoreIndexInsert">
        <source>Columnstore Index Insert</source>
        <target state="new">Columnstore Index Insert</target>
        <note> Operator name</note>
      </trans-unit>
      <trans-unit id="ColumnstoreIndexInsertDescription">
        <source>Insert rows in a columnstore index.</source>
        <target state="new">Insert rows in a columnstore index.</target>
        <note> Operator description</note>
      </trans-unit>
      <trans-unit id="ColumnstoreIndexMerge">
        <source>Columnstore Index Merge</source>
        <target state="new">Columnstore Index Merge</target>
        <note> Operator name</note>
      </trans-unit>
      <trans-unit id="ColumnstoreIndexMergeDescription">
        <source>Merge rows in a columnstore index.</source>
        <target state="new">Merge rows in a columnstore index.</target>
        <note> Operator description</note>
      </trans-unit>
      <trans-unit id="ColumnstoreIndexDelete">
        <source>Columnstore Index Delete</source>
        <target state="new">Columnstore Index Delete</target>
        <note> Operator name</note>
      </trans-unit>
      <trans-unit id="ColumnstoreIndexDeleteDescription">
        <source>Delete rows from a columnstore index.</source>
        <target state="new">Delete rows from a columnstore index.</target>
        <note> Operator description</note>
      </trans-unit>
      <trans-unit id="RemoteScan">
        <source>Remote Scan</source>
        <target state="new">Remote Scan</target>
        <note> Operator name</note>
      </trans-unit>
      <trans-unit id="RemoteScanDescription">
        <source>Scan rows in a table stored in a database or file other than the current database server.</source>
        <target state="new">Scan rows in a table stored in a database or file other than the current database server.</target>
        <note> Operator description</note>
      </trans-unit>
      <trans-unit id="RemoteIndexScan">
        <source>Remote Index Scan</source>
        <target state="new">Remote Index Scan</target>
        <note> Operator name</note>
      </trans-unit>
      <trans-unit id="RemoteIndexScanDescription">
        <source>Scan an index stored in a database or file other than the current database server.</source>
        <target state="new">Scan an index stored in a database or file other than the current database server.</target>
        <note> Operator description</note>
      </trans-unit>
      <trans-unit id="RemoteIndexSeek">
        <source>Remote Index Seek</source>
        <target state="new">Remote Index Seek</target>
        <note> Operator name</note>
      </trans-unit>
      <trans-unit id="RemoteIndexSeekDescription">
        <source>Scan a particular range of rows from a clustered index that is stored in a database or file other than the current database server.</source>
        <target state="new">Scan a particular range of rows from a clustered index that is stored in a database or file other than the current database server.</target>
        <note> Operator description</note>
      </trans-unit>
      <trans-unit id="RemoteInsert">
        <source>Remote Insert</source>
        <target state="new">Remote Insert</target>
        <note> Operator name</note>
      </trans-unit>
      <trans-unit id="RemoteInsertDescription">
        <source>Insert rows into a table stored in a database or file other than the current database server.</source>
        <target state="new">Insert rows into a table stored in a database or file other than the current database server.</target>
        <note> Operator description</note>
      </trans-unit>
      <trans-unit id="RemoteUpdate">
        <source>Remote Update</source>
        <target state="new">Remote Update</target>
        <note> Operator name</note>
      </trans-unit>
      <trans-unit id="RemoteUpdateDescription">
        <source>Update rows in a table stored in a database or file other than the current database server.</source>
        <target state="new">Update rows in a table stored in a database or file other than the current database server.</target>
        <note> Operator description</note>
      </trans-unit>
      <trans-unit id="RemoteDelete">
        <source>Remote Delete</source>
        <target state="new">Remote Delete</target>
        <note> Operator name</note>
      </trans-unit>
      <trans-unit id="RemoteDeleteDescription">
        <source>Delete rows in a table stored in a database or file other than the current database server.</source>
        <target state="new">Delete rows in a table stored in a database or file other than the current database server.</target>
        <note> Operator description</note>
      </trans-unit>
      <trans-unit id="ClusteredUpdate">
        <source>Clustered Update</source>
        <target state="new">Clustered Update</target>
        <note> Operator name</note>
      </trans-unit>
      <trans-unit id="ClusteredUpdateDescription">
        <source>Clustered Update.</source>
        <target state="new">Clustered Update.</target>
        <note> Operator description</note>
      </trans-unit>
      <trans-unit id="SortDescription">
        <source>Sort the input.</source>
        <target state="new">Sort the input.</target>
        <note> Operator description</note>
      </trans-unit>
      <trans-unit id="TableSpoolDescription">
        <source>Stores the data from the input into a temporary table in order to optimize rewinds.</source>
        <target state="new">Stores the data from the input into a temporary table in order to optimize rewinds.</target>
        <note> Operator description</note>
      </trans-unit>
      <trans-unit id="IndexSpool">
        <source>Index Spool</source>
        <target state="new">Index Spool</target>
        <note> Operator name</note>
      </trans-unit>
      <trans-unit id="IndexSpoolDescription">
        <source>Reformats the data from the input into a temporary index, which is then used for seeking with the supplied seek predicate.</source>
        <target state="new">Reformats the data from the input into a temporary index, which is then used for seeking with the supplied seek predicate.</target>
        <note> Operator description</note>
      </trans-unit>
      <trans-unit id="TableUpdate">
        <source>Table Update</source>
        <target state="new">Table Update</target>
        <note> Operator name</note>
      </trans-unit>
      <trans-unit id="TableUpdateDescription">
        <source>Update input rows in the table specified in the Argument field.</source>
        <target state="new">Update input rows in the table specified in the Argument field.</target>
        <note> Operator description</note>
      </trans-unit>
      <trans-unit id="TableInsert">
        <source>Table Insert</source>
        <target state="new">Table Insert</target>
        <note> Operator name</note>
      </trans-unit>
      <trans-unit id="TableInsertDescription">
        <source>Insert input rows into the table specified in Argument field.</source>
        <target state="new">Insert input rows into the table specified in Argument field.</target>
        <note> Operator description</note>
      </trans-unit>
      <trans-unit id="TableDelete">
        <source>Table Delete</source>
        <target state="new">Table Delete</target>
        <note> Operator name</note>
      </trans-unit>
      <trans-unit id="TableDeleteDescription">
        <source>Delete input rows from the table specified in Argument field.</source>
        <target state="new">Delete input rows from the table specified in Argument field.</target>
        <note> Operator description</note>
      </trans-unit>
      <trans-unit id="TableMerge">
        <source>Table Merge</source>
        <target state="new">Table Merge</target>
        <note> Operator name</note>
      </trans-unit>
      <trans-unit id="TableMergeDescription">
        <source>Merge input rows in the table specified in Argument field.</source>
        <target state="new">Merge input rows in the table specified in Argument field.</target>
        <note> Operator description</note>
      </trans-unit>
      <trans-unit id="IndexUpdate">
        <source>Index Update</source>
        <target state="new">Index Update</target>
        <note> Operator name</note>
      </trans-unit>
      <trans-unit id="IndexUpdateDescription">
        <source>Update rows in an index.</source>
        <target state="new">Update rows in an index.</target>
        <note> Operator description</note>
      </trans-unit>
      <trans-unit id="IndexInsert">
        <source>Index Insert</source>
        <target state="new">Index Insert</target>
        <note> Operator name</note>
      </trans-unit>
      <trans-unit id="IndexInsertDescription">
        <source>Insert rows into an index.</source>
        <target state="new">Insert rows into an index.</target>
        <note> Operator description</note>
      </trans-unit>
      <trans-unit id="IndexDelete">
        <source>Index Delete</source>
        <target state="new">Index Delete</target>
        <note> Operator name</note>
      </trans-unit>
      <trans-unit id="IndexDeleteDescription">
        <source>Delete rows from index.</source>
        <target state="new">Delete rows from index.</target>
        <note> Operator description</note>
      </trans-unit>
      <trans-unit id="ClusteredIndexUpdate">
        <source>Clustered Index Update</source>
        <target state="new">Clustered Index Update</target>
        <note> Operator name</note>
      </trans-unit>
      <trans-unit id="ClusteredIndexUpdateDescription">
        <source>Update rows in a clustered index.</source>
        <target state="new">Update rows in a clustered index.</target>
        <note> Operator description</note>
      </trans-unit>
      <trans-unit id="ClusteredIndexInsert">
        <source>Clustered Index Insert</source>
        <target state="new">Clustered Index Insert</target>
        <note> Operator name</note>
      </trans-unit>
      <trans-unit id="ClusteredIndexInsertDescription">
        <source>Insert rows in a clustered index.</source>
        <target state="new">Insert rows in a clustered index.</target>
        <note> Operator description</note>
      </trans-unit>
      <trans-unit id="ClusteredIndexMerge">
        <source>Clustered Index Merge</source>
        <target state="new">Clustered Index Merge</target>
        <note> Operator name</note>
      </trans-unit>
      <trans-unit id="ClusteredIndexMergeDescription">
        <source>Merge rows in a clustered index.</source>
        <target state="new">Merge rows in a clustered index.</target>
        <note> Operator description</note>
      </trans-unit>
      <trans-unit id="ClusteredIndexDelete">
        <source>Clustered Index Delete</source>
        <target state="new">Clustered Index Delete</target>
        <note> Operator name</note>
      </trans-unit>
      <trans-unit id="ClusteredIndexDeleteDescription">
        <source>Delete rows from a clustered index.</source>
        <target state="new">Delete rows from a clustered index.</target>
        <note> Operator description</note>
      </trans-unit>
      <trans-unit id="TopDescription">
        <source>Select the first few rows based on a sort order.</source>
        <target state="new">Select the first few rows based on a sort order.</target>
        <note> Operator description</note>
      </trans-unit>
      <trans-unit id="BitmapDescription">
        <source>Bitmap.</source>
        <target state="new">Bitmap.</target>
        <note> Operator description</note>
      </trans-unit>
      <trans-unit id="UDX">
        <source>UDX</source>
        <target state="new">UDX</target>
        <note> Operator name</note>
      </trans-unit>
      <trans-unit id="UDXDescription">
        <source>UDX.</source>
        <target state="new">UDX.</target>
        <note> Operator description</note>
      </trans-unit>
      <trans-unit id="WindowDescription">
        <source>Expands each row into the set of rows that represent the window associated with it.</source>
        <target state="new">Expands each row into the set of rows that represent the window associated with it.</target>
        <note> Show plan's Window node property description</note>
      </trans-unit>
      <trans-unit id="WindowAggregate">
        <source>Window Aggregate</source>
        <target state="new">Window Aggregate</target>
        <note> Show plan's Window Aggregate node property</note>
      </trans-unit>
      <trans-unit id="WindowAggregateDescription">
        <source>Computes values of functions across the windows defined by the OVER clause. Input rowset is suitably sorted stream.</source>
        <target state="new">Computes values of functions across the windows defined by the OVER clause. Input rowset is suitably sorted stream.</target>
        <note> Show plan's Window Aggregate node property description</note>
      </trans-unit>
      <trans-unit id="BatchHashTableBuildDescription">
        <source>Batch Hash Table Build.</source>
        <target state="new">Batch Hash Table Build.</target>
        <note> Operator description</note>
      </trans-unit>
      <trans-unit id="Switch">
        <source>Switch</source>
        <target state="new">Switch</target>
        <note> Operator name</note>
      </trans-unit>
      <trans-unit id="SwitchDescription">
        <source>Switch.</source>
        <target state="new">Switch.</target>
        <note> Operator description</note>
      </trans-unit>
      <trans-unit id="TFP">
        <source>Predict</source>
        <target state="new">Predict</target>
        <note> Operator name</note>
      </trans-unit>
      <trans-unit id="TFPDescription">
        <source>Applies a trained machine learning model to input data	</source>
        <target state="new">Applies a trained machine learning model to input data	</target>
        <note> Operator description</note>
      </trans-unit>
      <trans-unit id="TableValueFunction">
        <source>Table Valued Function</source>
        <target state="new">Table Valued Function</target>
        <note> Operator name</note>
      </trans-unit>
      <trans-unit id="TableValueFunctionDescription">
        <source>Table valued function.</source>
        <target state="new">Table valued function.</target>
        <note> Operator description</note>
      </trans-unit>
      <trans-unit id="Aggregate">
        <source>Aggregate</source>
        <target state="new">Aggregate</target>
        <note> Operator name</note>
      </trans-unit>
      <trans-unit id="AggregateDescription">
        <source>Calculates an expression containing SUM, COUNT, MIN, MAX, or AVG.</source>
        <target state="new">Calculates an expression containing SUM, COUNT, MIN, MAX, or AVG.</target>
        <note> Operator description</note>
      </trans-unit>
      <trans-unit id="ArithmeticExpression">
        <source>Arithmetic Expression</source>
        <target state="new">Arithmetic Expression</target>
        <note> Operator name</note>
      </trans-unit>
      <trans-unit id="ArithmeticExpressionDescription">
        <source>Computes a new value from existing values in a row.</source>
        <target state="new">Computes a new value from existing values in a row.</target>
        <note> Operator description</note>
      </trans-unit>
      <trans-unit id="Delete">
        <source>Delete</source>
        <target state="new">Delete</target>
        <note> Operator name</note>
      </trans-unit>
      <trans-unit id="DeleteDescription">
        <source>Removes the specified rows from the specified table.</source>
        <target state="new">Removes the specified rows from the specified table.</target>
        <note> Operator description</note>
      </trans-unit>
      <trans-unit id="Insert">
        <source>Insert</source>
        <target state="new">Insert</target>
        <note> Operator name</note>
      </trans-unit>
      <trans-unit id="InsertDescription">
        <source>Adds a row to table.</source>
        <target state="new">Adds a row to table.</target>
        <note> Operator description</note>
      </trans-unit>
      <trans-unit id="Locate">
        <source>Locate</source>
        <target state="new">Locate</target>
        <note> Operator name</note>
      </trans-unit>
      <trans-unit id="LocateDescription">
        <source>Fetching a full row from a heap or a clustered index.</source>
        <target state="new">Fetching a full row from a heap or a clustered index.</target>
        <note> Operator description</note>
      </trans-unit>
      <trans-unit id="SpoolDescription">
        <source>Saving temporarily an intermediate query result.</source>
        <target state="new">Saving temporarily an intermediate query result.</target>
        <note> Operator description</note>
      </trans-unit>
      <trans-unit id="SQL">
        <source>SQL</source>
        <target state="new">SQL</target>
        <note> Operator name</note>
      </trans-unit>
      <trans-unit id="SQLDescription">
        <source>SQL.</source>
        <target state="new">SQL.</target>
        <note> Operator description</note>
      </trans-unit>
      <trans-unit id="Update">
        <source>Update</source>
        <target state="new">Update</target>
        <note> Operator name</note>
      </trans-unit>
      <trans-unit id="UpdateDescription">
        <source>Modify the values in the specified table.</source>
        <target state="new">Modify the values in the specified table.</target>
        <note> Operator description</note>
      </trans-unit>
      <trans-unit id="Assign">
        <source>Assign</source>
        <target state="new">Assign</target>
        <note> Operator name</note>
      </trans-unit>
      <trans-unit id="AssignDescription">
        <source>Validate referential integrity constraints.</source>
        <target state="new">Validate referential integrity constraints.</target>
        <note> Operator description</note>
      </trans-unit>
      <trans-unit id="Convert">
        <source>Convert</source>
        <target state="new">Convert</target>
        <note> Operator name</note>
      </trans-unit>
      <trans-unit id="ConvertDescription">
        <source>Implicit or explicit conversion of one scalar datatype to another.</source>
        <target state="new">Implicit or explicit conversion of one scalar datatype to another.</target>
        <note> Operator description</note>
      </trans-unit>
      <trans-unit id="Declare">
        <source>Declare</source>
        <target state="new">Declare</target>
        <note> Operator name</note>
      </trans-unit>
      <trans-unit id="DeclareDescription">
        <source>Allocates a local variable.</source>
        <target state="new">Allocates a local variable.</target>
        <note> Operator description</note>
      </trans-unit>
      <trans-unit id="If">
        <source>If</source>
        <target state="new">If</target>
        <note> Operator name</note>
      </trans-unit>
      <trans-unit id="IfDescription">
        <source>Conditional processing based on an expression.</source>
        <target state="new">Conditional processing based on an expression.</target>
        <note> Operator description</note>
      </trans-unit>
      <trans-unit id="Intrinsic">
        <source>Intrinsic</source>
        <target state="new">Intrinsic</target>
        <note> Operator name</note>
      </trans-unit>
      <trans-unit id="IntrinsicDescription">
        <source>Invokes an internal Transact-SQL function.</source>
        <target state="new">Invokes an internal Transact-SQL function.</target>
        <note> Operator description</note>
      </trans-unit>
      <trans-unit id="SetFunction">
        <source>Set Function</source>
        <target state="new">Set Function</target>
        <note> Operator name</note>
      </trans-unit>
      <trans-unit id="SetFunctionDescription">
        <source>Set Function.</source>
        <target state="new">Set Function.</target>
        <note> Operator description</note>
      </trans-unit>
      <trans-unit id="Dynamic">
        <source>Dynamic</source>
        <target state="new">Dynamic</target>
        <note> Operator name</note>
      </trans-unit>
      <trans-unit id="DynamicDescription">
        <source>Cursor that can see all changes made by others.</source>
        <target state="new">Cursor that can see all changes made by others.</target>
        <note> Operator description</note>
      </trans-unit>
      <trans-unit id="FetchQuery">
        <source>Fetch Query</source>
        <target state="new">Fetch Query</target>
        <note> Operator name</note>
      </trans-unit>
      <trans-unit id="FetchQueryDescription">
        <source>The query used to retrieve rows when a fetch is issued against a cursor.</source>
        <target state="new">The query used to retrieve rows when a fetch is issued against a cursor.</target>
        <note> Operator description</note>
      </trans-unit>
      <trans-unit id="FastForward">
        <source>Fast Forward</source>
        <target state="new">Fast Forward</target>
        <note> Operator name</note>
      </trans-unit>
      <trans-unit id="FastForwardDescription">
        <source>Fast Forward.</source>
        <target state="new">Fast Forward.</target>
        <note> Operator description</note>
      </trans-unit>
      <trans-unit id="Keyset">
        <source>Keyset</source>
        <target state="new">Keyset</target>
        <note> Operator name</note>
      </trans-unit>
      <trans-unit id="KeysetDescription">
        <source>Cursor that can see updates made by others, but not inserts.</source>
        <target state="new">Cursor that can see updates made by others, but not inserts.</target>
        <note> Operator description</note>
      </trans-unit>
      <trans-unit id="PopulationQuery">
        <source>Population Query</source>
        <target state="new">Population Query</target>
        <note> Operator name</note>
      </trans-unit>
      <trans-unit id="PopulationQueryDescription">
        <source>The query used to populate a cursor's work table when the cursor is opened.</source>
        <target state="new">The query used to populate a cursor's work table when the cursor is opened.</target>
        <note> Operator description</note>
      </trans-unit>
      <trans-unit id="RefreshQuery">
        <source>Refresh Query</source>
        <target state="new">Refresh Query</target>
        <note> Operator name</note>
      </trans-unit>
      <trans-unit id="RefreshQueryDescription">
        <source>Fetches current data for rows in fetch buffer.</source>
        <target state="new">Fetches current data for rows in fetch buffer.</target>
        <note> Operator description</note>
      </trans-unit>
      <trans-unit id="Snapshot">
        <source>Snapshot</source>
        <target state="new">Snapshot</target>
        <note> Operator name</note>
      </trans-unit>
      <trans-unit id="SnapshotDescription">
        <source>A cursor that does not see changes made by others.</source>
        <target state="new">A cursor that does not see changes made by others.</target>
        <note> Operator description</note>
      </trans-unit>
      <trans-unit id="RIDLookup">
        <source>RID Lookup</source>
        <target state="new">RID Lookup</target>
        <note> Operator name</note>
      </trans-unit>
      <trans-unit id="RIDLookupDescription">
        <source>RID Lookup</source>
        <target state="new">RID Lookup</target>
        <note> Operator description</note>
      </trans-unit>
      <trans-unit id="KeyLookup">
        <source>Key Lookup</source>
        <target state="new">Key Lookup</target>
        <note> Operator name</note>
      </trans-unit>
      <trans-unit id="KeyLookupDescription">
        <source>Uses a supplied clustering key to lookup on a table that has a clustered index.</source>
        <target state="new">Uses a supplied clustering key to lookup on a table that has a clustered index.</target>
        <note> Operator description</note>
      </trans-unit>
      <trans-unit id="LogicalKeyLookup">
        <source>Key Lookup</source>
        <target state="new">Key Lookup</target>
        <note> Operator name</note>
      </trans-unit>
      <trans-unit id="AdaptiveJoin">
        <source>Adaptive Join</source>
        <target state="new">Adaptive Join</target>
        <note> Operator name</note>
      </trans-unit>
      <trans-unit id="AdaptiveJoinDescription">
        <source>Chooses dynamically between hash join and nested loops.</source>
        <target state="new">Chooses dynamically between hash join and nested loops.</target>
        <note> Operator description</note>
      </trans-unit>
      <trans-unit id="ForeignKeyReferencesCheck">
        <source>Foreign Key References Check</source>
        <target state="new">Foreign Key References Check</target>
        <note> Operator name</note>
      </trans-unit>
      <trans-unit id="ForeignKeyReferencesCheckDescription">
        <source>Checks referential integrity of the delete operation.</source>
        <target state="new">Checks referential integrity of the delete operation.</target>
        <note> Operator description</note>
      </trans-unit>
      <trans-unit id="Apply">
        <source>Apply</source>
        <target state="new">Apply</target>
        <note> Operator name</note>
      </trans-unit>
      <trans-unit id="ApplyDescription">
        <source>Apply opration.</source>
        <target state="new">Apply opration.</target>
        <note> Operator description</note>
      </trans-unit>
      <trans-unit id="Broadcast">
        <source>Broadcast</source>
        <target state="new">Broadcast</target>
        <note> Operator name</note>
      </trans-unit>
      <trans-unit id="BroadcastDescription">
        <source>Broadcast data movement.</source>
        <target state="new">Broadcast data movement.</target>
        <note> Operator description</note>
      </trans-unit>
      <trans-unit id="ComputeToControlNode">
        <source>Compute To Control Node</source>
        <target state="new">Compute To Control Node</target>
        <note> Operator name</note>
      </trans-unit>
      <trans-unit id="ComputeToControlNodeDescription">
        <source>Data flow from compute nodes to control node.</source>
        <target state="new">Data flow from compute nodes to control node.</target>
        <note> Operator description</note>
      </trans-unit>
      <trans-unit id="ConstTableGet">
        <source>Constant Table Get</source>
        <target state="new">Constant Table Get</target>
        <note> Operator name</note>
      </trans-unit>
      <trans-unit id="ConstTableGetDescription">
        <source>Get tuples from contant table.</source>
        <target state="new">Get tuples from contant table.</target>
        <note> Operator description</note>
      </trans-unit>
      <trans-unit id="ControlToComputeNodes">
        <source>Control To Compute Nodes</source>
        <target state="new">Control To Compute Nodes</target>
        <note> Operator name</note>
      </trans-unit>
      <trans-unit id="ControlToComputeNodesDescription">
        <source>Data flow from control node to compute nodes.</source>
        <target state="new">Data flow from control node to compute nodes.</target>
        <note> Operator description</note>
      </trans-unit>
      <trans-unit id="ExternalBroadcast">
        <source>External Broadcast</source>
        <target state="new">External Broadcast</target>
        <note> Operator name</note>
      </trans-unit>
      <trans-unit id="ExternalBroadcastDescription">
        <source>Broadcast data movement for external table.</source>
        <target state="new">Broadcast data movement for external table.</target>
        <note> Operator description</note>
      </trans-unit>
      <trans-unit id="ExternalExport">
        <source>External Export</source>
        <target state="new">External Export</target>
        <note> Operator name</note>
      </trans-unit>
      <trans-unit id="ExternalExportDescription">
        <source>Export data movement for external table.</source>
        <target state="new">Export data movement for external table.</target>
        <note> Operator description</note>
      </trans-unit>
      <trans-unit id="ExternalLocalStreaming">
        <source>External Local Streaming</source>
        <target state="new">External Local Streaming</target>
        <note> Operator name</note>
      </trans-unit>
      <trans-unit id="ExternalLocalStreamingDescription">
        <source>Streaming data movement between external table and local table.</source>
        <target state="new">Streaming data movement between external table and local table.</target>
        <note> Operator description</note>
      </trans-unit>
      <trans-unit id="ExternalRoundRobin">
        <source>External RoundRobin</source>
        <target state="new">External RoundRobin</target>
        <note> Operator name</note>
      </trans-unit>
      <trans-unit id="ExternalRoundRobinDescription">
        <source>RoundRobin data movement for external table.</source>
        <target state="new">RoundRobin data movement for external table.</target>
        <note> Operator description</note>
      </trans-unit>
      <trans-unit id="ExternalShuffle">
        <source>External Shuffle</source>
        <target state="new">External Shuffle</target>
        <note> Operator name</note>
      </trans-unit>
      <trans-unit id="ExternalShuffleDescription">
        <source>Shuffle data movement for external table.</source>
        <target state="new">Shuffle data movement for external table.</target>
        <note> Operator description</note>
      </trans-unit>
      <trans-unit id="Get">
        <source>Get</source>
        <target state="new">Get</target>
        <note> Operator name</note>
      </trans-unit>
      <trans-unit id="GetDescription">
        <source>Get tuples from table.</source>
        <target state="new">Get tuples from table.</target>
        <note> Operator description</note>
      </trans-unit>
      <trans-unit id="GbApply">
        <source>Group by and Apply</source>
        <target state="new">Group by and Apply</target>
        <note> Operator name</note>
      </trans-unit>
      <trans-unit id="GbApplyDescription">
        <source>Group by and Apply.</source>
        <target state="new">Group by and Apply.</target>
        <note> Operator description</note>
      </trans-unit>
      <trans-unit id="GbAgg">
        <source>Group by Aggregates</source>
        <target state="new">Group by Aggregates</target>
        <note> Operator name</note>
      </trans-unit>
      <trans-unit id="GbAggDescription">
        <source>Group by aggregates.</source>
        <target state="new">Group by aggregates.</target>
        <note> Operator description</note>
      </trans-unit>
      <trans-unit id="Join">
        <source>Join</source>
        <target state="new">Join</target>
        <note> Operator name</note>
      </trans-unit>
      <trans-unit id="JoinDescription">
        <source>Join tables.</source>
        <target state="new">Join tables.</target>
        <note> Operator description</note>
      </trans-unit>
      <trans-unit id="LocalCube">
        <source>Rollup Aggregate</source>
        <target state="new">Rollup Aggregate</target>
        <note> Operator name</note>
      </trans-unit>
      <trans-unit id="LocalCubeDescription">
        <source>This represents a ROLLUP operator or a CUBE operator.</source>
        <target state="new">This represents a ROLLUP operator or a CUBE operator.</target>
        <note> Operator description</note>
      </trans-unit>
      <trans-unit id="Project">
        <source>Project</source>
        <target state="new">Project</target>
        <note> Operator name</note>
      </trans-unit>
      <trans-unit id="ProjectDescription">
        <source>Project columns.</source>
        <target state="new">Project columns.</target>
        <note> Operator description</note>
      </trans-unit>
      <trans-unit id="Shuffle">
        <source>Shuffle</source>
        <target state="new">Shuffle</target>
        <note> Operator name</note>
      </trans-unit>
      <trans-unit id="ShuffleDescription">
        <source>Shuffle data movement.</source>
        <target state="new">Shuffle data movement.</target>
        <note> Operator description</note>
      </trans-unit>
      <trans-unit id="SingleSourceRoundRobin">
        <source>Single Source RoundRobin</source>
        <target state="new">Single Source RoundRobin</target>
        <note> Operator name</note>
      </trans-unit>
      <trans-unit id="SingleSourceRoundRobinDescription">
        <source>Single Source RoundRobin data movement.</source>
        <target state="new">Single Source RoundRobin data movement.</target>
        <note> Operator description</note>
      </trans-unit>
      <trans-unit id="SingleSourceShuffle">
        <source>Single Source Shuffle</source>
        <target state="new">Single Source Shuffle</target>
        <note> Operator name</note>
      </trans-unit>
      <trans-unit id="SingleSourceShuffleDescription">
        <source>Single Source Shuffle data movement.</source>
        <target state="new">Single Source Shuffle data movement.</target>
        <note> Operator description</note>
      </trans-unit>
      <trans-unit id="Trim">
        <source>Trim</source>
        <target state="new">Trim</target>
        <note> Operator name</note>
      </trans-unit>
      <trans-unit id="TrimDescription">
        <source>Trim data.</source>
        <target state="new">Trim data.</target>
        <note> Operator description</note>
      </trans-unit>
      <trans-unit id="Union">
        <source>Union</source>
        <target state="new">Union</target>
        <note> Operator name</note>
      </trans-unit>
      <trans-unit id="UnionDescription">
        <source>Union tables.</source>
        <target state="new">Union tables.</target>
        <note> Operator description</note>
      </trans-unit>
      <trans-unit id="UnionAll">
        <source>Union All</source>
        <target state="new">Union All</target>
        <note> Operator name</note>
      </trans-unit>
      <trans-unit id="UnionAllDescription">
        <source>Union All tables.</source>
        <target state="new">Union All tables.</target>
        <note> Operator description</note>
      </trans-unit>
      <trans-unit id="NameValuePair">
        <source>{0}: {1}</source>
        <target state="new">{0}: {1}</target>
        <note>Format for name / value pair -  {0} is property name, {1} is property value.
 Parameters: 0 - name (string), 1 - value (string) </note>
      </trans-unit>
      <trans-unit id="SizeInBytesFormat">
        <source>{0} B</source>
        <target state="new">{0} B</target>
        <note>Size in Bytes format</note>
      </trans-unit>
      <trans-unit id="SizeInKiloBytesFormat">
        <source>{0} KB</source>
        <target state="new">{0} KB</target>
        <note>Size in KiloBytes format</note>
      </trans-unit>
      <trans-unit id="SizeInMegaBytesFormat">
        <source>{0} MB</source>
        <target state="new">{0} MB</target>
        <note>Size in Bytes format</note>
      </trans-unit>
      <trans-unit id="SizeInGigaBytesFormat">
        <source>{0} GB</source>
        <target state="new">{0} GB</target>
        <note>Size in GigaBytes format</note>
      </trans-unit>
      <trans-unit id="SizeInTeraBytesFormat">
        <source>{0} TB</source>
        <target state="new">{0} TB</target>
        <note>Size in TeraBytes format</note>
      </trans-unit>
      <trans-unit id="TableNotInitializedException">
        <source>Initialization is not properly done for table with id '{0}'</source>
        <target state="new">Initialization is not properly done for table with id '{0}'</target>
        <note>.
 Parameters: 0 - tableId (string) </note>
      </trans-unit>
      <trans-unit id="TableColumnIdentityGroupName">
        <source>Identity Specification</source>
        <target state="new">Identity Specification</target>
        <note></note>
      </trans-unit>
      <trans-unit id="TableColumnIsIdentityPropertyTitle">
        <source>Is Identity</source>
        <target state="new">Is Identity</target>
        <note></note>
      </trans-unit>
      <trans-unit id="TableColumnIsIdentityPropertyDescription">
        <source>Specifies whether the column is the identity column for the table.</source>
        <target state="new">Specifies whether the column is the identity column for the table.</target>
        <note></note>
      </trans-unit>
      <trans-unit id="TableColumnIdentityIncrementPropertyTitle">
        <source>Identity Increment</source>
        <target state="new">Identity Increment</target>
        <note></note>
      </trans-unit>
      <trans-unit id="TableColumnIdentityIncrementPropertyDescription">
        <source>Displays the value added to the maximum existing row identity value when generating the next identity value.</source>
        <target state="new">Displays the value added to the maximum existing row identity value when generating the next identity value.</target>
        <note></note>
      </trans-unit>
      <trans-unit id="TableColumnIdentitySeedPropertyTitle">
        <source>Identity Seed</source>
        <target state="new">Identity Seed</target>
        <note></note>
      </trans-unit>
      <trans-unit id="TableColumnIdentitySeedPropertyDescription">
        <source>Displays the initial row value for an identity column.</source>
        <target state="new">Displays the initial row value for an identity column.</target>
        <note></note>
      </trans-unit>
      <trans-unit id="TableEditPathNotProvidedException">
        <source>The path in the table change information cannot be empty</source>
        <target state="new">The path in the table change information cannot be empty</target>
        <note></note>
      </trans-unit>
      <trans-unit id="InvalidTableEditPathException">
        <source>The path '{0}' in the table change information is not valid for edit type: '{1}'</source>
        <target state="new">The path '{0}' in the table change information is not valid for edit type: '{1}'</target>
        <note>.
 Parameters: 0 - path (string), 1 - editType (string) </note>
      </trans-unit>
      <trans-unit id="OperatorDisplayCost">
        <source>{0:0.#######} ({1}%)</source>
        <target state="new">{0:0.#######} ({1}%)</target>
        <note> display string for the operator cost property - 0.###### - is the float number format specifier.
 Parameters: 0 - cost (double), 1 - percentage (int) </note>
      </trans-unit>
      <trans-unit id="ActualOfEstimated">
        <source>{0} of
{1} ({2}%)</source>
        <target state="new">{0} of
{1} ({2}%)</target>
        <note>.
 Parameters: 0 - actual (string), 1 - estimated (string), 2 - percent (decimal) </note>
      </trans-unit>
      <trans-unit id="TableDesignerIsEnabledPropertyTitle">
        <source>Is Enabled</source>
        <target state="new">Is Enabled</target>
        <note></note>
      </trans-unit>
      <trans-unit id="ForeignKeyIsEnabledDescription">
        <source>Specifies whether the foreign key is Enabled</source>
        <target state="new">Specifies whether the foreign key is Enabled</target>
        <note></note>
      </trans-unit>
      <trans-unit id="ForeignKeyIsNotForReplicationTitle">
        <source>Not For Replication</source>
        <target state="new">Not For Replication</target>
        <note></note>
      </trans-unit>
      <trans-unit id="ForeignKeyIsNotForReplicationDescription">
        <source>Enables or disables the constraint for data inserted by a replication process.</source>
        <target state="new">Enables or disables the constraint for data inserted by a replication process.</target>
        <note></note>
      </trans-unit>
      <trans-unit id="SqlForeignKeyAction_NoAction">
        <source>No Action</source>
        <target state="new">No Action</target>
        <note></note>
      </trans-unit>
      <trans-unit id="SqlForeignKeyAction_Cascade">
        <source>Cascade</source>
        <target state="new">Cascade</target>
        <note></note>
      </trans-unit>
      <trans-unit id="SqlForeignKeyAction_SetNull">
        <source>Set Null</source>
        <target state="new">Set Null</target>
        <note></note>
      </trans-unit>
      <trans-unit id="SqlForeignKeyAction_SetDefault">
        <source>Set Default</source>
        <target state="new">Set Default</target>
        <note></note>
      </trans-unit>
      <trans-unit id="CheckConstraintIsEnabledDescription">
        <source>Specifies whether the check constraint is Enabled</source>
        <target state="new">Specifies whether the check constraint is Enabled</target>
        <note></note>
      </trans-unit>
      <trans-unit id="QueryServiceUnsupportedSqlVariantType">
        <source>The underlying type "{0}" for sql variant column "{1}" could not be resolved.</source>
        <target state="new">The underlying type "{0}" for sql variant column "{1}" could not be resolved.</target>
        <note>.
 Parameters: 0 - underlyingType (string), 1 - columnName (string) </note>
      </trans-unit>
      <trans-unit id="IndexIsEnabledPropertyDescription">
        <source>Specifies whether the index is enabled</source>
        <target state="new">Specifies whether the index is enabled</target>
        <note></note>
      </trans-unit>
      <trans-unit id="IndexIsClusteredPropertyDescription">
        <source>Whether the index is clustered, only one clustered index is allowed in a table.</source>
        <target state="new">Whether the index is clustered, only one clustered index is allowed in a table.</target>
        <note></note>
      </trans-unit>
      <trans-unit id="TableDesignerIndexIsClusteredPropertyTitle">
        <source>Is Clustered</source>
        <target state="new">Is Clustered</target>
        <note></note>
      </trans-unit>
      <trans-unit id="IndexIsUniquePropertyDescription">
        <source>Whether the data entered into this index must be unique.</source>
        <target state="new">Whether the data entered into this index must be unique.</target>
        <note></note>
      </trans-unit>
      <trans-unit id="TableDesignerIsUniquePropertyTitle">
        <source>Is Unique</source>
        <target state="new">Is Unique</target>
        <note></note>
      </trans-unit>
      <trans-unit id="IndexColumnIsAscendingPropertyDescription">
        <source>Specifies the sort order of the column.</source>
        <target state="new">Specifies the sort order of the column.</target>
        <note></note>
      </trans-unit>
      <trans-unit id="IndexColumnIsAscendingPropertyTitle">
        <source>Is Ascending</source>
        <target state="new">Is Ascending</target>
        <note></note>
      </trans-unit>
      <trans-unit id="TableDesignerColumnsDisplayValueTitle">
        <source>Columns</source>
        <target state="new">Columns</target>
        <note></note>
      </trans-unit>
      <trans-unit id="TableDesignerDeleteColumnConfirmationMessage">
        <source>Removing a column will also remove it from the indexes and foreign keys. Are you sure you want to continue?</source>
        <target state="new">Removing a column will also remove it from the indexes and foreign keys. Are you sure you want to continue?</target>
        <note></note>
      </trans-unit>
      <trans-unit id="MissingIndexFormat">
        <source>Missing Index (Impact {0}): {1}</source>
        <target state="new">Missing Index (Impact {0}): {1}</target>
        <note>"Missing Index (Impact {0}): {1}" format string for showplan</note>
      </trans-unit>
      <trans-unit id="MissingIndexDetailsTitle">
        <source>/*
Missing Index Details from {0}
The Query Processor estimates that implementing the following index could improve the query cost by {1}%.
*/</source>
        <target state="new">/*
Missing Index Details from {0}
The Query Processor estimates that implementing the following index could improve the query cost by {1}%.
*/</target>
        <note>title of missing index details</note>
      </trans-unit>
      <trans-unit id="CreateSasForBlobContainerFailed">
        <source>Cannot generate SAS URI for blob container.</source>
        <target state="new">Cannot generate SAS URI for blob container.</target>
        <note></note>
      </trans-unit>
      <trans-unit id="WriteSASCredentialToSqlServerFailed">
        <source>Failed storing shared access signature token on the SQL Servers.</source>
        <target state="new">Failed storing shared access signature token on the SQL Servers.</target>
        <note></note>
      </trans-unit>
      <trans-unit id="UnsupportedDeviceType">
        <source>Unsupported device type {0} for engine edition {1}.</source>
        <target state="new">Unsupported device type {0} for engine edition {1}.</target>
        <note></note>
      </trans-unit>
      <trans-unit id="NotSupportedCloudCreateSas">
        <source>Create shared access signature is not supported for cloud instances.</source>
        <target state="new">Create shared access signature is not supported for cloud instances.</target>
        <note></note>
      </trans-unit>
      <trans-unit id="TableDesignerGraphTableTypeTitle">
        <source>Type</source>
        <target state="new">Type</target>
        <note></note>
      </trans-unit>
      <trans-unit id="TableDesignerGraphTableTypeEdge">
        <source>Edge</source>
        <target state="new">Edge</target>
        <note></note>
      </trans-unit>
      <trans-unit id="TableDesignerGraphTableTypeNode">
        <source>Node</source>
        <target state="new">Node</target>
        <note></note>
      </trans-unit>
      <trans-unit id="TableDesignerGraphTableGroupTitle">
        <source>Graph Table</source>
        <target state="new">Graph Table</target>
        <note></note>
      </trans-unit>
      <trans-unit id="TableDesignerEdgeConstraintsTabTitle">
        <source>Edge Constraints</source>
        <target state="new">Edge Constraints</target>
        <note></note>
      </trans-unit>
      <trans-unit id="TableDesignerEdgeConstraintObjectType">
        <source>Edge Constraint</source>
        <target state="new">Edge Constraint</target>
        <note></note>
      </trans-unit>
      <trans-unit id="TableDesignerEdgeConstraintNamePropertyDescription">
        <source>Name of the constraint.</source>
        <target state="new">Name of the constraint.</target>
        <note></note>
      </trans-unit>
      <trans-unit id="TableDesignerEdgeConstraintNamePropertyTitle">
        <source>Name</source>
        <target state="new">Name</target>
        <note></note>
      </trans-unit>
      <trans-unit id="TableDesignerEdgeConstraintIsEnabledPropertyDescription">
        <source>Specifies whether the constraint is enabled.</source>
        <target state="new">Specifies whether the constraint is enabled.</target>
        <note></note>
      </trans-unit>
      <trans-unit id="TableDesignerEdgeConstraintIsEnabledPropertyTitle">
        <source>Is Enabled</source>
        <target state="new">Is Enabled</target>
        <note></note>
      </trans-unit>
      <trans-unit id="TableDesignerEdgeConstraintOnDeleteActionPropertyDescription">
        <source>The behavior when a user tries to delete a row with data that is involved in an edge constraint.</source>
        <target state="new">The behavior when a user tries to delete a row with data that is involved in an edge constraint.</target>
        <note></note>
      </trans-unit>
      <trans-unit id="TableDesignerEdgeConstraintOnDeleteActionPropertyTitle">
        <source>On Delete Action</source>
        <target state="new">On Delete Action</target>
        <note></note>
      </trans-unit>
      <trans-unit id="TableDesignerEdgeConstraintClausesPropertyDescription">
        <source>Edge constraint clauses.</source>
        <target state="new">Edge constraint clauses.</target>
        <note></note>
      </trans-unit>
      <trans-unit id="TableDesignerEdgeConstraintClausesPropertyTitle">
        <source>Clauses</source>
        <target state="new">Clauses</target>
        <note></note>
      </trans-unit>
      <trans-unit id="TableDesignerEdgeConstraintClauseObjectType">
        <source>Clause</source>
        <target state="new">Clause</target>
        <note></note>
      </trans-unit>
      <trans-unit id="TableDesignerEdgeConstraintClauseFromTablePropertyName">
        <source>From Table</source>
        <target state="new">From Table</target>
        <note></note>
      </trans-unit>
      <trans-unit id="TableDesignerEdgeConstraintClauseToTablePropertyName">
        <source>To Table</source>
        <target state="new">To Table</target>
        <note></note>
      </trans-unit>
      <trans-unit id="TableDesignerGraphTableTypeNone">
        <source>None</source>
        <target state="new">None</target>
        <note></note>
      </trans-unit>
      <trans-unit id="TableDesignerGraphTableTypeDescription">
        <source>Specifies the table type.</source>
        <target state="new">Specifies the table type.</target>
        <note></note>
      </trans-unit>
      <trans-unit id="UnknownEnumString">
        <source>Unknown enum value: {0}.</source>
        <target state="new">Unknown enum value: {0}.</target>
        <note>.
 Parameters: 0 - name (string) </note>
      </trans-unit>
      <trans-unit id="SqlTableDurability_SchemaAndData">
        <source>Schema and Data</source>
        <target state="new">Schema and Data</target>
        <note></note>
      </trans-unit>
      <trans-unit id="SqlTableDurability_SchemaOnly">
        <source>Schema Only</source>
        <target state="new">Schema Only</target>
        <note></note>
      </trans-unit>
      <trans-unit id="GeneratedAlwaysColumnType_None">
        <source>None</source>
        <target state="new">None</target>
        <note></note>
      </trans-unit>
      <trans-unit id="GeneratedAlwaysColumnType_RowStart">
        <source>Row Start</source>
        <target state="new">Row Start</target>
        <note></note>
      </trans-unit>
      <trans-unit id="GeneratedAlwaysColumnType_RowEnd">
        <source>Row End</source>
        <target state="new">Row End</target>
        <note></note>
      </trans-unit>
      <trans-unit id="TableDesignerIsSystemVersioningEnabledTitle">
        <source>System Versioning Enabled</source>
        <target state="new">System Versioning Enabled</target>
        <note></note>
      </trans-unit>
      <trans-unit id="TableDesignerIsSystemVersioningEnabledDescription">
        <source>Specifies whether the table is system versioning enabled.</source>
        <target state="new">Specifies whether the table is system versioning enabled.</target>
        <note></note>
      </trans-unit>
      <trans-unit id="TableDesignerSystemVersioningGroupTitle">
        <source>System Versioning</source>
        <target state="new">System Versioning</target>
        <note></note>
      </trans-unit>
      <trans-unit id="TableDesignerHistoryTableDescription">
        <source>History table of the current table.</source>
        <target state="new">History table of the current table.</target>
        <note></note>
      </trans-unit>
      <trans-unit id="TableDesignerHistoryTableTitle">
        <source>History Table</source>
        <target state="new">History Table</target>
        <note></note>
      </trans-unit>
      <trans-unit id="TableDesignerIsMemoryOptimizedDescription">
        <source>Specifies whether the table is memory optimized.</source>
        <target state="new">Specifies whether the table is memory optimized.</target>
        <note></note>
      </trans-unit>
      <trans-unit id="TableDesignerMemoryOptimizedGroupTitle">
        <source>Memory Optimized</source>
        <target state="new">Memory Optimized</target>
        <note></note>
      </trans-unit>
      <trans-unit id="TableDesignerIsMemoryOptimizedTitle">
        <source>Memory Optimized</source>
        <target state="new">Memory Optimized</target>
        <note></note>
      </trans-unit>
      <trans-unit id="TableDesignerDurabilityDescription">
        <source>Specifies the durability setting of the table.</source>
        <target state="new">Specifies the durability setting of the table.</target>
        <note></note>
      </trans-unit>
      <trans-unit id="TableDesignerDurabilityTitle">
        <source>Durability</source>
        <target state="new">Durability</target>
        <note></note>
      </trans-unit>
      <trans-unit id="TableDesignerColumnGeneratedAlwaysAsDescription">
        <source>Specifies the start or end of the system versioning table's period setting.</source>
        <target state="new">Specifies the start or end of the system versioning table's period setting.</target>
        <note></note>
      </trans-unit>
      <trans-unit id="TableDesignerColumnGeneratedAlwaysAsTitle">
        <source>Generated Always As</source>
        <target state="new">Generated Always As</target>
        <note></note>
      </trans-unit>
      <trans-unit id="TableDesignerColumnIsHiddenTitle">
        <source>Is Hidden</source>
        <target state="new">Is Hidden</target>
        <note></note>
      </trans-unit>
      <trans-unit id="TableDesignerColumnIsHiddenDescription">
        <source>Specifies whether the column will be returned by select statement.</source>
        <target state="new">Specifies whether the column will be returned by select statement.</target>
        <note></note>
      </trans-unit>
      <trans-unit id="TableDesignerAutoCreateHistoryTableDescription">
        <source>Specifies whether the engine should automatically create the history table.</source>
        <target state="new">Specifies whether the engine should automatically create the history table.</target>
        <note></note>
      </trans-unit>
      <trans-unit id="TableDesignerAutoCreateHistoryTableTitle">
        <source>Auto Create History Table</source>
        <target state="new">Auto Create History Table</target>
        <note></note>
      </trans-unit>
      <trans-unit id="TableDesignerNewHistoryTableDescription">
        <source>Specifies the name of the new history table.</source>
        <target state="new">Specifies the name of the new history table.</target>
        <note></note>
      </trans-unit>
      <trans-unit id="TableDesignerNewHistoryTableTitle">
        <source>New History Table Name</source>
        <target state="new">New History Table Name</target>
        <note></note>
      </trans-unit>
      <trans-unit id="TableColumnDefaultConstraintNamePropertyDescription">
        <source>Specifies the default constraint name.</source>
        <target state="new">Specifies the default constraint name.</target>
        <note></note>
      </trans-unit>
      <trans-unit id="TableColumnDefaultConstraintNamePropertyTitle">
        <source>Default Constraint Name</source>
        <target state="new">Default Constraint Name</target>
        <note></note>
      </trans-unit>
      <trans-unit id="AddNewEdgeConstraintLabel">
        <source>New Edge Constraint</source>
        <target state="new">New Edge Constraint</target>
        <note></note>
      </trans-unit>
      <trans-unit id="AddNewClauseLabel">
        <source>New Clause</source>
        <target state="new">New Clause</target>
        <note></note>
      </trans-unit>
      <trans-unit id="WarningOverlayTooltip">
        <source>Warnings</source>
        <target state="new">Warnings</target>
        <note>tooltip text for node warning overlay</note>
      </trans-unit>
      <trans-unit id="ParallelismOverlayTooltip">
        <source>Parallel Execution</source>
        <target state="new">Parallel Execution</target>
        <note>tooltip text for node parallelism overlay</note>
      </trans-unit>
      <trans-unit id="TableColumnComputedGroupTitle">
        <source>Computed Column Specifications</source>
        <target state="new">Computed Column Specifications</target>
        <note></note>
      </trans-unit>
      <trans-unit id="TableColumnIsComputedTitle">
        <source>Is Computed</source>
        <target state="new">Is Computed</target>
        <note></note>
      </trans-unit>
      <trans-unit id="TableColumnIsComputedDescription">
        <source>Specifies whether the column is a computed column</source>
        <target state="new">Specifies whether the column is a computed column</target>
        <note></note>
      </trans-unit>
      <trans-unit id="TableColumnIsComputedPersistedTitle">
        <source>Is Persisted</source>
        <target state="new">Is Persisted</target>
        <note></note>
      </trans-unit>
      <trans-unit id="TableColumnIsComputedPersistedDescription">
        <source>Whether the computed column is saved with the data source</source>
        <target state="new">Whether the computed column is saved with the data source</target>
        <note></note>
      </trans-unit>
      <trans-unit id="TableColumnIsComputedPersistedNullableTitle">
        <source>Is Persisted Nullable</source>
        <target state="new">Is Persisted Nullable</target>
        <note></note>
      </trans-unit>
      <trans-unit id="TableColumnIsComputedPersistedNullableDescription">
        <source>Whether the computed column can have a NULL value (NOT NULL can only be specified if the column is persisted)</source>
        <target state="new">Whether the computed column can have a NULL value (NOT NULL can only be specified if the column is persisted)</target>
        <note></note>
      </trans-unit>
      <trans-unit id="TableColumnComputedFormulaDescription">
        <source>An expression that defines the value of a computed column. [More information](https://docs.microsoft.com/en-us/sql/t-sql/statements/alter-table-computed-column-definition-transact-sql#computed_column_expression)</source>
        <target state="new">An expression that defines the value of a computed column. [More information](https://docs.microsoft.com/en-us/sql/t-sql/statements/alter-table-computed-column-definition-transact-sql#computed_column_expression)</target>
        <note></note>
      </trans-unit>
      <trans-unit id="TableColumnComputedFormulaTitle">
        <source>Formula</source>
        <target state="new">Formula</target>
        <note></note>
      </trans-unit>
      <trans-unit id="IndexMustHaveColumnsRuleDescription">
        <source>Index '{0}' does not have any columns associated with it.</source>
        <target state="new">Index '{0}' does not have any columns associated with it.</target>
        <note>.
 Parameters: 0 - indexName (string) </note>
      </trans-unit>
      <trans-unit id="ForeignKeyMustHaveColumnsRuleDescription">
        <source>Foreign key '{0}' does not have any columns specified.</source>
        <target state="new">Foreign key '{0}' does not have any columns specified.</target>
        <note>.
 Parameters: 0 - foreignKeyName (string) </note>
      </trans-unit>
      <trans-unit id="ColumnCanOnlyAppearOnceInIndexRuleDescription">
        <source>Column with name '{0}' has already been added to the index '{1}'. Row number: {2}.</source>
        <target state="new">Column with name '{0}' has already been added to the index '{1}'. Row number: {2}.</target>
        <note>.
 Parameters: 0 - columnName (string), 1 - indexName (string), 2 - rowNumber (int) </note>
      </trans-unit>
      <trans-unit id="ColumnCanOnlyAppearOnceInForeignKeyRuleDescription">
        <source>Column with name '{0}' has already been added to the foreign key '{1}'. Row number: {2}.</source>
        <target state="new">Column with name '{0}' has already been added to the foreign key '{1}'. Row number: {2}.</target>
        <note>.
 Parameters: 0 - columnName (string), 1 - foreignKeyName (string), 2 - rowNumber (int) </note>
      </trans-unit>
      <trans-unit id="ColumnCanOnlyAppearOnceInForeignKeyRuleForeignColumnDescription">
        <source>Foreign column with name '{0}' has already been added to the foreign key '{1}'. Row number: {2}.</source>
        <target state="new">Foreign column with name '{0}' has already been added to the foreign key '{1}'. Row number: {2}.</target>
        <note>.
 Parameters: 0 - columnName (string), 1 - foreignKeyName (string), 2 - rowNumber (int) </note>
      </trans-unit>
      <trans-unit id="NoDuplicateConstraintNameRuleDescription">
        <source>The name '{0}' is already used by another constraint. Row number: {1}.</source>
        <target state="new">The name '{0}' is already used by another constraint. Row number: {1}.</target>
        <note>.
 Parameters: 0 - constraintName (string), 1 - rowNumber (int) </note>
      </trans-unit>
      <trans-unit id="NoDuplicateColumnNameRuleDescription">
        <source>The name '{0}' is already used by another column. Row number: {1}.</source>
        <target state="new">The name '{0}' is already used by another column. Row number: {1}.</target>
        <note>.
 Parameters: 0 - columnName (string), 1 - rowNumber (int) </note>
      </trans-unit>
      <trans-unit id="NoDuplicateIndexNameRuleDescription">
        <source>The name '{0}' is already used by another index. Row number: {1}.</source>
        <target state="new">The name '{0}' is already used by another index. Row number: {1}.</target>
        <note>.
 Parameters: 0 - indexName (string), 1 - rowNumber (int) </note>
      </trans-unit>
      <trans-unit id="EdgeConstraintMustHaveClausesRuleDescription">
        <source>Edge constraint '{0}' does not have any clauses specified.</source>
        <target state="new">Edge constraint '{0}' does not have any clauses specified.</target>
        <note>.
 Parameters: 0 - name (string) </note>
      </trans-unit>
      <trans-unit id="EdgeConstraintNoRepeatingClausesRuleDescription">
        <source>The pair '{0}' is already defined by another clause in the edge constraint. Row number: {1}.</source>
        <target state="new">The pair '{0}' is already defined by another clause in the edge constraint. Row number: {1}.</target>
        <note>.
 Parameters: 0 - pair (string), 1 - rowNumber (int) </note>
      </trans-unit>
      <trans-unit id="MemoryOptimizedTableMustHaveNonClusteredPrimaryKeyRuleDescription">
        <source>Memory-optimized table must have non-clustered primary key.</source>
        <target state="new">Memory-optimized table must have non-clustered primary key.</target>
        <note></note>
      </trans-unit>
      <trans-unit id="TemporalTableMustHavePrimaryKeyRuleDescription">
        <source>System versioned table must have primary key.</source>
        <target state="new">System versioned table must have primary key.</target>
        <note></note>
      </trans-unit>
      <trans-unit id="TemporalTableMustHavePeriodColumnsRuleDescription">
        <source>System versioned table must have the period columns defined.</source>
        <target state="new">System versioned table must have the period columns defined.</target>
        <note></note>
      </trans-unit>
      <trans-unit id="PeriodColumnsRuleMoreThanOneIssueDescription">
        <source>Period columns (Generated Always As Row Start/End) can only be defined once.</source>
        <target state="new">Period columns (Generated Always As Row Start/End) can only be defined once.</target>
        <note></note>
      </trans-unit>
      <trans-unit id="PeriodColumnsRuleNotMatchIssueDescription">
        <source>Period columns (Generated Always As Row Start/End) must be defined as pair. If one is defined, the other must also be defined.</source>
        <target state="new">Period columns (Generated Always As Row Start/End) must be defined as pair. If one is defined, the other must also be defined.</target>
        <note></note>
      </trans-unit>
      <trans-unit id="ColumnsInPrimaryKeyCannotBeNullableRuleDescription">
        <source>Columns in primary key cannot be nullable.</source>
        <target state="new">Columns in primary key cannot be nullable.</target>
        <note></note>
      </trans-unit>
      <trans-unit id="OnlyDurableMemoryOptimizedTableCanBeSystemVersionedRuleDescription">
        <source>Only durable (DURABILITY = SCHEMA_AND_DATA) memory-optimized tables can be system-versioned.</source>
        <target state="new">Only durable (DURABILITY = SCHEMA_AND_DATA) memory-optimized tables can be system-versioned.</target>
        <note></note>
      </trans-unit>
      <trans-unit id="TableMustHaveAtLeastOneColumnRuleDescription">
        <source>A table must have at least one non-computed column defined.</source>
        <target state="new">A table must have at least one non-computed column defined.</target>
        <note></note>
      </trans-unit>
      <trans-unit id="MemoryOptimizedTableIdentityColumnRuleDescription">
        <source>The use of seed and increment values other than 1 is not supported with memory optimized tables.</source>
        <target state="new">The use of seed and increment values other than 1 is not supported with memory optimized tables.</target>
        <note></note>
      </trans-unit>
      <trans-unit id="TableShouldAvoidHavingMultipleEdgeConstraintsRuleDescription">
        <source>The table has more than one edge constraint on it. This is only useful as a temporary state when modifying existing edge constraints, and should not be used in other cases.</source>
        <target state="new">The table has more than one edge constraint on it. This is only useful as a temporary state when modifying existing edge constraints, and should not be used in other cases.</target>
        <note></note>
      </trans-unit>
      <trans-unit id="ColumnCannotBeListedMoreThanOnceInPrimaryKeyRuleDescription">
        <source>Cannot use duplicate column names in primary key, column name: {0}</source>
        <target state="new">Cannot use duplicate column names in primary key, column name: {0}</target>
        <note>.
 Parameters: 0 - columnName (string) </note>
      </trans-unit>
      <trans-unit id="MemoryOptimizedCannotBeEnabledWhenNotSupportedRuleDescription">
        <source>Memory-optimized table is not supported for this database.</source>
        <target state="new">Memory-optimized table is not supported for this database.</target>
        <note></note>
      </trans-unit>
      <trans-unit id="MutipleCreateTableStatementsInScriptRuleDescription">
        <source>There are multiple table definitions in the script, only the first table can be edited in the designer.</source>
        <target state="new">There are multiple table definitions in the script, only the first table can be edited in the designer.</target>
        <note></note>
      </trans-unit>
      <trans-unit id="Operation">
        <source>Operation</source>
        <target state="new">Operation</target>
        <note></note>
      </trans-unit>
      <trans-unit id="Object">
        <source>Object</source>
        <target state="new">Object</target>
        <note></note>
      </trans-unit>
      <trans-unit id="EstimatedCost">
        <source>Estimated Cost %</source>
        <target state="new">Estimated Cost %</target>
        <note></note>
      </trans-unit>
      <trans-unit id="EstimatedSubtree">
        <source>Estimated Subtree Cost</source>
        <target state="new">Estimated Subtree Cost</target>
        <note></note>
      </trans-unit>
      <trans-unit id="ActualRows">
        <source>Actual Rows</source>
        <target state="new">Actual Rows</target>
        <note></note>
      </trans-unit>
      <trans-unit id="EstimatedRows">
        <source>Estimated Rows</source>
        <target state="new">Estimated Rows</target>
        <note></note>
      </trans-unit>
      <trans-unit id="ActualExecutions">
        <source>Actual Executions</source>
        <target state="new">Actual Executions</target>
        <note></note>
      </trans-unit>
      <trans-unit id="EstimatedExecutions">
        <source>Estimated Executions</source>
        <target state="new">Estimated Executions</target>
        <note></note>
      </trans-unit>
      <trans-unit id="EstimatedCpu">
        <source>Estimated CPU Cost</source>
        <target state="new">Estimated CPU Cost</target>
        <note></note>
      </trans-unit>
      <trans-unit id="EstimatedIO">
        <source>Estimated IO Cost</source>
        <target state="new">Estimated IO Cost</target>
        <note></note>
      </trans-unit>
      <trans-unit id="ActualDataSize">
        <source>Actual Data Size</source>
        <target state="new">Actual Data Size</target>
        <note></note>
      </trans-unit>
      <trans-unit id="AverageRowSize">
        <source>Average Row Size</source>
        <target state="new">Average Row Size</target>
        <note></note>
      </trans-unit>
      <trans-unit id="IndexIncludedColumnsGroupTitle">
        <source>Included Columns</source>
        <target state="new">Included Columns</target>
        <note></note>
      </trans-unit>
      <trans-unit id="IndexIncludedColumnsPropertyDescription">
        <source>The included columns of the index</source>
        <target state="new">The included columns of the index</target>
        <note></note>
      </trans-unit>
      <trans-unit id="IndexIncludedColumnsAddColumn">
        <source>Add Column</source>
        <target state="new">Add Column</target>
        <note></note>
      </trans-unit>
      <trans-unit id="IndexIncludedColumnsColumnPropertyName">
        <source>Column</source>
        <target state="new">Column</target>
        <note></note>
      </trans-unit>
      <trans-unit id="IndexFilterPredicatePropertyDescription">
        <source>Filter predicate of the index</source>
        <target state="new">Filter predicate of the index</target>
        <note></note>
      </trans-unit>
      <trans-unit id="IndexFilterPredicatePropertyTitle">
        <source>Filter Predicate</source>
        <target state="new">Filter Predicate</target>
        <note></note>
      </trans-unit>
      <trans-unit id="ClusteredIndexCannotHaveIncludedColumnsRuleDescription">
        <source>Included columns are not supported for a clustered index.</source>
        <target state="new">Included columns are not supported for a clustered index.</target>
        <note></note>
      </trans-unit>
      <trans-unit id="ClusteredIndexCannotHaveFilterPredicateRuleDescription">
        <source>Filter predicate is not supported for a clustered index.</source>
        <target state="new">Filter predicate is not supported for a clustered index.</target>
        <note></note>
      </trans-unit>
      <trans-unit id="ColumnCanOnlyAppearOnceInIndexIncludedColumnsRuleDescription">
        <source>Column with name '{0}' has already been included to the index '{1}'. Row number: {2}.</source>
        <target state="new">Column with name '{0}' has already been included to the index '{1}'. Row number: {2}.</target>
        <note>.
 Parameters: 0 - columnName (string), 1 - indexName (string), 2 - rowNumber (int) </note>
      </trans-unit>
      <trans-unit id="ColumnCannotDuplicateWitIndexKeyColumnsRuleDescription">
        <source>Included column with name '{0}' has already been part of the index '{1}' and it cannot be included. Row number: {2}.</source>
        <target state="new">Included column with name '{0}' has already been part of the index '{1}' and it cannot be included. Row number: {2}.</target>
        <note>.
 Parameters: 0 - columnName (string), 1 - indexName (string), 2 - rowNumber (int) </note>
      </trans-unit>
      <trans-unit id="UpdatableLedger_LabelPart">
        <source>Updatable Ledger</source>
        <target state="new">Updatable Ledger</target>
        <note></note>
      </trans-unit>
      <trans-unit id="AppendOnlyLedger_LabelPart">
        <source>Append-Only Ledger</source>
        <target state="new">Append-Only Ledger</target>
        <note></note>
      </trans-unit>
      <trans-unit id="Ledger_LabelPart">
        <source>Ledger</source>
        <target state="new">Ledger</target>
        <note></note>
      </trans-unit>
      <trans-unit id="SchemaHierarchy_DroppedLedgerTables">
        <source>Dropped Ledger Tables</source>
        <target state="new">Dropped Ledger Tables</target>
        <note></note>
      </trans-unit>
      <trans-unit id="SchemaHierarchy_DroppedLedgerViews">
        <source>Dropped Ledger Views</source>
        <target state="new">Dropped Ledger Views</target>
        <note></note>
      </trans-unit>
      <trans-unit id="SqlProjectModelNotFound">
        <source>Could not find SQL model from project: {0}.</source>
        <target state="new">Could not find SQL model from project: {0}.</target>
        <note>.
 Parameters: 0 - projectUri (string) </note>
      </trans-unit>
      <trans-unit id="UnsupportedModelType">
        <source>Unsupported model type: {0}.</source>
        <target state="new">Unsupported model type: {0}.</target>
        <note>.
 Parameters: 0 - type (string) </note>
      </trans-unit>
      <trans-unit id="GetUserDefinedObjectsFromModelFailed">
        <source>Failed to get user defined objects from model.</source>
        <target state="new">Failed to get user defined objects from model.</target>
        <note></note>
      </trans-unit>
      <trans-unit id="ComputedColumnNeedToBePersistedAndNotNullInPrimaryKeyRuleDescription">
        <source>The computed column with name '{0}' has to be persisted and not nullable to be part of a primary key.</source>
        <target state="new">The computed column with name '{0}' has to be persisted and not nullable to be part of a primary key.</target>
        <note>.
 Parameters: 0 - columnName (string) </note>
      </trans-unit>
      <trans-unit id="ComputedColumnNeedToBePersistedInForeignKeyRuleDescription">
        <source>The computed column with name '{0}' has to be persisted to be part of the foreign key '{1}'.</source>
        <target state="new">The computed column with name '{0}' has to be persisted to be part of the foreign key '{1}'.</target>
        <note>.
 Parameters: 0 - columnName (string), 1 - foreignKeyName (string) </note>
      </trans-unit>
<<<<<<< HEAD
      <trans-unit id="ConnectionServiceServerlessRetryFailed">
        <source>Could not reconnect to sleeping database after '{0}' tries. Original Error: '{1}'</source>
        <target state="new">Could not reconnect to sleeping database after '{0}' tries. Original Error: '{1}'</target>
=======
      <trans-unit id="TableDesignerConfirmationText">
        <source>I have read the summary and understand the potential risks.</source>
        <target state="new">I have read the summary and understand the potential risks.</target>
>>>>>>> 7f675b88
        <note></note>
      </trans-unit>
    </body>
  </file>
</xliff><|MERGE_RESOLUTION|>--- conflicted
+++ resolved
@@ -6360,15 +6360,14 @@
         <note>.
  Parameters: 0 - columnName (string), 1 - foreignKeyName (string) </note>
       </trans-unit>
-<<<<<<< HEAD
       <trans-unit id="ConnectionServiceServerlessRetryFailed">
         <source>Could not reconnect to sleeping database after '{0}' tries. Original Error: '{1}'</source>
         <target state="new">Could not reconnect to sleeping database after '{0}' tries. Original Error: '{1}'</target>
-=======
+        <note></note>
+      </trans-unit>
       <trans-unit id="TableDesignerConfirmationText">
         <source>I have read the summary and understand the potential risks.</source>
         <target state="new">I have read the summary and understand the potential risks.</target>
->>>>>>> 7f675b88
         <note></note>
       </trans-unit>
     </body>
