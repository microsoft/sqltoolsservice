﻿<?xml version="1.0" encoding="utf-8"?>
<xliff version="1.2" xmlns="urn:oasis:names:tc:xliff:document:1.2" xmlns:xsi="http://www.w3.org/2001/XMLSchema-instance" xsi:schemaLocation="urn:oasis:names:tc:xliff:document:1.2 xliff-core-1.2-transitional.xsd">
  <file datatype="xml" original="sr.resx" source-language="en">
    <body>
      <trans-unit id="ConnectionServiceConnectErrorNullParams">
        <source>Connection parameters cannot be null</source>
        <target state="new">Connection parameters cannot be null</target>
        <note></note>
      </trans-unit>
      <trans-unit id="ConnectionServiceListDbErrorNullOwnerUri">
        <source>OwnerUri cannot be null or empty</source>
        <target state="new">OwnerUri cannot be null or empty</target>
        <note></note>
      </trans-unit>
      <trans-unit id="ConnectionServiceListDbErrorNotConnected">
        <source>SpecifiedUri '{0}' does not have existing connection</source>
        <target state="new">SpecifiedUri '{0}' does not have existing connection</target>
        <note>.
 Parameters: 0 - uri (string) </note>
      </trans-unit>
      <trans-unit id="ConnectionServiceConnStringInvalidAuthType">
        <source>Invalid value '{0}' for AuthenticationType.  Valid values are 'Integrated' and 'SqlLogin'.</source>
        <target state="new">Invalid value '{0}' for AuthenticationType.  Valid values are 'Integrated' and 'SqlLogin'.</target>
        <note>.
 Parameters: 0 - authType (string) </note>
      </trans-unit>
      <trans-unit id="ConnectionServiceConnStringInvalidIntent">
        <source>Invalid value '{0}' for ApplicationIntent. Valid values are 'ReadWrite' and 'ReadOnly'.</source>
        <target state="new">Invalid value '{0}' for ApplicationIntent. Valid values are 'ReadWrite' and 'ReadOnly'.</target>
        <note>.
 Parameters: 0 - intent (string) </note>
      </trans-unit>
      <trans-unit id="ConnectionServiceConnectionCanceled">
        <source>Connection canceled</source>
        <target state="new">Connection canceled</target>
        <note></note>
      </trans-unit>
      <trans-unit id="ConnectionParamsValidateNullOwnerUri">
        <source>OwnerUri cannot be null or empty</source>
        <target state="new">OwnerUri cannot be null or empty</target>
        <note></note>
      </trans-unit>
      <trans-unit id="ConnectionParamsValidateNullConnection">
        <source>Connection details object cannot be null</source>
        <target state="new">Connection details object cannot be null</target>
        <note></note>
      </trans-unit>
      <trans-unit id="ConnectionParamsValidateNullServerName">
        <source>ServerName cannot be null or empty</source>
        <target state="new">ServerName cannot be null or empty</target>
        <note></note>
      </trans-unit>
      <trans-unit id="ConnectionParamsValidateNullSqlAuth">
        <source>{0} cannot be null or empty when using SqlLogin authentication</source>
        <target state="new">{0} cannot be null or empty when using SqlLogin authentication</target>
        <note>.
 Parameters: 0 - component (string) </note>
      </trans-unit>
      <trans-unit id="QueryServiceCancelAlreadyCompleted">
        <source>The query has already completed, it cannot be cancelled</source>
        <target state="new">The query has already completed, it cannot be cancelled</target>
        <note></note>
      </trans-unit>
      <trans-unit id="QueryServiceCancelDisposeFailed">
        <source>Query successfully cancelled, failed to dispose query. Owner URI not found.</source>
        <target state="new">Query successfully cancelled, failed to dispose query. Owner URI not found.</target>
        <note></note>
      </trans-unit>
      <trans-unit id="QueryServiceQueryCancelled">
        <source>Query was canceled by user</source>
        <target state="new">Query was canceled by user</target>
        <note></note>
      </trans-unit>
      <trans-unit id="QueryServiceSubsetBatchNotCompleted">
        <source>The batch has not completed, yet</source>
        <target state="new">The batch has not completed, yet</target>
        <note></note>
      </trans-unit>
      <trans-unit id="QueryServiceSubsetBatchOutOfRange">
        <source>Batch index cannot be less than 0 or greater than the number of batches</source>
        <target state="new">Batch index cannot be less than 0 or greater than the number of batches</target>
        <note></note>
      </trans-unit>
      <trans-unit id="QueryServiceSubsetResultSetOutOfRange">
        <source>Result set index cannot be less than 0 or greater than the number of result sets</source>
        <target state="new">Result set index cannot be less than 0 or greater than the number of result sets</target>
        <note></note>
      </trans-unit>
      <trans-unit id="QueryServiceDataReaderByteCountInvalid">
        <source>Maximum number of bytes to return must be greater than zero</source>
        <target state="new">Maximum number of bytes to return must be greater than zero</target>
        <note></note>
      </trans-unit>
      <trans-unit id="QueryServiceDataReaderCharCountInvalid">
        <source>Maximum number of chars to return must be greater than zero</source>
        <target state="new">Maximum number of chars to return must be greater than zero</target>
        <note></note>
      </trans-unit>
      <trans-unit id="QueryServiceDataReaderXmlCountInvalid">
        <source>Maximum number of XML bytes to return must be greater than zero</source>
        <target state="new">Maximum number of XML bytes to return must be greater than zero</target>
        <note></note>
      </trans-unit>
      <trans-unit id="QueryServiceFileWrapperWriteOnly">
        <source>Access method cannot be write-only</source>
        <target state="new">Access method cannot be write-only</target>
        <note></note>
      </trans-unit>
      <trans-unit id="QueryServiceFileWrapperNotInitialized">
        <source>FileStreamWrapper must be initialized before performing operations</source>
        <target state="new">FileStreamWrapper must be initialized before performing operations</target>
        <note></note>
      </trans-unit>
      <trans-unit id="QueryServiceFileWrapperReadOnly">
        <source>This FileStreamWrapper cannot be used for writing</source>
        <target state="new">This FileStreamWrapper cannot be used for writing</target>
        <note></note>
      </trans-unit>
      <trans-unit id="QueryServiceAffectedOneRow">
        <source>(1 row affected)</source>
        <target state="new">(1 row affected)</target>
        <note></note>
      </trans-unit>
      <trans-unit id="QueryServiceAffectedRows">
        <source>({0} rows affected)</source>
        <target state="new">({0} rows affected)</target>
        <note>.
 Parameters: 0 - rows (long) </note>
      </trans-unit>
      <trans-unit id="QueryServiceCompletedSuccessfully">
        <source>Commands completed successfully.</source>
        <target state="new">Commands completed successfully.</target>
        <note></note>
      </trans-unit>
      <trans-unit id="QueryServiceErrorFormat">
        <source>Msg {0}, Level {1}, State {2}, Line {3}{4}{5}</source>
        <target state="new">Msg {0}, Level {1}, State {2}, Line {3}{4}{5}</target>
        <note>.
 Parameters: 0 - msg (int), 1 - lvl (int), 2 - state (int), 3 - line (int), 4 - newLine (string), 5 - message (string) </note>
      </trans-unit>
      <trans-unit id="QueryServiceQueryFailed">
        <source>Query failed: {0}</source>
        <target state="new">Query failed: {0}</target>
        <note>.
 Parameters: 0 - message (string) </note>
      </trans-unit>
      <trans-unit id="QueryServiceColumnNull">
        <source>(No column name)</source>
        <target state="new">(No column name)</target>
        <note></note>
      </trans-unit>
      <trans-unit id="QueryServiceRequestsNoQuery">
        <source>The requested query does not exist</source>
        <target state="new">The requested query does not exist</target>
        <note></note>
      </trans-unit>
      <trans-unit id="QueryServiceQueryInvalidOwnerUri">
        <source>Cannot connect to the database due to invalid OwnerUri</source>
        <target state="new">Cannot connect to the database due to invalid OwnerUri</target>
        <note></note>
      </trans-unit>
      <trans-unit id="QueryServiceQueryInProgress">
        <source>A query is already in progress for this editor session. Please cancel this query or wait for its completion.</source>
        <target state="new">A query is already in progress for this editor session. Please cancel this query or wait for its completion.</target>
        <note></note>
      </trans-unit>
      <trans-unit id="QueryServiceMessageSenderNotSql">
        <source>Sender for OnInfoMessage event must be a SqlConnection</source>
        <target state="new">Sender for OnInfoMessage event must be a SqlConnection</target>
        <note></note>
      </trans-unit>
      <trans-unit id="QueryServiceSaveAsResultSetNotComplete">
        <source>Result cannot be saved until query execution has completed</source>
        <target state="new">Result cannot be saved until query execution has completed</target>
        <note></note>
      </trans-unit>
      <trans-unit id="QueryServiceSaveAsMiscStartingError">
        <source>Internal error occurred while starting save task</source>
        <target state="new">Internal error occurred while starting save task</target>
        <note></note>
      </trans-unit>
      <trans-unit id="QueryServiceSaveAsInProgress">
        <source>A save request to the same path is in progress</source>
        <target state="new">A save request to the same path is in progress</target>
        <note></note>
      </trans-unit>
      <trans-unit id="QueryServiceSaveAsFail">
        <source>Failed to save {0}: {1}</source>
        <target state="new">Failed to save {0}: {1}</target>
        <note>.
 Parameters: 0 - fileName (string), 1 - message (string) </note>
      </trans-unit>
      <trans-unit id="QueryServiceResultSetNotRead">
        <source>Cannot read subset unless the results have been read from the server</source>
        <target state="new">Cannot read subset unless the results have been read from the server</target>
        <note></note>
      </trans-unit>
      <trans-unit id="QueryServiceResultSetStartRowOutOfRange">
        <source>Start row cannot be less than 0 or greater than the number of rows in the result set</source>
        <target state="new">Start row cannot be less than 0 or greater than the number of rows in the result set</target>
        <note></note>
      </trans-unit>
      <trans-unit id="QueryServiceResultSetRowCountOutOfRange">
        <source>Row count must be a positive integer</source>
        <target state="new">Row count must be a positive integer</target>
        <note></note>
      </trans-unit>
      <trans-unit id="QueryServiceResultSetNoColumnSchema">
        <source>Could not retrieve column schema for result set</source>
        <target state="new">Could not retrieve column schema for result set</target>
        <note></note>
      </trans-unit>
      <trans-unit id="QueryServiceExecutionPlanNotFound">
        <source>Could not retrieve an execution plan from the result set </source>
        <target state="new">Could not retrieve an execution plan from the result set </target>
        <note></note>
      </trans-unit>
      <trans-unit id="PeekDefinitionAzureError">
        <source>This feature is currently not supported on Azure SQL DB and Data Warehouse: {0}</source>
        <target state="new">This feature is currently not supported on Azure SQL DB and Data Warehouse: {0}</target>
        <note>.
 Parameters: 0 - errorMessage (string) </note>
      </trans-unit>
      <trans-unit id="PeekDefinitionError">
        <source>An unexpected error occurred during Peek Definition execution: {0}</source>
        <target state="new">An unexpected error occurred during Peek Definition execution: {0}</target>
        <note>.
 Parameters: 0 - errorMessage (string) </note>
      </trans-unit>
      <trans-unit id="PeekDefinitionNoResultsError">
        <source>No results were found.</source>
        <target state="new">No results were found.</target>
        <note></note>
      </trans-unit>
      <trans-unit id="PeekDefinitionDatabaseError">
        <source>No database object was retrieved.</source>
        <target state="new">No database object was retrieved.</target>
        <note></note>
      </trans-unit>
      <trans-unit id="PeekDefinitionNotConnectedError">
        <source>Please connect to a server.</source>
        <target state="new">Please connect to a server.</target>
        <note></note>
      </trans-unit>
      <trans-unit id="PeekDefinitionTimedoutError">
        <source>Operation timed out.</source>
        <target state="new">Operation timed out.</target>
        <note></note>
      </trans-unit>
      <trans-unit id="PeekDefinitionTypeNotSupportedError">
        <source>This object type is currently not supported by this feature.</source>
        <target state="new">This object type is currently not supported by this feature.</target>
        <note></note>
      </trans-unit>
      <trans-unit id="WorkspaceServicePositionLineOutOfRange">
        <source>Position is outside of file line range</source>
        <target state="new">Position is outside of file line range</target>
        <note></note>
      </trans-unit>
      <trans-unit id="WorkspaceServicePositionColumnOutOfRange">
        <source>Position is outside of column range for line {0}</source>
        <target state="new">Position is outside of column range for line {0}</target>
        <note>.
 Parameters: 0 - line (int) </note>
      </trans-unit>
      <trans-unit id="WorkspaceServiceBufferPositionOutOfOrder">
        <source>Start position ({0}, {1}) must come before or be equal to the end position ({2}, {3})</source>
        <target state="new">Start position ({0}, {1}) must come before or be equal to the end position ({2}, {3})</target>
        <note>.
 Parameters: 0 - sLine (int), 1 - sCol (int), 2 - eLine (int), 3 - eCol (int) </note>
      </trans-unit>
      <trans-unit id="TestLocalizationConstant">
        <source>test</source>
        <target state="new">test</target>
        <note></note>
      </trans-unit>
      <trans-unit id="ErrorEmptyStringReplacement">
        <source>Replacement of an empty string by an empty string.</source>
        <target state="new">Replacement of an empty string by an empty string.</target>
        <note></note>
      </trans-unit>
      <trans-unit id="EditDataSessionNotFound">
        <source>Edit session does not exist.</source>
        <target state="new">Edit session does not exist.</target>
        <note></note>
      </trans-unit>
      <trans-unit id="EditDataQueryNotCompleted">
        <source>Query has not completed execution</source>
        <target state="new">Query has not completed execution</target>
        <note></note>
      </trans-unit>
      <trans-unit id="EditDataQueryImproperResultSets">
        <source>Query did not generate exactly one result set</source>
        <target state="new">Query did not generate exactly one result set</target>
        <note></note>
      </trans-unit>
      <trans-unit id="EditDataFailedAddRow">
        <source>Failed to add new row to update cache</source>
        <target state="new">Failed to add new row to update cache</target>
        <note></note>
      </trans-unit>
      <trans-unit id="EditDataRowOutOfRange">
        <source>Given row ID is outside the range of rows in the edit cache</source>
        <target state="new">Given row ID is outside the range of rows in the edit cache</target>
        <note></note>
      </trans-unit>
      <trans-unit id="EditDataUpdatePending">
        <source>An update is already pending for this row and must be reverted first</source>
        <target state="new">An update is already pending for this row and must be reverted first</target>
        <note></note>
      </trans-unit>
      <trans-unit id="EditDataUpdateNotPending">
        <source>Given row ID does not have pending update</source>
        <target state="new">Given row ID does not have pending update</target>
        <note></note>
      </trans-unit>
      <trans-unit id="EditDataObjectMetadataNotFound">
        <source>Table or view metadata could not be found</source>
        <target state="new">Table or view metadata could not be found</target>
        <note></note>
      </trans-unit>
      <trans-unit id="EditDataInvalidFormatBinary">
        <source>Invalid format for binary column</source>
        <target state="new">Invalid format for binary column</target>
        <note></note>
      </trans-unit>
      <trans-unit id="EditDataInvalidFormatBoolean">
        <source>Allowed values for boolean columns are 0, 1, "true", or "false"</source>
        <target state="new">Allowed values for boolean columns are 0, 1, "true", or "false"</target>
        <note></note>
      </trans-unit>
      <trans-unit id="EditDataCreateScriptMissingValue">
        <source>The column '{0}' is defined as NOT NULL but was not given a value</source>
        <target state="new">The column '{0}' is defined as NOT NULL but was not given a value</target>
        <note>.
 Parameters: 0 - colName (string) </note>
      </trans-unit>
      <trans-unit id="EditDataDeleteSetCell">
        <source>A delete is pending for this row, a cell update cannot be applied.</source>
        <target state="new">A delete is pending for this row, a cell update cannot be applied.</target>
        <note></note>
      </trans-unit>
      <trans-unit id="EditDataColumnIdOutOfRange">
        <source>Column ID must be in the range of columns for the query</source>
        <target state="new">Column ID must be in the range of columns for the query</target>
        <note></note>
      </trans-unit>
      <trans-unit id="EditDataColumnCannotBeEdited">
        <source>Column cannot be edited</source>
        <target state="new">Column cannot be edited</target>
        <note></note>
      </trans-unit>
      <trans-unit id="EditDataColumnNoKeyColumns">
        <source>No key columns were found</source>
        <target state="new">No key columns were found</target>
        <note></note>
      </trans-unit>
      <trans-unit id="EditDataScriptFilePathNull">
        <source>An output filename must be provided</source>
        <target state="new">An output filename must be provided</target>
        <note></note>
      </trans-unit>
      <trans-unit id="EditDataUnsupportedObjectType">
        <source>Database object {0} cannot be used for editing.</source>
        <target state="new">Database object {0} cannot be used for editing.</target>
        <note>.
 Parameters: 0 - typeName (string) </note>
      </trans-unit>
      <trans-unit id="ConnectionServiceDbErrorDefaultNotConnected">
        <source>Specified URI '{0}' does not have a default connection</source>
        <target state="new">Specified URI '{0}' does not have a default connection</target>
        <note>.
 Parameters: 0 - uri (string) </note>
      </trans-unit>
      <trans-unit id="EditDataCommitInProgress">
        <source>A commit task is in progress. Please wait for completion.</source>
        <target state="new">A commit task is in progress. Please wait for completion.</target>
        <note></note>
      </trans-unit>
      <trans-unit id="SqlScriptFormatterDecimalMissingPrecision">
        <source>Exact numeric column is missing numeric precision or numeric scale</source>
        <target state="new">Exact numeric column is missing numeric precision or numeric scale</target>
        <note></note>
      </trans-unit>
      <trans-unit id="EditDataComputedColumnPlaceholder">
        <source>&lt;TBD&gt;</source>
        <target state="new">&lt;TBD&gt;</target>
        <note></note>
      </trans-unit>
      <trans-unit id="QueryServiceResultSetAddNoRows">
        <source>Cannot add row to result buffer, data reader does not contain rows</source>
        <target state="new">Cannot add row to result buffer, data reader does not contain rows</target>
        <note></note>
      </trans-unit>
      <trans-unit id="EditDataTimeOver24Hrs">
        <source>TIME column values must be between 00:00:00.0000000 and 23:59:59.9999999</source>
        <target state="new">TIME column values must be between 00:00:00.0000000 and 23:59:59.9999999</target>
        <note></note>
      </trans-unit>
      <trans-unit id="EditDataNullNotAllowed">
        <source>NULL is not allowed for this column</source>
        <target state="new">NULL is not allowed for this column</target>
        <note></note>
      </trans-unit>
      <trans-unit id="EditDataSessionAlreadyExists">
        <source>Edit session already exists.</source>
        <target state="new">Edit session already exists.</target>
        <note></note>
      </trans-unit>
      <trans-unit id="EditDataSessionNotInitialized">
        <source>Edit session has not been initialized</source>
        <target state="new">Edit session has not been initialized</target>
        <note></note>
      </trans-unit>
      <trans-unit id="EditDataSessionAlreadyInitialized">
        <source>Edit session has already been initialized</source>
        <target state="new">Edit session has already been initialized</target>
        <note></note>
      </trans-unit>
      <trans-unit id="EditDataSessionAlreadyInitializing">
        <source>Edit session has already been initialized or is in the process of initializing</source>
        <target state="new">Edit session has already been initialized or is in the process of initializing</target>
        <note></note>
      </trans-unit>
      <trans-unit id="EditDataQueryFailed">
        <source>Query execution failed, see messages for details</source>
        <target state="new">Query execution failed, see messages for details</target>
        <note></note>
      </trans-unit>
      <trans-unit id="EditDataFilteringNegativeLimit">
        <source>Result limit cannot be negative</source>
        <target state="new">Result limit cannot be negative</target>
        <note></note>
      </trans-unit>
      <trans-unit id="QueryServiceCellNull">
        <source>NULL</source>
        <target state="new">NULL</target>
        <note></note>
      </trans-unit>
      <trans-unit id="EditDataMetadataObjectNameRequired">
        <source>A object name must be provided</source>
        <target state="new">A object name must be provided</target>
        <note></note>
      </trans-unit>
      <trans-unit id="EditDataMetadataTooManyIdentifiers">
        <source>Explicitly specifying server or database is not supported</source>
        <target state="new">Explicitly specifying server or database is not supported</target>
        <note></note>
      </trans-unit>
      <trans-unit id="EditDataMetadataNotExtended">
        <source>Table metadata does not have extended properties</source>
        <target state="new">Table metadata does not have extended properties</target>
        <note></note>
      </trans-unit>
      <trans-unit id="EditDataObjectNotFound">
        <source>Table or view requested for edit could not be found</source>
        <target state="new">Table or view requested for edit could not be found</target>
        <note></note>
      </trans-unit>
      <trans-unit id="TreeNodeError">
        <source>Error expanding: {0}</source>
        <target state="new">Error expanding: {0}</target>
        <note></note>
      </trans-unit>
      <trans-unit id="ServerNodeConnectionError">
        <source>Error connecting to {0}</source>
        <target state="new">Error connecting to {0}</target>
        <note></note>
      </trans-unit>
      <trans-unit id="SchemaHierarchy_Aggregates">
        <source>Aggregates</source>
        <target state="new">Aggregates</target>
        <note></note>
      </trans-unit>
      <trans-unit id="SchemaHierarchy_ServerRoles">
        <source>Server Roles</source>
        <target state="new">Server Roles</target>
        <note></note>
      </trans-unit>
      <trans-unit id="SchemaHierarchy_ApplicationRoles">
        <source>Application Roles</source>
        <target state="new">Application Roles</target>
        <note></note>
      </trans-unit>
      <trans-unit id="SchemaHierarchy_Assemblies">
        <source>Assemblies</source>
        <target state="new">Assemblies</target>
        <note></note>
      </trans-unit>
      <trans-unit id="SchemaHierarchy_AssemblyFiles">
        <source>Assembly Files</source>
        <target state="new">Assembly Files</target>
        <note></note>
      </trans-unit>
      <trans-unit id="SchemaHierarchy_AsymmetricKeys">
        <source>Asymmetric Keys</source>
        <target state="new">Asymmetric Keys</target>
        <note></note>
      </trans-unit>
      <trans-unit id="SchemaHierarchy_DatabaseAsymmetricKeys">
        <source>Asymmetric Keys</source>
        <target state="new">Asymmetric Keys</target>
        <note></note>
      </trans-unit>
      <trans-unit id="SchemaHierarchy_DataCompressionOptions">
        <source>Data Compression Options</source>
        <target state="new">Data Compression Options</target>
        <note></note>
      </trans-unit>
      <trans-unit id="SchemaHierarchy_Certificates">
        <source>Certificates</source>
        <target state="new">Certificates</target>
        <note></note>
      </trans-unit>
      <trans-unit id="SchemaHierarchy_FileTables">
        <source>FileTables</source>
        <target state="new">FileTables</target>
        <note></note>
      </trans-unit>
      <trans-unit id="SchemaHierarchy_DatabaseCertificates">
        <source>Certificates</source>
        <target state="new">Certificates</target>
        <note></note>
      </trans-unit>
      <trans-unit id="SchemaHierarchy_CheckConstraints">
        <source>Check Constraints</source>
        <target state="new">Check Constraints</target>
        <note></note>
      </trans-unit>
      <trans-unit id="SchemaHierarchy_Columns">
        <source>Columns</source>
        <target state="new">Columns</target>
        <note></note>
      </trans-unit>
      <trans-unit id="SchemaHierarchy_Constraints">
        <source>Constraints</source>
        <target state="new">Constraints</target>
        <note></note>
      </trans-unit>
      <trans-unit id="SchemaHierarchy_Contracts">
        <source>Contracts</source>
        <target state="new">Contracts</target>
        <note></note>
      </trans-unit>
      <trans-unit id="SchemaHierarchy_Credentials">
        <source>Credentials</source>
        <target state="new">Credentials</target>
        <note></note>
      </trans-unit>
      <trans-unit id="SchemaHierarchy_ErrorMessages">
        <source>Error Messages</source>
        <target state="new">Error Messages</target>
        <note></note>
      </trans-unit>
      <trans-unit id="SchemaHierarchy_ServerRoleMembership">
        <source>Server Role Membership</source>
        <target state="new">Server Role Membership</target>
        <note></note>
      </trans-unit>
      <trans-unit id="SchemaHierarchy_DatabaseOptions">
        <source>Database Options</source>
        <target state="new">Database Options</target>
        <note></note>
      </trans-unit>
      <trans-unit id="SchemaHierarchy_DatabaseRoles">
        <source>Database Roles</source>
        <target state="new">Database Roles</target>
        <note></note>
      </trans-unit>
      <trans-unit id="SchemaHierarchy_RoleMemberships">
        <source>Role Memberships</source>
        <target state="new">Role Memberships</target>
        <note></note>
      </trans-unit>
      <trans-unit id="SchemaHierarchy_DatabaseTriggers">
        <source>Database Triggers</source>
        <target state="new">Database Triggers</target>
        <note></note>
      </trans-unit>
      <trans-unit id="SchemaHierarchy_DefaultConstraints">
        <source>Default Constraints</source>
        <target state="new">Default Constraints</target>
        <note></note>
      </trans-unit>
      <trans-unit id="SchemaHierarchy_Defaults">
        <source>Defaults</source>
        <target state="new">Defaults</target>
        <note></note>
      </trans-unit>
      <trans-unit id="SchemaHierarchy_Sequences">
        <source>Sequences</source>
        <target state="new">Sequences</target>
        <note></note>
      </trans-unit>
      <trans-unit id="SchemaHierarchy_Endpoints">
        <source>Endpoints</source>
        <target state="new">Endpoints</target>
        <note></note>
      </trans-unit>
      <trans-unit id="SchemaHierarchy_EventNotifications">
        <source>Event Notifications</source>
        <target state="new">Event Notifications</target>
        <note></note>
      </trans-unit>
      <trans-unit id="SchemaHierarchy_ServerEventNotifications">
        <source>Server Event Notifications</source>
        <target state="new">Server Event Notifications</target>
        <note></note>
      </trans-unit>
      <trans-unit id="SchemaHierarchy_ExtendedProperties">
        <source>Extended Properties</source>
        <target state="new">Extended Properties</target>
        <note></note>
      </trans-unit>
      <trans-unit id="SchemaHierarchy_FileGroups">
        <source>Filegroups</source>
        <target state="new">Filegroups</target>
        <note></note>
      </trans-unit>
      <trans-unit id="SchemaHierarchy_ForeignKeys">
        <source>Foreign Keys</source>
        <target state="new">Foreign Keys</target>
        <note></note>
      </trans-unit>
      <trans-unit id="SchemaHierarchy_FullTextCatalogs">
        <source>Full-Text Catalogs</source>
        <target state="new">Full-Text Catalogs</target>
        <note></note>
      </trans-unit>
      <trans-unit id="SchemaHierarchy_FullTextIndexes">
        <source>Full-Text Indexes</source>
        <target state="new">Full-Text Indexes</target>
        <note></note>
      </trans-unit>
      <trans-unit id="SchemaHierarchy_Functions">
        <source>Functions</source>
        <target state="new">Functions</target>
        <note></note>
      </trans-unit>
      <trans-unit id="SchemaHierarchy_Indexes">
        <source>Indexes</source>
        <target state="new">Indexes</target>
        <note></note>
      </trans-unit>
      <trans-unit id="SchemaHierarchy_InlineFunctions">
        <source>Inline Functions</source>
        <target state="new">Inline Functions</target>
        <note></note>
      </trans-unit>
      <trans-unit id="SchemaHierarchy_Keys">
        <source>Keys</source>
        <target state="new">Keys</target>
        <note></note>
      </trans-unit>
      <trans-unit id="SchemaHierarchy_LinkedServers">
        <source>Linked Servers</source>
        <target state="new">Linked Servers</target>
        <note></note>
      </trans-unit>
      <trans-unit id="SchemaHierarchy_LinkedServerLogins">
        <source>Linked Server Logins</source>
        <target state="new">Linked Server Logins</target>
        <note></note>
      </trans-unit>
      <trans-unit id="SchemaHierarchy_Logins">
        <source>Logins</source>
        <target state="new">Logins</target>
        <note></note>
      </trans-unit>
      <trans-unit id="SchemaHierarchy_MasterKey">
        <source>Master Key</source>
        <target state="new">Master Key</target>
        <note></note>
      </trans-unit>
      <trans-unit id="SchemaHierarchy_MasterKeys">
        <source>Master Keys</source>
        <target state="new">Master Keys</target>
        <note></note>
      </trans-unit>
      <trans-unit id="SchemaHierarchy_MessageTypes">
        <source>Message Types</source>
        <target state="new">Message Types</target>
        <note></note>
      </trans-unit>
      <trans-unit id="SchemaHierarchy_MultiSelectFunctions">
        <source>Table-Valued Functions</source>
        <target state="new">Table-Valued Functions</target>
        <note></note>
      </trans-unit>
      <trans-unit id="SchemaHierarchy_Parameters">
        <source>Parameters</source>
        <target state="new">Parameters</target>
        <note></note>
      </trans-unit>
      <trans-unit id="SchemaHierarchy_PartitionFunctions">
        <source>Partition Functions</source>
        <target state="new">Partition Functions</target>
        <note></note>
      </trans-unit>
      <trans-unit id="SchemaHierarchy_PartitionSchemes">
        <source>Partition Schemes</source>
        <target state="new">Partition Schemes</target>
        <note></note>
      </trans-unit>
      <trans-unit id="SchemaHierarchy_Permissions">
        <source>Permissions</source>
        <target state="new">Permissions</target>
        <note></note>
      </trans-unit>
      <trans-unit id="SchemaHierarchy_PrimaryKeys">
        <source>Primary Keys</source>
        <target state="new">Primary Keys</target>
        <note></note>
      </trans-unit>
      <trans-unit id="SchemaHierarchy_Programmability">
        <source>Programmability</source>
        <target state="new">Programmability</target>
        <note></note>
      </trans-unit>
      <trans-unit id="SchemaHierarchy_Queues">
        <source>Queues</source>
        <target state="new">Queues</target>
        <note></note>
      </trans-unit>
      <trans-unit id="SchemaHierarchy_RemoteServiceBindings">
        <source>Remote Service Bindings</source>
        <target state="new">Remote Service Bindings</target>
        <note></note>
      </trans-unit>
      <trans-unit id="SchemaHierarchy_ReturnedColumns">
        <source>Returned Columns</source>
        <target state="new">Returned Columns</target>
        <note></note>
      </trans-unit>
      <trans-unit id="SchemaHierarchy_Roles">
        <source>Roles</source>
        <target state="new">Roles</target>
        <note></note>
      </trans-unit>
      <trans-unit id="SchemaHierarchy_Routes">
        <source>Routes</source>
        <target state="new">Routes</target>
        <note></note>
      </trans-unit>
      <trans-unit id="SchemaHierarchy_Rules">
        <source>Rules</source>
        <target state="new">Rules</target>
        <note></note>
      </trans-unit>
      <trans-unit id="SchemaHierarchy_Schemas">
        <source>Schemas</source>
        <target state="new">Schemas</target>
        <note></note>
      </trans-unit>
      <trans-unit id="SchemaHierarchy_Security">
        <source>Security</source>
        <target state="new">Security</target>
        <note></note>
      </trans-unit>
      <trans-unit id="SchemaHierarchy_ServerObjects">
        <source>Server Objects</source>
        <target state="new">Server Objects</target>
        <note></note>
      </trans-unit>
      <trans-unit id="SchemaHierarchy_Management">
        <source>Management</source>
        <target state="new">Management</target>
        <note></note>
      </trans-unit>
      <trans-unit id="SchemaHierarchy_ServerTriggers">
        <source>Triggers</source>
        <target state="new">Triggers</target>
        <note></note>
      </trans-unit>
      <trans-unit id="SchemaHierarchy_ServiceBroker">
        <source>Service Broker</source>
        <target state="new">Service Broker</target>
        <note></note>
      </trans-unit>
      <trans-unit id="SchemaHierarchy_Services">
        <source>Services</source>
        <target state="new">Services</target>
        <note></note>
      </trans-unit>
      <trans-unit id="SchemaHierarchy_Signatures">
        <source>Signatures</source>
        <target state="new">Signatures</target>
        <note></note>
      </trans-unit>
      <trans-unit id="SchemaHierarchy_LogFiles">
        <source>Log Files</source>
        <target state="new">Log Files</target>
        <note></note>
      </trans-unit>
      <trans-unit id="SchemaHierarchy_Statistics">
        <source>Statistics</source>
        <target state="new">Statistics</target>
        <note></note>
      </trans-unit>
      <trans-unit id="SchemaHierarchy_Storage">
        <source>Storage</source>
        <target state="new">Storage</target>
        <note></note>
      </trans-unit>
      <trans-unit id="SchemaHierarchy_StoredProcedures">
        <source>Stored Procedures</source>
        <target state="new">Stored Procedures</target>
        <note></note>
      </trans-unit>
      <trans-unit id="SchemaHierarchy_SymmetricKeys">
        <source>Symmetric Keys</source>
        <target state="new">Symmetric Keys</target>
        <note></note>
      </trans-unit>
      <trans-unit id="SchemaHierarchy_Synonyms">
        <source>Synonyms</source>
        <target state="new">Synonyms</target>
        <note></note>
      </trans-unit>
      <trans-unit id="SchemaHierarchy_Tables">
        <source>Tables</source>
        <target state="new">Tables</target>
        <note></note>
      </trans-unit>
      <trans-unit id="SchemaHierarchy_Triggers">
        <source>Triggers</source>
        <target state="new">Triggers</target>
        <note></note>
      </trans-unit>
      <trans-unit id="SchemaHierarchy_Types">
        <source>Types</source>
        <target state="new">Types</target>
        <note></note>
      </trans-unit>
      <trans-unit id="SchemaHierarchy_UniqueKeys">
        <source>Unique Keys</source>
        <target state="new">Unique Keys</target>
        <note></note>
      </trans-unit>
      <trans-unit id="SchemaHierarchy_UserDefinedDataTypes">
        <source>User-Defined Data Types</source>
        <target state="new">User-Defined Data Types</target>
        <note></note>
      </trans-unit>
      <trans-unit id="SchemaHierarchy_UserDefinedTypes">
        <source>User-Defined Types (CLR)</source>
        <target state="new">User-Defined Types (CLR)</target>
        <note></note>
      </trans-unit>
      <trans-unit id="SchemaHierarchy_Users">
        <source>Users</source>
        <target state="new">Users</target>
        <note></note>
      </trans-unit>
      <trans-unit id="SchemaHierarchy_Views">
        <source>Views</source>
        <target state="new">Views</target>
        <note></note>
      </trans-unit>
      <trans-unit id="SchemaHierarchy_XmlIndexes">
        <source>XML Indexes</source>
        <target state="new">XML Indexes</target>
        <note></note>
      </trans-unit>
      <trans-unit id="SchemaHierarchy_XMLSchemaCollections">
        <source>XML Schema Collections</source>
        <target state="new">XML Schema Collections</target>
        <note></note>
      </trans-unit>
      <trans-unit id="SchemaHierarchy_UserDefinedTableTypes">
        <source>User-Defined Table Types</source>
        <target state="new">User-Defined Table Types</target>
        <note></note>
      </trans-unit>
      <trans-unit id="SchemaHierarchy_FilegroupFiles">
        <source>Files</source>
        <target state="new">Files</target>
        <note></note>
      </trans-unit>
      <trans-unit id="MissingCaption">
        <source>Missing Caption</source>
        <target state="new">Missing Caption</target>
        <note></note>
      </trans-unit>
      <trans-unit id="SchemaHierarchy_BrokerPriorities">
        <source>Broker Priorities</source>
        <target state="new">Broker Priorities</target>
        <note></note>
      </trans-unit>
      <trans-unit id="SchemaHierarchy_CryptographicProviders">
        <source>Cryptographic Providers</source>
        <target state="new">Cryptographic Providers</target>
        <note></note>
      </trans-unit>
      <trans-unit id="SchemaHierarchy_DatabaseAuditSpecifications">
        <source>Database Audit Specifications</source>
        <target state="new">Database Audit Specifications</target>
        <note></note>
      </trans-unit>
      <trans-unit id="SchemaHierarchy_DatabaseEncryptionKeys">
        <source>Database Encryption Keys</source>
        <target state="new">Database Encryption Keys</target>
        <note></note>
      </trans-unit>
      <trans-unit id="SchemaHierarchy_EventSessions">
        <source>Event Sessions</source>
        <target state="new">Event Sessions</target>
        <note></note>
      </trans-unit>
      <trans-unit id="SchemaHierarchy_FullTextStopLists">
        <source>Full Text Stoplists</source>
        <target state="new">Full Text Stoplists</target>
        <note></note>
      </trans-unit>
      <trans-unit id="SchemaHierarchy_ResourcePools">
        <source>Resource Pools</source>
        <target state="new">Resource Pools</target>
        <note></note>
      </trans-unit>
      <trans-unit id="SchemaHierarchy_ServerAudits">
        <source>Audits</source>
        <target state="new">Audits</target>
        <note></note>
      </trans-unit>
      <trans-unit id="SchemaHierarchy_ServerAuditSpecifications">
        <source>Server Audit Specifications</source>
        <target state="new">Server Audit Specifications</target>
        <note></note>
      </trans-unit>
      <trans-unit id="SchemaHierarchy_SpatialIndexes">
        <source>Spatial Indexes</source>
        <target state="new">Spatial Indexes</target>
        <note></note>
      </trans-unit>
      <trans-unit id="SchemaHierarchy_WorkloadGroups">
        <source>Workload Groups</source>
        <target state="new">Workload Groups</target>
        <note></note>
      </trans-unit>
      <trans-unit id="SchemaHierarchy_SqlFiles">
        <source>SQL Files</source>
        <target state="new">SQL Files</target>
        <note></note>
      </trans-unit>
      <trans-unit id="SchemaHierarchy_ServerFunctions">
        <source>Server Functions</source>
        <target state="new">Server Functions</target>
        <note></note>
      </trans-unit>
      <trans-unit id="SchemaHierarchy_SqlType">
        <source>SQL Type</source>
        <target state="new">SQL Type</target>
        <note></note>
      </trans-unit>
      <trans-unit id="SchemaHierarchy_ServerOptions">
        <source>Server Options</source>
        <target state="new">Server Options</target>
        <note></note>
      </trans-unit>
      <trans-unit id="SchemaHierarchy_DatabaseDiagrams">
        <source>Database Diagrams</source>
        <target state="new">Database Diagrams</target>
        <note></note>
      </trans-unit>
      <trans-unit id="SchemaHierarchy_SystemTables">
        <source>System Tables</source>
        <target state="new">System Tables</target>
        <note></note>
      </trans-unit>
      <trans-unit id="SchemaHierarchy_Databases">
        <source>Databases</source>
        <target state="new">Databases</target>
        <note></note>
      </trans-unit>
      <trans-unit id="SchemaHierarchy_SystemContracts">
        <source>System Contracts</source>
        <target state="new">System Contracts</target>
        <note></note>
      </trans-unit>
      <trans-unit id="SchemaHierarchy_SystemDatabases">
        <source>System Databases</source>
        <target state="new">System Databases</target>
        <note></note>
      </trans-unit>
      <trans-unit id="SchemaHierarchy_SystemMessageTypes">
        <source>System Message Types</source>
        <target state="new">System Message Types</target>
        <note></note>
      </trans-unit>
      <trans-unit id="SchemaHierarchy_SystemQueues">
        <source>System Queues</source>
        <target state="new">System Queues</target>
        <note></note>
      </trans-unit>
      <trans-unit id="SchemaHierarchy_SystemServices">
        <source>System Services</source>
        <target state="new">System Services</target>
        <note></note>
      </trans-unit>
      <trans-unit id="SchemaHierarchy_SystemStoredProcedures">
        <source>System Stored Procedures</source>
        <target state="new">System Stored Procedures</target>
        <note></note>
      </trans-unit>
      <trans-unit id="SchemaHierarchy_SystemViews">
        <source>System Views</source>
        <target state="new">System Views</target>
        <note></note>
      </trans-unit>
      <trans-unit id="SchemaHierarchy_DataTierApplications">
        <source>Data-tier Applications</source>
        <target state="new">Data-tier Applications</target>
        <note></note>
      </trans-unit>
      <trans-unit id="SchemaHierarchy_ExtendedStoredProcedures">
        <source>Extended Stored Procedures</source>
        <target state="new">Extended Stored Procedures</target>
        <note></note>
      </trans-unit>
      <trans-unit id="SchemaHierarchy_SystemAggregateFunctions">
        <source>Aggregate Functions</source>
        <target state="new">Aggregate Functions</target>
        <note></note>
      </trans-unit>
      <trans-unit id="SchemaHierarchy_SystemApproximateNumerics">
        <source>Approximate Numerics</source>
        <target state="new">Approximate Numerics</target>
        <note></note>
      </trans-unit>
      <trans-unit id="SchemaHierarchy_SystemBinaryStrings">
        <source>Binary Strings</source>
        <target state="new">Binary Strings</target>
        <note></note>
      </trans-unit>
      <trans-unit id="SchemaHierarchy_SystemCharacterStrings">
        <source>Character Strings</source>
        <target state="new">Character Strings</target>
        <note></note>
      </trans-unit>
      <trans-unit id="SchemaHierarchy_SystemCLRDataTypes">
        <source>CLR Data Types</source>
        <target state="new">CLR Data Types</target>
        <note></note>
      </trans-unit>
      <trans-unit id="SchemaHierarchy_SystemConfigurationFunctions">
        <source>Configuration Functions</source>
        <target state="new">Configuration Functions</target>
        <note></note>
      </trans-unit>
      <trans-unit id="SchemaHierarchy_SystemCursorFunctions">
        <source>Cursor Functions</source>
        <target state="new">Cursor Functions</target>
        <note></note>
      </trans-unit>
      <trans-unit id="SchemaHierarchy_SystemDataTypes">
        <source>System Data Types</source>
        <target state="new">System Data Types</target>
        <note></note>
      </trans-unit>
      <trans-unit id="SchemaHierarchy_SystemDateAndTime">
        <source>Date and Time</source>
        <target state="new">Date and Time</target>
        <note></note>
      </trans-unit>
      <trans-unit id="SchemaHierarchy_SystemDateAndTimeFunctions">
        <source>Date and Time Functions</source>
        <target state="new">Date and Time Functions</target>
        <note></note>
      </trans-unit>
      <trans-unit id="SchemaHierarchy_SystemExactNumerics">
        <source>Exact Numerics</source>
        <target state="new">Exact Numerics</target>
        <note></note>
      </trans-unit>
      <trans-unit id="SchemaHierarchy_SystemFunctions">
        <source>System Functions</source>
        <target state="new">System Functions</target>
        <note></note>
      </trans-unit>
      <trans-unit id="SchemaHierarchy_SystemHierarchyIdFunctions">
        <source>Hierarchy Id Functions</source>
        <target state="new">Hierarchy Id Functions</target>
        <note></note>
      </trans-unit>
      <trans-unit id="SchemaHierarchy_SystemMathematicalFunctions">
        <source>Mathematical Functions</source>
        <target state="new">Mathematical Functions</target>
        <note></note>
      </trans-unit>
      <trans-unit id="SchemaHierarchy_SystemMetadataFunctions">
        <source>Metadata Functions</source>
        <target state="new">Metadata Functions</target>
        <note></note>
      </trans-unit>
      <trans-unit id="SchemaHierarchy_SystemOtherDataTypes">
        <source>Other Data Types</source>
        <target state="new">Other Data Types</target>
        <note></note>
      </trans-unit>
      <trans-unit id="SchemaHierarchy_SystemOtherFunctions">
        <source>Other Functions</source>
        <target state="new">Other Functions</target>
        <note></note>
      </trans-unit>
      <trans-unit id="SchemaHierarchy_SystemRowsetFunctions">
        <source>Rowset Functions</source>
        <target state="new">Rowset Functions</target>
        <note></note>
      </trans-unit>
      <trans-unit id="SchemaHierarchy_SystemSecurityFunctions">
        <source>Security Functions</source>
        <target state="new">Security Functions</target>
        <note></note>
      </trans-unit>
      <trans-unit id="SchemaHierarchy_SystemSpatialDataTypes">
        <source>Spatial Data Types</source>
        <target state="new">Spatial Data Types</target>
        <note></note>
      </trans-unit>
      <trans-unit id="SchemaHierarchy_SystemStringFunctions">
        <source>String Functions</source>
        <target state="new">String Functions</target>
        <note></note>
      </trans-unit>
      <trans-unit id="SchemaHierarchy_SystemSystemStatisticalFunctions">
        <source>System Statistical Functions</source>
        <target state="new">System Statistical Functions</target>
        <note></note>
      </trans-unit>
      <trans-unit id="SchemaHierarchy_SystemTextAndImageFunctions">
        <source>Text and Image Functions</source>
        <target state="new">Text and Image Functions</target>
        <note></note>
      </trans-unit>
      <trans-unit id="SchemaHierarchy_SystemUnicodeCharacterStrings">
        <source>Unicode Character Strings</source>
        <target state="new">Unicode Character Strings</target>
        <note></note>
      </trans-unit>
      <trans-unit id="SchemaHierarchy_AggregateFunctions">
        <source>Aggregate Functions</source>
        <target state="new">Aggregate Functions</target>
        <note></note>
      </trans-unit>
      <trans-unit id="SchemaHierarchy_ScalarValuedFunctions">
        <source>Scalar-valued Functions</source>
        <target state="new">Scalar-valued Functions</target>
        <note></note>
      </trans-unit>
      <trans-unit id="SchemaHierarchy_TableValuedFunctions">
        <source>Table-valued Functions</source>
        <target state="new">Table-valued Functions</target>
        <note></note>
      </trans-unit>
      <trans-unit id="SchemaHierarchy_SystemExtendedStoredProcedures">
        <source>System Extended Stored Procedures</source>
        <target state="new">System Extended Stored Procedures</target>
        <note></note>
      </trans-unit>
      <trans-unit id="SchemaHierarchy_BuiltInType">
        <source>Built-in Types</source>
        <target state="new">Built-in Types</target>
        <note></note>
      </trans-unit>
      <trans-unit id="SchemaHierarchy_BuiltInServerRole">
        <source>Built-in Server Roles</source>
        <target state="new">Built-in Server Roles</target>
        <note></note>
      </trans-unit>
      <trans-unit id="SchemaHierarchy_UserWithPassword">
        <source>User with Password</source>
        <target state="new">User with Password</target>
        <note></note>
      </trans-unit>
      <trans-unit id="SchemaHierarchy_SearchPropertyList">
        <source>Search Property List</source>
        <target state="new">Search Property List</target>
        <note></note>
      </trans-unit>
      <trans-unit id="SchemaHierarchy_SecurityPolicies">
        <source>Security Policies</source>
        <target state="new">Security Policies</target>
        <note></note>
      </trans-unit>
      <trans-unit id="SchemaHierarchy_SecurityPredicates">
        <source>Security Predicates</source>
        <target state="new">Security Predicates</target>
        <note></note>
      </trans-unit>
      <trans-unit id="SchemaHierarchy_ServerRole">
        <source>Server Role</source>
        <target state="new">Server Role</target>
        <note></note>
      </trans-unit>
      <trans-unit id="SchemaHierarchy_SearchPropertyLists">
        <source>Search Property Lists</source>
        <target state="new">Search Property Lists</target>
        <note></note>
      </trans-unit>
      <trans-unit id="SchemaHierarchy_ColumnStoreIndexes">
        <source>Column Store Indexes</source>
        <target state="new">Column Store Indexes</target>
        <note></note>
      </trans-unit>
      <trans-unit id="SchemaHierarchy_TableTypeIndexes">
        <source>Table Type Indexes</source>
        <target state="new">Table Type Indexes</target>
        <note></note>
      </trans-unit>
      <trans-unit id="SchemaHierarchy_SelectiveXmlIndexes">
        <source>Selective XML Indexes</source>
        <target state="new">Selective XML Indexes</target>
        <note></note>
      </trans-unit>
      <trans-unit id="SchemaHierarchy_XmlNamespaces">
        <source>XML Namespaces</source>
        <target state="new">XML Namespaces</target>
        <note></note>
      </trans-unit>
      <trans-unit id="SchemaHierarchy_XmlTypedPromotedPaths">
        <source>XML Typed Promoted Paths</source>
        <target state="new">XML Typed Promoted Paths</target>
        <note></note>
      </trans-unit>
      <trans-unit id="SchemaHierarchy_SqlTypedPromotedPaths">
        <source>T-SQL Typed Promoted Paths</source>
        <target state="new">T-SQL Typed Promoted Paths</target>
        <note></note>
      </trans-unit>
      <trans-unit id="SchemaHierarchy_DatabaseScopedCredentials">
        <source>Database Scoped Credentials</source>
        <target state="new">Database Scoped Credentials</target>
        <note></note>
      </trans-unit>
      <trans-unit id="SchemaHierarchy_ExternalDataSources">
        <source>External Data Sources</source>
        <target state="new">External Data Sources</target>
        <note></note>
      </trans-unit>
      <trans-unit id="SchemaHierarchy_ExternalFileFormats">
        <source>External File Formats</source>
        <target state="new">External File Formats</target>
        <note></note>
      </trans-unit>
      <trans-unit id="SchemaHierarchy_ExternalResources">
        <source>External Resources</source>
        <target state="new">External Resources</target>
        <note></note>
      </trans-unit>
      <trans-unit id="SchemaHierarchy_ExternalTables">
        <source>External Tables</source>
        <target state="new">External Tables</target>
        <note></note>
      </trans-unit>
      <trans-unit id="SchemaHierarchy_AlwaysEncryptedKeys">
        <source>Always Encrypted Keys</source>
        <target state="new">Always Encrypted Keys</target>
        <note></note>
      </trans-unit>
      <trans-unit id="SchemaHierarchy_ColumnMasterKeys">
        <source>Column Master Keys</source>
        <target state="new">Column Master Keys</target>
        <note></note>
      </trans-unit>
      <trans-unit id="SchemaHierarchy_ColumnEncryptionKeys">
        <source>Column Encryption Keys</source>
        <target state="new">Column Encryption Keys</target>
        <note></note>
      </trans-unit>
      <trans-unit id="SchemaHierarchy_Server">
        <source>Server</source>
        <target state="new">Server</target>
        <note></note>
      </trans-unit>
      <trans-unit id="ScriptingParams_ConnectionString_Property_Invalid">
        <source>Error parsing ScriptingParams.ConnectionString property.</source>
        <target state="new">Error parsing ScriptingParams.ConnectionString property.</target>
        <note></note>
      </trans-unit>
      <trans-unit id="ScriptingParams_FilePath_Property_Invalid">
        <source>Invalid directory specified by the ScriptingParams.FilePath property.</source>
        <target state="new">Invalid directory specified by the ScriptingParams.FilePath property.</target>
        <note></note>
      </trans-unit>
      <trans-unit id="ScriptingListObjectsCompleteParams_ConnectionString_Property_Invalid">
        <source>Error parsing ScriptingListObjectsCompleteParams.ConnectionString property.</source>
        <target state="new">Error parsing ScriptingListObjectsCompleteParams.ConnectionString property.</target>
        <note></note>
      </trans-unit>
      <trans-unit id="SchemaHierarchy_SubroutineParameterLabelFormatString">
        <source>{0} ({1}, {2}, {3})</source>
        <target state="new">{0} ({1}, {2}, {3})</target>
        <note></note>
      </trans-unit>
      <trans-unit id="SchemaHierarchy_SubroutineParameterNoDefaultLabel">
        <source>No default</source>
        <target state="new">No default</target>
        <note></note>
      </trans-unit>
      <trans-unit id="SchemaHierarchy_SubroutineParameterInputLabel">
        <source>Input</source>
        <target state="new">Input</target>
        <note></note>
      </trans-unit>
      <trans-unit id="SchemaHierarchy_SubroutineParameterInputOutputLabel">
        <source>Input/Output</source>
        <target state="new">Input/Output</target>
        <note></note>
      </trans-unit>
      <trans-unit id="SchemaHierarchy_SubroutineParameterInputReadOnlyLabel">
        <source>Input/ReadOnly</source>
        <target state="new">Input/ReadOnly</target>
        <note></note>
      </trans-unit>
      <trans-unit id="SchemaHierarchy_SubroutineParameterInputOutputReadOnlyLabel">
        <source>Input/Output/ReadOnly</source>
        <target state="new">Input/Output/ReadOnly</target>
        <note></note>
      </trans-unit>
      <trans-unit id="SchemaHierarchy_SubroutineParameterDefaultLabel">
        <source>Default</source>
        <target state="new">Default</target>
        <note></note>
      </trans-unit>
      <trans-unit id="SchemaHierarchy_NullColumn_Label">
        <source>null</source>
        <target state="new">null</target>
        <note></note>
      </trans-unit>
      <trans-unit id="SchemaHierarchy_NotNullColumn_Label">
        <source>not null</source>
        <target state="new">not null</target>
        <note></note>
      </trans-unit>
      <trans-unit id="SchemaHierarchy_UDDTLabelWithType">
        <source>{0} ({1}, {2})</source>
        <target state="new">{0} ({1}, {2})</target>
        <note></note>
      </trans-unit>
      <trans-unit id="SchemaHierarchy_UDDTLabelWithoutType">
        <source>{0} ({1})</source>
        <target state="new">{0} ({1})</target>
        <note></note>
      </trans-unit>
      <trans-unit id="SchemaHierarchy_ComputedColumnLabelWithType">
        <source>{0} ({1}Computed, {2}, {3})</source>
        <target state="new">{0} ({1}Computed, {2}, {3})</target>
        <note></note>
      </trans-unit>
      <trans-unit id="SchemaHierarchy_ComputedColumnLabelWithoutType">
        <source>{0} ({1}Computed)</source>
        <target state="new">{0} ({1}Computed)</target>
        <note></note>
      </trans-unit>
      <trans-unit id="SchemaHierarchy_ColumnSetLabelWithoutType">
        <source>{0} (Column Set, {1})</source>
        <target state="new">{0} (Column Set, {1})</target>
        <note></note>
      </trans-unit>
      <trans-unit id="SchemaHierarchy_ColumnSetLabelWithType">
        <source>{0} (Column Set, {1}{2}, {3})</source>
        <target state="new">{0} (Column Set, {1}{2}, {3})</target>
        <note></note>
      </trans-unit>
      <trans-unit id="SchemaHierarchy_ColumnSetLabelWithTypeAndKeyString">
        <source>{0} (Column Set, {1}, {2}, {3})</source>
        <target state="new">{0} (Column Set, {1}, {2}, {3})</target>
        <note></note>
      </trans-unit>
      <trans-unit id="UniqueIndex_LabelPart">
        <source>Unique</source>
        <target state="new">Unique</target>
        <note></note>
      </trans-unit>
      <trans-unit id="NonUniqueIndex_LabelPart">
        <source>Non-Unique</source>
        <target state="new">Non-Unique</target>
        <note></note>
      </trans-unit>
      <trans-unit id="ClusteredIndex_LabelPart">
        <source>Clustered</source>
        <target state="new">Clustered</target>
        <note></note>
      </trans-unit>
      <trans-unit id="NonClusteredIndex_LabelPart">
        <source>Non-Clustered</source>
        <target state="new">Non-Clustered</target>
        <note></note>
      </trans-unit>
      <trans-unit id="History_LabelPart">
        <source>History</source>
        <target state="new">History</target>
        <note></note>
      </trans-unit>
      <trans-unit id="SystemVersioned_LabelPart">
        <source>System-Versioned</source>
        <target state="new">System-Versioned</target>
        <note></note>
      </trans-unit>
      <trans-unit id="DatabaseNotAccessible">
        <source>The database {0} is not accessible.</source>
        <target state="new">The database {0} is not accessible.</target>
        <note></note>
      </trans-unit>
      <trans-unit id="QueryServiceResultSetHasNoResults">
        <source>Query has no results to return</source>
        <target state="new">Query has no results to return</target>
        <note></note>
      </trans-unit>
      <trans-unit id="QueryServiceResultSetTooLarge">
        <source>Result set has too many rows to be safely loaded</source>
        <target state="new">Result set has too many rows to be safely loaded</target>
      </trans-unit>
      <trans-unit id="ConflictWithNoRecovery">
        <source>Specifying this option when restoring a backup with the NORECOVERY option is not permitted.</source>
        <target state="new">Specifying this option when restoring a backup with the NORECOVERY option is not permitted.</target>
        <note></note>
      </trans-unit>
      <trans-unit id="InvalidPathForDatabaseFile">
        <source>Invalid path for database file: '{0}'</source>
        <target state="new">Invalid path for database file: '{0}'</target>
        <note></note>
      </trans-unit>
      <trans-unit id="Log">
        <source>Log</source>
        <target state="new">Log</target>
        <note></note>
      </trans-unit>
      <trans-unit id="RestorePlanFailed">
        <source>Failed to create restore plan</source>
        <target state="new">Failed to create restore plan</target>
        <note></note>
      </trans-unit>
      <trans-unit id="RestoreNotSupported">
        <source>Restore database is not supported</source>
        <target state="new">Restore database is not supported</target>
        <note></note>
      </trans-unit>
      <trans-unit id="RestoreTaskName">
        <source>Restore Database</source>
        <target state="new">Restore Database</target>
        <note></note>
      </trans-unit>
      <trans-unit id="RestoreCopyOnly">
        <source>(Copy Only)</source>
        <target state="new">(Copy Only)</target>
        <note></note>
      </trans-unit>
      <trans-unit id="RestoreBackupSetComponent">
        <source>Component</source>
        <target state="new">Component</target>
        <note></note>
      </trans-unit>
      <trans-unit id="RestoreBackupSetType">
        <source>Type</source>
        <target state="new">Type</target>
        <note></note>
      </trans-unit>
      <trans-unit id="RestoreBackupSetServer">
        <source>Server</source>
        <target state="new">Server</target>
        <note></note>
      </trans-unit>
      <trans-unit id="RestoreBackupSetDatabase">
        <source>Database</source>
        <target state="new">Database</target>
        <note></note>
      </trans-unit>
      <trans-unit id="RestoreBackupSetPosition">
        <source>Position</source>
        <target state="new">Position</target>
        <note></note>
      </trans-unit>
      <trans-unit id="RestoreBackupSetFirstLsn">
        <source>First LSN</source>
        <target state="new">First LSN</target>
        <note></note>
      </trans-unit>
      <trans-unit id="RestoreBackupSetLastLsn">
        <source>Last LSN</source>
        <target state="new">Last LSN</target>
        <note></note>
      </trans-unit>
      <trans-unit id="RestoreBackupSetCheckpointLsn">
        <source>Checkpoint LSN</source>
        <target state="new">Checkpoint LSN</target>
        <note></note>
      </trans-unit>
      <trans-unit id="RestoreBackupSetFullLsn">
        <source>Full LSN</source>
        <target state="new">Full LSN</target>
        <note></note>
      </trans-unit>
      <trans-unit id="RestoreBackupSetStartDate">
        <source>Start Date</source>
        <target state="new">Start Date</target>
        <note></note>
      </trans-unit>
      <trans-unit id="RestoreBackupSetFinishDate">
        <source>Finish Date</source>
        <target state="new">Finish Date</target>
        <note></note>
      </trans-unit>
      <trans-unit id="RestoreBackupSetSize">
        <source>Size</source>
        <target state="new">Size</target>
        <note></note>
      </trans-unit>
      <trans-unit id="RestoreBackupSetUserName">
        <source>User Name</source>
        <target state="new">User Name</target>
        <note></note>
      </trans-unit>
      <trans-unit id="RestoreBackupSetExpiration">
        <source>Expiration</source>
        <target state="new">Expiration</target>
        <note></note>
      </trans-unit>
      <trans-unit id="RestoreBackupSetName">
        <source>Name</source>
        <target state="new">Name</target>
        <note></note>
      </trans-unit>
      <trans-unit id="TheLastBackupTaken">
        <source>The last backup taken ({0})</source>
        <target state="new">The last backup taken ({0})</target>
        <note></note>
      </trans-unit>
      <trans-unit id="BackupTaskName">
        <source>Backup Database</source>
        <target state="new">Backup Database</target>
        <note></note>
      </trans-unit>
      <trans-unit id="TaskInProgress">
        <source>In progress</source>
        <target state="new">In progress</target>
        <note></note>
      </trans-unit>
      <trans-unit id="TaskCompleted">
        <source>Completed</source>
        <target state="new">Completed</target>
        <note></note>
      </trans-unit>
      <trans-unit id="ScriptTaskName">
        <source>scripting</source>
        <target state="new">scripting</target>
        <note></note>
      </trans-unit>
      <trans-unit id="ProfilerConnectionNotFound">
        <source>Connection not found</source>
        <target state="new">Connection not found</target>
        <note></note>
      </trans-unit>
      <trans-unit id="AzureSystemDbProfilingError">
        <source>Cannot profile Azure system databases</source>
        <target state="new">Cannot profile Azure system databases</target>
        <note></note>
      </trans-unit>
      <trans-unit id="BackupPathIsFolderError">
        <source>Please provide a file path instead of directory path</source>
        <target state="new">Please provide a file path instead of directory path</target>
        <note></note>
      </trans-unit>
      <trans-unit id="InvalidBackupPathError">
        <source> The provided path is invalid</source>
        <target state="new"> The provided path is invalid</target>
        <note></note>
      </trans-unit>
      <trans-unit id="InvalidPathError">
        <source>Cannot access the specified path on the server: {0}</source>
        <target state="new">Cannot access the specified path on the server: {0}</target>
        <note></note>
      </trans-unit>
      <trans-unit id="NoBackupsetsToRestore">
        <source>No backupset selected to be restored</source>
        <target state="new">No backupset selected to be restored</target>
        <note></note>
      </trans-unit>
      <trans-unit id="AzureSqlDbEdition">
        <source>Azure SQL DB</source>
        <target state="new">Azure SQL DB</target>
        <note></note>
      </trans-unit>
      <trans-unit id="AzureSqlDwEdition">
        <source>Azure SQL Data Warehouse</source>
        <target state="new">Azure SQL Data Warehouse</target>
        <note></note>
      </trans-unit>
      <trans-unit id="AzureSqlStretchEdition">
        <source>Azure SQL Stretch Database</source>
        <target state="new">Azure SQL Stretch Database</target>
        <note></note>
      </trans-unit>
      <trans-unit id="AzureSqlAnalyticsOnDemandEdition">
        <source>Azure SQL Analytics on-demand</source>
        <target state="new">Azure SQL Analytics on-demand</target>
        <note></note>
      </trans-unit>
      <trans-unit id="EditDataValueTooLarge">
        <source>Value {0} is too large to fit in column of type {1}</source>
        <target state="new">Value {0} is too large to fit in column of type {1}</target>
        <note>.
 Parameters: 0 - value (string), 1 - columnType (string) </note>
      </trans-unit>
      <trans-unit id="EditDataInvalidFormat">
        <source>Invalid format for column '{0}', column is defined as {1}</source>
        <target state="new">Invalid format for column '{0}', column is defined as {1}</target>
        <note>.
 Parameters: 0 - colName (string), 1 - colType (string) </note>
      </trans-unit>
      <trans-unit id="SqlScriptFormatterLengthTypeMissingSize">
        <source>Column with length is missing size</source>
        <target state="new">Column with length is missing size</target>
        <note></note>
      </trans-unit>
      <trans-unit id="SqlScriptFormatterScalarTypeMissingScale">
        <source>Scalar column missing scale</source>
        <target state="new">Scalar column missing scale</target>
        <note></note>
      </trans-unit>
      <trans-unit id="StoredProcedureScriptParameterComment">
        <source>-- TODO: Set parameter values here.</source>
        <target state="new">-- TODO: Set parameter values here.</target>
        <note></note>
      </trans-unit>
      <trans-unit id="ScriptingGeneralError">
        <source>An error occurred while scripting the objects.</source>
        <target state="new">An error occurred while scripting the objects.</target>
        <note></note>
      </trans-unit>
      <trans-unit id="ScriptingExecuteNotSupportedError">
        <source>Scripting as Execute is only supported for Stored Procedures</source>
        <target state="new">Scripting as Execute is only supported for Stored Procedures</target>
        <note></note>
      </trans-unit>
      <trans-unit id="External_LabelPart">
        <source>External</source>
        <target state="new">External</target>
        <note></note>
      </trans-unit>
      <trans-unit id="FileTable_LabelPart">
        <source>File Table</source>
        <target state="new">File Table</target>
        <note></note>
      </trans-unit>
      <trans-unit id="EditDataMultiTableNotSupported">
        <source>EditData queries targeting multiple tables are not supported</source>
        <target state="new">EditData queries targeting multiple tables are not supported</target>
        <note></note>
      </trans-unit>
      <trans-unit id="EditDataAliasesNotSupported">
        <source>EditData queries with aliased columns are not supported</source>
        <target state="new">EditData queries with aliased columns are not supported</target>
        <note></note>
      </trans-unit>
      <trans-unit id="EditDataExpressionsNotSupported">
        <source>EditData queries with aggregate or expression columns are not supported</source>
        <target state="new">EditData queries with aggregate or expression columns are not supported</target>
        <note></note>
      </trans-unit>
      <trans-unit id="EditDataDuplicateColumnsNotSupported">
        <source>EditData queries with duplicate columns are not supported</source>
        <target state="new">EditData queries with duplicate columns are not supported</target>
        <note></note>
      </trans-unit>
      <trans-unit id="EditDataIncorrectTable">
        <source>EditData queries must query the originally targeted table '{0}'</source>
        <target state="new">EditData queries must query the originally targeted table '{0}'</target>
        <note>.
 Parameters: 0 - tableName (string) </note>
      </trans-unit>
      <trans-unit id="CategoryLocal">
        <source>[Uncategorized (Local)]</source>
        <target state="new">[Uncategorized (Local)]</target>
        <note>job categories</note>
      </trans-unit>
      <trans-unit id="CategoryFromMsx">
        <source>Jobs from MSX</source>
        <target state="new">Jobs from MSX</target>
        <note></note>
      </trans-unit>
      <trans-unit id="CategoryMultiServer">
        <source>[Uncategorized (Multi-Server)]</source>
        <target state="new">[Uncategorized (Multi-Server)]</target>
        <note></note>
      </trans-unit>
      <trans-unit id="CategoryDBMaint">
        <source>Database Maintenance</source>
        <target state="new">Database Maintenance</target>
        <note></note>
      </trans-unit>
      <trans-unit id="CategoryWebAssistant">
        <source>Web Assistant</source>
        <target state="new">Web Assistant</target>
        <note></note>
      </trans-unit>
      <trans-unit id="CategoryFullText">
        <source>Full-Text</source>
        <target state="new">Full-Text</target>
        <note></note>
      </trans-unit>
      <trans-unit id="CategoryReplDistribution">
        <source>REPL-Distribution</source>
        <target state="new">REPL-Distribution</target>
        <note></note>
      </trans-unit>
      <trans-unit id="CategoryReplDistributionCleanup">
        <source>REPL-Distribution Cleanup</source>
        <target state="new">REPL-Distribution Cleanup</target>
        <note></note>
      </trans-unit>
      <trans-unit id="CategoryReplHistoryCleanup">
        <source>REPL-History Cleanup</source>
        <target state="new">REPL-History Cleanup</target>
        <note></note>
      </trans-unit>
      <trans-unit id="CategoryReplLogReader">
        <source>REPL-LogReader</source>
        <target state="new">REPL-LogReader</target>
        <note></note>
      </trans-unit>
      <trans-unit id="CategoryReplMerge">
        <source>REPL-Merge</source>
        <target state="new">REPL-Merge</target>
        <note></note>
      </trans-unit>
      <trans-unit id="CategoryReplSnapShot">
        <source>REPL-Snapshot</source>
        <target state="new">REPL-Snapshot</target>
        <note></note>
      </trans-unit>
      <trans-unit id="CategoryReplCheckup">
        <source>REPL-Checkup</source>
        <target state="new">REPL-Checkup</target>
        <note></note>
      </trans-unit>
      <trans-unit id="CategoryReplCleanup">
        <source>REPL-Subscription Cleanup</source>
        <target state="new">REPL-Subscription Cleanup</target>
        <note></note>
      </trans-unit>
      <trans-unit id="CategoryReplAlert">
        <source>REPL-Alert Response</source>
        <target state="new">REPL-Alert Response</target>
        <note></note>
      </trans-unit>
      <trans-unit id="CategoryReplQReader">
        <source>REPL-QueueReader</source>
        <target state="new">REPL-QueueReader</target>
        <note></note>
      </trans-unit>
      <trans-unit id="CategoryReplication">
        <source>Replication</source>
        <target state="new">Replication</target>
        <note></note>
      </trans-unit>
      <trans-unit id="CategoryUncategorized">
        <source>[Uncategorized]</source>
        <target state="new">[Uncategorized]</target>
        <note></note>
      </trans-unit>
      <trans-unit id="CategoryLogShipping">
        <source>Log Shipping</source>
        <target state="new">Log Shipping</target>
        <note></note>
      </trans-unit>
      <trans-unit id="CategoryDBEngineTuningAdvisor">
        <source>Database Engine Tuning Advisor</source>
        <target state="new">Database Engine Tuning Advisor</target>
        <note></note>
      </trans-unit>
      <trans-unit id="CategoryDataCollector">
        <source>Data Collector</source>
        <target state="new">Data Collector</target>
        <note></note>
      </trans-unit>
      <trans-unit id="JobAlreadyExists">
        <source>A job named '{0}' already exists.  Enter a unique name for the job.</source>
        <target state="new">A job named '{0}' already exists.  Enter a unique name for the job.</target>
        <note>.
 Parameters: 0 - jobName (string) </note>
      </trans-unit>
      <trans-unit id="JobStepNameCannotBeBlank">
        <source>The name of the job step cannot be blank.</source>
        <target state="new">The name of the job step cannot be blank.</target>
        <note></note>
      </trans-unit>
      <trans-unit id="JobStepNameAlreadyExists">
        <source>There is already a step named '{0}' for this job. You must specify a different name.</source>
        <target state="new">There is already a step named '{0}' for this job. You must specify a different name.</target>
        <note>.
 Parameters: 0 - jobName (string) </note>
      </trans-unit>
      <trans-unit id="AlertNameCannotBeBlank">
        <source>The name of the alert cannot be blank.</source>
        <target state="new">The name of the alert cannot be blank.</target>
        <note></note>
      </trans-unit>
      <trans-unit id="CannotCreateNewAlert">
        <source>Cannot create new alert.</source>
        <target state="new">Cannot create new alert.</target>
        <note></note>
      </trans-unit>
      <trans-unit id="CannotAlterAlert">
        <source>Cannot alter alert.</source>
        <target state="new">Cannot alter alert.</target>
        <note></note>
      </trans-unit>
      <trans-unit id="SysadminAccount">
        <source>SQL Server Agent Service Account</source>
        <target state="new">SQL Server Agent Service Account</target>
        <note></note>
      </trans-unit>
      <trans-unit id="ProxyAccountNotFound">
        <source>Proxy account '{0}' does not exist on the server.</source>
        <target state="new">Proxy account '{0}' does not exist on the server.</target>
        <note>.
 Parameters: 0 - proxyName (string) </note>
      </trans-unit>
      <trans-unit id="CredentialNoLongerExists">
        <source>The object does no longer exist on server.</source>
        <target state="new">The object does no longer exist on server.</target>
        <note></note>
      </trans-unit>
      <trans-unit id="UnknownServerType">
        <source>Unknown server type '{0}'.</source>
        <target state="new">Unknown server type '{0}'.</target>
        <note>.
 Parameters: 0 - serverTypeName (string) </note>
      </trans-unit>
      <trans-unit id="SetOwnerFailed">
        <source>The current login does not have permissions to set the database owner to '{0}'  The database was created successfully however.</source>
        <target state="new">The current login does not have permissions to set the database owner to '{0}'  The database was created successfully however.</target>
        <note>.
 Parameters: 0 - ownerName (string) </note>
      </trans-unit>
      <trans-unit id="TargetServerNotSelected">
        <source>You must specify the Target Servers on which this multi server job will execute.</source>
        <target state="new">You must specify the Target Servers on which this multi server job will execute.</target>
        <note></note>
      </trans-unit>
      <trans-unit id="UnexpectedRunType">
        <source>Unexpected run type.</source>
        <target state="new">Unexpected run type.</target>
        <note></note>
      </trans-unit>
      <trans-unit id="UnknownSizeUnit">
        <source>Unknown size unit {0} </source>
        <target state="new">Unknown size unit {0} </target>
        <note>.
 Parameters: 0 - unit (string) </note>
      </trans-unit>
      <trans-unit id="SessionNotFound">
        <source>Cannot find requested XEvent session</source>
        <target state="new">Cannot find requested XEvent session</target>
        <note></note>
      </trans-unit>
      <trans-unit id="StopSessionFailed">
        <source>Failed to stop session: {0}</source>
        <target state="new">Failed to stop session: {0}</target>
        <note>.
 Parameters: 0 - error (String) </note>
      </trans-unit>
      <trans-unit id="StartSessionFailed">
        <source>Failed to start session: {0}</source>
        <target state="new">Failed to start session: {0}</target>
        <note>.
 Parameters: 0 - error (String) </note>
      </trans-unit>
      <trans-unit id="CreateSessionFailed">
        <source>Failed to create session: {0}</source>
        <target state="new">Failed to create session: {0}</target>
        <note>.
 Parameters: 0 - error (String) </note>
      </trans-unit>
      <trans-unit id="PauseSessionFailed">
        <source>Failed to pause session: {0}</source>
        <target state="new">Failed to pause session: {0}</target>
        <note>.
 Parameters: 0 - error (String) </note>
      </trans-unit>
      <trans-unit id="SessionAlreadyExists">
        <source>An XEvent session named {0} already exists</source>
        <target state="new">An XEvent session named {0} already exists</target>
        <note>.
 Parameters: 0 - sessionName (String) </note>
      </trans-unit>
      <trans-unit id="InvalidScheduleTitle">
        <source>Invalid Schedule</source>
        <target state="new">Invalid Schedule</target>
        <note> Schedule error message</note>
      </trans-unit>
      <trans-unit id="InvalidWeeklySchedule">
        <source>Select at least one day to be part of this weekly schedule.</source>
        <target state="new">Select at least one day to be part of this weekly schedule.</target>
        <note></note>
      </trans-unit>
      <trans-unit id="StartDateGreaterThanEndDate">
        <source>The job schedule starting date cannot be greater than the ending date.</source>
        <target state="new">The job schedule starting date cannot be greater than the ending date.</target>
        <note></note>
      </trans-unit>
      <trans-unit id="StartTimeGreaterThanEndTime">
        <source>The job schedule starting time cannot be after the ending time.</source>
        <target state="new">The job schedule starting time cannot be after the ending time.</target>
        <note></note>
      </trans-unit>
      <trans-unit id="EndTimeEqualToStartTime">
        <source>The job schedule ending time must be after the starting time.</source>
        <target state="new">The job schedule ending time must be after the starting time.</target>
        <note></note>
      </trans-unit>
      <trans-unit id="InvalidStartDate">
        <source>Start date must be on or after January 1, 1990.</source>
        <target state="new">Start date must be on or after January 1, 1990.</target>
        <note></note>
      </trans-unit>
      <trans-unit id="ScheduleNameAlreadyExists">
        <source>There is already a schedule named '{0}' for this job.  You must specify a different name.</source>
        <target state="new">There is already a schedule named '{0}' for this job.  You must specify a different name.</target>
        <note>.
 Parameters: 0 - scheduleName (string) </note>
      </trans-unit>
      <trans-unit id="JobServerIsNotAvailable">
        <source>Job server is not available</source>
        <target state="new">Job server is not available</target>
        <note> Exception thrown when job server is not available</note>
      </trans-unit>
      <trans-unit id="NeverBackedUp">
        <source>Never</source>
        <target state="new">Never</target>
        <note></note>
      </trans-unit>
      <trans-unit id="Error_InvalidDirectoryName">
        <source>Path {0} is not a valid directory </source>
        <target state="new">Path {0} is not a valid directory </target>
        <note></note>
      </trans-unit>
      <trans-unit id="Error_ExistingDirectoryName">
        <source>For directory {0} a file with name {1} already exist</source>
        <target state="new">For directory {0} a file with name {1} already exist</target>
        <note></note>
      </trans-unit>
      <trans-unit id="EE_ExecutionInfo_InitializingLoop">
        <source>Beginning execution loop</source>
        <target state="new">Beginning execution loop</target>
        <note></note>
      </trans-unit>
      <trans-unit id="EE_BatchExecutionError_Ignoring">
        <source>An error occurred while the batch was being executed, but the error has been ignored.</source>
        <target state="new">An error occurred while the batch was being executed, but the error has been ignored.</target>
        <note></note>
      </trans-unit>
      <trans-unit id="EE_ExecutionInfo_FinalizingLoop">
        <source>Batch execution completed {0} times...</source>
        <target state="new">Batch execution completed {0} times...</target>
        <note></note>
      </trans-unit>
      <trans-unit id="BatchParserWrapperExecutionError">
        <source>Batch parser wrapper execution: {0} found... at line {1}: {2}    Description: {3}</source>
        <target state="new">Batch parser wrapper execution: {0} found... at line {1}: {2}    Description: {3}</target>
        <note></note>
      </trans-unit>
      <trans-unit id="ExtractInvalidVersion">
        <source>Invalid version '{0}' passed. Version must be in the format x.x.x.x where x is a number.</source>
        <target state="new">Invalid version '{0}' passed. Version must be in the format x.x.x.x where x is a number.</target>
        <note></note>
      </trans-unit>
      <trans-unit id="ExportBacpacTaskName">
        <source>Export bacpac</source>
        <target state="new">Export bacpac</target>
        <note></note>
      </trans-unit>
      <trans-unit id="ImportBacpacTaskName">
        <source>Import bacpac</source>
        <target state="new">Import bacpac</target>
        <note></note>
      </trans-unit>
      <trans-unit id="ExtractDacpacTaskName">
        <source>Extract dacpac</source>
        <target state="new">Extract dacpac</target>
        <note></note>
      </trans-unit>
      <trans-unit id="DeployDacpacTaskName">
        <source>Deploy dacpac</source>
        <target state="new">Deploy dacpac</target>
        <note></note>
      </trans-unit>
      <trans-unit id="GenerateScriptTaskName">
        <source>Generate script</source>
        <target state="new">Generate script</target>
        <note></note>
      </trans-unit>
      <trans-unit id="PublishChangesTaskName">
        <source>Apply schema compare changes</source>
        <target state="new">Apply schema compare changes</target>
        <note></note>
      </trans-unit>
      <trans-unit id="SchemaCompareExcludeIncludeNodeNotFound">
        <source>Failed to find the specified change in the model</source>
        <target state="new">Failed to find the specified change in the model</target>
        <note></note>
      </trans-unit>
      <trans-unit id="OpenScmpConnectionBasedModelParsingError">
        <source>Error encountered while trying to parse connection information for endpoint '{0}' with error message '{1}'</source>
        <target state="new">Error encountered while trying to parse connection information for endpoint '{0}' with error message '{1}'</target>
        <note></note>
      </trans-unit>
      <trans-unit id="SchemaCompareSessionNotFound">
        <source>Could not find the schema compare session to cancel</source>
        <target state="new">Could not find the schema compare session to cancel</target>
        <note></note>
      </trans-unit>
      <trans-unit id="SerializationServiceUnsupportedFormat">
        <source>Unsupported Save Format: {0}</source>
        <target state="new">Unsupported Save Format: {0}</target>
        <note>.
 Parameters: 0 - formatName (string) </note>
      </trans-unit>
      <trans-unit id="SerializationServiceRequestInProgress">
        <source>A request for file {0} is already in progress</source>
        <target state="new">A request for file {0} is already in progress</target>
        <note>.
 Parameters: 0 - filePath (string) </note>
      </trans-unit>
      <trans-unit id="SerializationServiceRequestNotFound">
        <source>Cannot serialize more data as no request for file {0} could be found</source>
        <target state="new">Cannot serialize more data as no request for file {0} could be found</target>
        <note>.
 Parameters: 0 - filePath (string) </note>
      </trans-unit>
      <trans-unit id="ConnectionServiceConnStringInvalidColumnEncryptionSetting">
        <source>Invalid value '{0}' for ComlumEncryption. Valid values are 'Enabled' and 'Disabled'.</source>
        <target state="new">Invalid value '{0}' for ComlumEncryption. Valid values are 'Enabled' and 'Disabled'.</target>
        <note>.
 Parameters: 0 - columnEncryptionSetting (string) </note>
      </trans-unit>
      <trans-unit id="ConnectionServiceConnStringInvalidEnclaveAttestationProtocol">
        <source>Invalid value '{0}' for EnclaveAttestationProtocol. Valid values are 'AAS' and 'HGS'.</source>
        <target state="new">Invalid value '{0}' for EnclaveAttestationProtocol. Valid values are 'AAS' and 'HGS'.</target>
        <note>.
 Parameters: 0 - enclaveAttestationProtocol (string) </note>
      </trans-unit>
      <trans-unit id="ConnectionServiceConnStringInvalidAlwaysEncryptedOptionCombination">
        <source>The Attestation Protocol and Enclave Attestation URL requires Always Encrypted to be set to Enabled.</source>
        <target state="new">The Attestation Protocol and Enclave Attestation URL requires Always Encrypted to be set to Enabled.</target>
        <note></note>
      </trans-unit>
      <trans-unit id="SqlCmdExitOnError">
        <source>An error was encountered during execution of batch. Exiting.</source>
        <target state="new">An error was encountered during execution of batch. Exiting.</target>
        <note></note>
      </trans-unit>
      <trans-unit id="SqlCmdUnsupportedToken">
        <source>Encountered unsupported token {0}</source>
        <target state="new">Encountered unsupported token {0}</target>
        <note></note>
      </trans-unit>
      <trans-unit id="SqlAssessmentGenerateScriptTaskName">
        <source>Generate SQL Assessment script</source>
        <target state="new">Generate SQL Assessment script</target>
        <note></note>
      </trans-unit>
      <trans-unit id="SqlAssessmentQueryInvalidOwnerUri">
        <source>Not connected to a server</source>
        <target state="new">Not connected to a server</target>
        <note></note>
      </trans-unit>
      <trans-unit id="SqlAssessmentConnectingError">
        <source>Cannot connect to the server</source>
        <target state="new">Cannot connect to the server</target>
        <note></note>
      </trans-unit>
      <trans-unit id="SqlAssessmentUnsuppoertedEdition">
        <source>Unsupported engine edition {0}</source>
        <target state="new">Unsupported engine edition {0}</target>
        <note>.
 Parameters: 0 - editionCode (int) </note>
      </trans-unit>
      <trans-unit id="ParameterizationDetails">
        <source>{0} will be converted to a Microsoft.Data.SqlClient.SqlParameter object with the following properties: SqlDbType = {1}, Size = {2}, Precision = {3}, Scale = {4}, SqlValue = {5}</source>
        <target state="new">{0} will be converted to a Microsoft.Data.SqlClient.SqlParameter object with the following properties: SqlDbType = {1}, Size = {2}, Precision = {3}, Scale = {4}, SqlValue = {5}</target>
        <note>.
 Parameters: 0 - variableName (string), 1 - sqlDbType (string), 2 - size (int), 3 - precision (int), 4 - scale (int), 5 - sqlValue (string) </note>
      </trans-unit>
      <trans-unit id="ErrorMessageHeader">
        <source>Line {0}</source>
        <target state="new">Line {0}</target>
        <note>.
 Parameters: 0 - lineNumber (int) </note>
      </trans-unit>
      <trans-unit id="ErrorMessage">
        <source>Unable to convert {0} to a Microsoft.Data.SqlClient.SqlParameter object. The specified literal cannot be converted to {1}(Microsoft.Data.SqlDbType). Literal value: {2} </source>
        <target state="new">Unable to convert {0} to a Microsoft.Data.SqlClient.SqlParameter object. The specified literal cannot be converted to {1}(Microsoft.Data.SqlDbType). Literal value: {2} </target>
        <note>.
 Parameters: 0 - variableName (string), 1 - sqlDataType (string), 2 - literalValue (string) </note>
      </trans-unit>
      <trans-unit id="DateTimeErrorMessage">
        <source>Unable to convert {0} to a Microsoft.Data.SqlClient.SqlParameter object. The specified literal cannot be converted to {1}(Microsoft.Data.SqlDbType), as it used an unsupported date/time format. Use one of the supported date/time formats. Literal value: {2}</source>
        <target state="new">Unable to convert {0} to a Microsoft.Data.SqlClient.SqlParameter object. The specified literal cannot be converted to {1}(Microsoft.Data.SqlDbType), as it used an unsupported date/time format. Use one of the supported date/time formats. Literal value: {2}</target>
        <note>.
 Parameters: 0 - variableName (string), 1 - sqlDataType (string), 2 - literalValue (string) </note>
      </trans-unit>
      <trans-unit id="BinaryLiteralPrefixMissingError">
        <source>Unable to convert {0} to a Microsoft.Data.SqlClient.SqlParameter object. The specified literal cannot be converted to {1}(Microsoft.Data.SqlDbType), as prefix 0x is expected for a binary literals.  Literal value: {2} </source>
        <target state="new">Unable to convert {0} to a Microsoft.Data.SqlClient.SqlParameter object. The specified literal cannot be converted to {1}(Microsoft.Data.SqlDbType), as prefix 0x is expected for a binary literals.  Literal value: {2} </target>
        <note>.
 Parameters: 0 - variableName (string), 1 - sqlDataType (string), 2 - literalValue (string) </note>
      </trans-unit>
      <trans-unit id="ParsingErrorHeader">
        <source>Line {0}, column {1}</source>
        <target state="new">Line {0}, column {1}</target>
        <note>.
 Parameters: 0 - lineNumber (int), 1 - columnNumber (int) </note>
      </trans-unit>
      <trans-unit id="ScriptTooLarge">
        <source>The current script is too large for Parameterization for Always Encrypted, please disable Parameterization for Always Encrypted in Query Options (Query &gt; Query Options &gt; Execution &gt; Advanced). Maximum allowable length: {0} characters, Current script length: {1} characters</source>
        <target state="new">The current script is too large for Parameterization for Always Encrypted, please disable Parameterization for Always Encrypted in Query Options (Query &gt; Query Options &gt; Execution &gt; Advanced). Maximum allowable length: {0} characters, Current script length: {1} characters</target>
        <note>.
 Parameters: 0 - maxChars (int), 1 - currentChars (int) </note>
      </trans-unit>
      <trans-unit id="ProjectExtractTaskName">
        <source>Extract project files</source>
        <target state="new">Extract project files</target>
        <note></note>
      </trans-unit>
      <trans-unit id="ValidateStreamingJobTaskName">
        <source>Validate streaming job</source>
        <target state="new">Validate streaming job</target>
        <note></note>
      </trans-unit>
      <trans-unit id="StreamNotFoundInModel">
        <source>Streaming query statement contains a reference to missing {0} stream '{1}'.  You must add it to the database model.</source>
        <target state="new">Streaming query statement contains a reference to missing {0} stream '{1}'.  You must add it to the database model.</target>
        <note>.
 Parameters: 0 - streamType (string), 1 - missingStreamName (string) </note>
      </trans-unit>
      <trans-unit id="Input">
        <source>input</source>
        <target state="new">input</target>
        <note></note>
      </trans-unit>
      <trans-unit id="Output">
        <source>output</source>
        <target state="new">output</target>
        <note></note>
      </trans-unit>
      <trans-unit id="StreamingJobValidationFailed">
        <source>Validation for external streaming job '{0}' failed:</source>
        <target state="new">Validation for external streaming job '{0}' failed:</target>
        <note>.
 Parameters: 0 - jobName (string) </note>
      </trans-unit>
      <trans-unit id="FragmentShouldHaveOnlyOneBatch">
        <source>TSQL fragment should contain exactly one batch.</source>
        <target state="new">TSQL fragment should contain exactly one batch.</target>
        <note></note>
      </trans-unit>
      <trans-unit id="NoCreateStreamingJobStatementFound">
        <source>No External Streaming Job creation TSQL found (EXEC sp_create_streaming_job statement).</source>
        <target state="new">No External Streaming Job creation TSQL found (EXEC sp_create_streaming_job statement).</target>
        <note></note>
      </trans-unit>
      <trans-unit id="CouldntFindAzureFunction">
        <source>Couldn't find Azure function with FunctionName '{0}' in {1}</source>
        <target state="new">Couldn't find Azure function with FunctionName '{0}' in {1}</target>
        <note>.
 Parameters: 0 - functionName (string), 1 - fileName (string) </note>
      </trans-unit>
      <trans-unit id="MoreThanOneAzureFunctionWithName">
        <source>More than one Azure function found with the FunctionName '{0}' in {1}</source>
        <target state="new">More than one Azure function found with the FunctionName '{0}' in {1}</target>
        <note>.
 Parameters: 0 - functionName (string), 1 - fileName (string) </note>
      </trans-unit>
      <trans-unit id="SqlBindingsNet5NotSupported">
        <source>Adding SQL bindings is not supported for .NET 5</source>
        <target state="new">Adding SQL bindings is not supported for .NET 5</target>
        <note></note>
      </trans-unit>
      <trans-unit id="Statement">
        <source>Statement</source>
        <target state="new">Statement</target>
        <note> Statement</note>
      </trans-unit>
      <trans-unit id="StatementDesc">
        <source>In most cases, contains the text of the Transact-SQL statement.  For rows of type PLAN_ROW, contains a description of the operation.</source>
        <target state="new">In most cases, contains the text of the Transact-SQL statement.  For rows of type PLAN_ROW, contains a description of the operation.</target>
        <note> Statement description</note>
      </trans-unit>
      <trans-unit id="PhysicalOperation">
        <source>Physical Operation</source>
        <target state="new">Physical Operation</target>
        <note> Physical Operation</note>
      </trans-unit>
      <trans-unit id="PhysicalOperationDesc">
        <source>Physical implementation algorithm for the node. For rows of type PLAN_ROWS only.</source>
        <target state="new">Physical implementation algorithm for the node. For rows of type PLAN_ROWS only.</target>
        <note> Physical Operation description</note>
      </trans-unit>
      <trans-unit id="LogicalOperation">
        <source>Logical Operation</source>
        <target state="new">Logical Operation</target>
        <note> Logical Operation</note>
      </trans-unit>
      <trans-unit id="LogicalOperationDesc">
        <source>Relational algebraic operator this node represents. For rows of type PLAN_ROWS only.</source>
        <target state="new">Relational algebraic operator this node represents. For rows of type PLAN_ROWS only.</target>
        <note> Logical Operation description</note>
      </trans-unit>
      <trans-unit id="OperationDescriptionShort">
        <source>Description</source>
        <target state="new">Description</target>
        <note> Operation description. Short</note>
      </trans-unit>
      <trans-unit id="OperationDescription">
        <source>Operation description.</source>
        <target state="new">Operation description.</target>
        <note> Operation description</note>
      </trans-unit>
      <trans-unit id="OperationArgumentShort">
        <source>Argument</source>
        <target state="new">Argument</target>
        <note> Operation Argument. Short</note>
      </trans-unit>
      <trans-unit id="OperationArgumentDescription">
        <source>Provides supplemental information about the operation being performed. The contents of this column depend on the physical operator.</source>
        <target state="new">Provides supplemental information about the operation being performed. The contents of this column depend on the physical operator.</target>
        <note> Operation Argument description</note>
      </trans-unit>
      <trans-unit id="ObjectShort">
        <source>Object</source>
        <target state="new">Object</target>
        <note> Object field</note>
      </trans-unit>
      <trans-unit id="ObjectDescription">
        <source>Object.</source>
        <target state="new">Object.</target>
        <note> Object field description</note>
      </trans-unit>
      <trans-unit id="IndexKind">
        <source>Index Kind</source>
        <target state="new">Index Kind</target>
        <note> IndexKind field</note>
      </trans-unit>
      <trans-unit id="IndexKindDescription">
        <source>Type of index for the referenced object.</source>
        <target state="new">Type of index for the referenced object.</target>
        <note> IndexKind field description</note>
      </trans-unit>
      <trans-unit id="DefinedValues">
        <source>Defined Values</source>
        <target state="new">Defined Values</target>
        <note> Defined Values</note>
      </trans-unit>
      <trans-unit id="DefinedValuesDescription">
        <source>Contains a comma-separated list of values introduced by this operator, which may be computed expressions present in the current query, or internal values introduced by the query processor in order to process this query.  For rows of type PLAN_ROWS only.</source>
        <target state="new">Contains a comma-separated list of values introduced by this operator, which may be computed expressions present in the current query, or internal values introduced by the query processor in order to process this query.  For rows of type PLAN_ROWS only.</target>
        <note> Defined Values description</note>
      </trans-unit>
      <trans-unit id="OutputList">
        <source>Output List</source>
        <target state="new">Output List</target>
        <note> Output List</note>
      </trans-unit>
      <trans-unit id="OutputListDescription">
        <source>Contains a comma-separated list of columns being projected by the current operation.</source>
        <target state="new">Contains a comma-separated list of columns being projected by the current operation.</target>
        <note> Output List</note>
      </trans-unit>
      <trans-unit id="Warnings">
        <source>Warnings</source>
        <target state="new">Warnings</target>
        <note> Warnings</note>
      </trans-unit>
      <trans-unit id="WarningsDescription">
        <source>Contains a comma-separated list of warning messages relating to the current operation. Warning messages may include the string 'NO STATS:()' with a list of columns.</source>
        <target state="new">Contains a comma-separated list of warning messages relating to the current operation. Warning messages may include the string 'NO STATS:()' with a list of columns.</target>
        <note> Warnings description</note>
      </trans-unit>
      <trans-unit id="Parallel">
        <source>Parallel</source>
        <target state="new">Parallel</target>
        <note> Parallel</note>
      </trans-unit>
      <trans-unit id="ParallelDescription">
        <source>Whether the operator is running in parallel.</source>
        <target state="new">Whether the operator is running in parallel.</target>
        <note> Parallel description</note>
      </trans-unit>
      <trans-unit id="EstimatedNumberOfRowsPerExecution">
        <source>Estimated Number of Rows Per Execution</source>
        <target state="new">Estimated Number of Rows Per Execution</target>
        <note> Estimated Number of Rows Per Execution</note>
      </trans-unit>
      <trans-unit id="EstimatedNumberOfRowsPerExecutionDescription">
        <source>Estimated number of rows per execution output by this operator. This is for PLAN_ROWS only.</source>
        <target state="new">Estimated number of rows per execution output by this operator. This is for PLAN_ROWS only.</target>
        <note> Estimated Number of Rows Per Execution description</note>
      </trans-unit>
      <trans-unit id="EstimatedNumberOfRowsForAllExecutions">
        <source>Estimated Number of Rows for All Executions</source>
        <target state="new">Estimated Number of Rows for All Executions</target>
        <note> Estimated Number of Rows for All Executions</note>
      </trans-unit>
      <trans-unit id="EstimatedNumberOfRowsForAllExecutionsDescription">
        <source>Estimated number of rows for all executions output by this operator. This is for PLAN_ROWS only.</source>
        <target state="new">Estimated number of rows for all executions output by this operator. This is for PLAN_ROWS only.</target>
        <note> Estimated Number of Rows for All Executions description</note>
      </trans-unit>
      <trans-unit id="EstimatedRowsRead">
        <source>Estimated Number of Rows to be Read</source>
        <target state="new">Estimated Number of Rows to be Read</target>
        <note> Estimated Rows Read</note>
      </trans-unit>
      <trans-unit id="EstimatedRowsReadDescription">
        <source>Number of rows estimated to be read by this operator. This value may differ from "Estimated Number of Rows for All Executions" if the operator has a predicate.</source>
        <target state="new">Number of rows estimated to be read by this operator. This value may differ from "Estimated Number of Rows for All Executions" if the operator has a predicate.</target>
        <note> Estimated Rows Read description</note>
      </trans-unit>
      <trans-unit id="IsGraphDBTransitiveClosure">
        <source>Is GraphDB Transitive Closure</source>
        <target state="new">Is GraphDB Transitive Closure</target>
        <note> GraphDB Transitive Closure</note>
      </trans-unit>
      <trans-unit id="IsGraphDBTransitiveClosureDescription">
        <source>Whether the sequence represents a GraphDB transitive closure.</source>
        <target state="new">Whether the sequence represents a GraphDB transitive closure.</target>
        <note> GraphDB Transitive Closure Description</note>
      </trans-unit>
      <trans-unit id="IsInterleavedExecuted">
        <source>IsInterleavedExecuted</source>
        <target state="new">IsInterleavedExecuted</target>
        <note> Interleaved Executed</note>
      </trans-unit>
      <trans-unit id="IsInterleavedExecutedDescription">
        <source>Whether the operator is interleaved executed.</source>
        <target state="new">Whether the operator is interleaved executed.</target>
        <note> Interleaved Executed Description</note>
      </trans-unit>
      <trans-unit id="IsAdaptive">
        <source>Is Adaptive</source>
        <target state="new">Is Adaptive</target>
        <note> Is Adaptive</note>
      </trans-unit>
      <trans-unit id="IsAdaptiveDescription">
        <source>Whether the operator is adaptive.</source>
        <target state="new">Whether the operator is adaptive.</target>
        <note> Is Adaptive description</note>
      </trans-unit>
      <trans-unit id="AdaptiveThresholdRows">
        <source>Adaptive Threshold Rows</source>
        <target state="new">Adaptive Threshold Rows</target>
        <note> Adaptive Threshold Rows</note>
      </trans-unit>
      <trans-unit id="AdaptiveThresholdRowsDescription">
        <source>If this is an adaptive operator, the cardinality at which it adapts.</source>
        <target state="new">If this is an adaptive operator, the cardinality at which it adapts.</target>
        <note> Adaptive Threshold Rows description</note>
      </trans-unit>
      <trans-unit id="EstimatedJoinType">
        <source>Estimated Join Type</source>
        <target state="new">Estimated Join Type</target>
        <note> Estimated Join Type</note>
      </trans-unit>
      <trans-unit id="EstimatedJoinTypeDescription">
        <source>The join type (nested loops or hash join) estimated by the query optimizer before adapting.</source>
        <target state="new">The join type (nested loops or hash join) estimated by the query optimizer before adapting.</target>
        <note> Estimated Join Type description</note>
      </trans-unit>
      <trans-unit id="ActualJoinType">
        <source>Actual Join Type</source>
        <target state="new">Actual Join Type</target>
        <note> Actual Join Type</note>
      </trans-unit>
      <trans-unit id="ActualJoinTypeDescription">
        <source>The actual join picked (nested loops or hash join) as part of adaptive join execution.</source>
        <target state="new">The actual join picked (nested loops or hash join) as part of adaptive join execution.</target>
        <note> Actual Join Type Description</note>
      </trans-unit>
      <trans-unit id="EstimatedRowSize">
        <source>Estimated Row Size</source>
        <target state="new">Estimated Row Size</target>
        <note> Estimated Row Size</note>
      </trans-unit>
      <trans-unit id="EstimatedRowSizeDescription">
        <source>Estimated average row size of the row being passed through this operator.</source>
        <target state="new">Estimated average row size of the row being passed through this operator.</target>
        <note> Estimated Row Size description</note>
      </trans-unit>
      <trans-unit id="EstimatedIoCost">
        <source>Estimated I/O Cost</source>
        <target state="new">Estimated I/O Cost</target>
        <note> Estimated IO Cost</note>
      </trans-unit>
      <trans-unit id="EstimatedIoCostDescription">
        <source>Estimated I/O cost for this operator. For rows of type PLAN_ROWS only.</source>
        <target state="new">Estimated I/O cost for this operator. For rows of type PLAN_ROWS only.</target>
        <note> Estimated IO Cost description</note>
      </trans-unit>
      <trans-unit id="EstimatedCpuCost">
        <source>Estimated CPU Cost</source>
        <target state="new">Estimated CPU Cost</target>
        <note> Estimated CPU Cost</note>
      </trans-unit>
      <trans-unit id="EstimatedCpuCostDescription">
        <source>Estimated CPU cost for this operator. For rows of type PLAN_ROWS only.</source>
        <target state="new">Estimated CPU cost for this operator. For rows of type PLAN_ROWS only.</target>
        <note> Estimated CPU Cost description</note>
      </trans-unit>
      <trans-unit id="EstimatedNumberOfExecutions">
        <source>Estimated Number of Executions</source>
        <target state="new">Estimated Number of Executions</target>
        <note> Estimated Number of Executions</note>
      </trans-unit>
      <trans-unit id="EstimatedNumberOfExecutionsDescription">
        <source>Estimated number of times this operator will be executed while running the current query.</source>
        <target state="new">Estimated number of times this operator will be executed while running the current query.</target>
        <note> Estimated Number of Executions description</note>
      </trans-unit>
      <trans-unit id="EstimatedOperatorCost">
        <source>Estimated Operator Cost</source>
        <target state="new">Estimated Operator Cost</target>
        <note> Show plan node property name</note>
      </trans-unit>
      <trans-unit id="EstimatedOperatorCostDescription">
        <source>Estimated cost of this operator.</source>
        <target state="new">Estimated cost of this operator.</target>
        <note> Estimated Costs description</note>
      </trans-unit>
      <trans-unit id="EstimatedSubtreeCost">
        <source>Estimated Subtree Cost</source>
        <target state="new">Estimated Subtree Cost</target>
        <note> Estimated Subtree Cost</note>
      </trans-unit>
      <trans-unit id="EstimatedSubtreeCostDescription">
        <source>Estimated cumulative cost of this operation and all child operations.</source>
        <target state="new">Estimated cumulative cost of this operation and all child operations.</target>
        <note> Estimated Subtree Cost description</note>
      </trans-unit>
      <trans-unit id="NumberOfRows">
        <source>Actual Number of Rows for All Executions</source>
        <target state="new">Actual Number of Rows for All Executions</target>
        <note> Number of Rows</note>
      </trans-unit>
      <trans-unit id="NumberOfRowsDescription">
        <source>Actual number of rows for All Executions output by this operator. For rows of type PLAN_ROWS only.</source>
        <target state="new">Actual number of rows for All Executions output by this operator. For rows of type PLAN_ROWS only.</target>
        <note> Number of Rows description</note>
      </trans-unit>
      <trans-unit id="ActualRowsRead">
        <source>Number of Rows Read</source>
        <target state="new">Number of Rows Read</target>
        <note> Number of Rows Read by a Rowset (Table or Index)</note>
      </trans-unit>
      <trans-unit id="ActualRowsReadDescription">
        <source>Number of rows read from a table or an index prior to applying a predicate filter. For rows of type PLAN_ROWS only.</source>
        <target state="new">Number of rows read from a table or an index prior to applying a predicate filter. For rows of type PLAN_ROWS only.</target>
        <note> Number of Rows Read by a Rowset (Table or Index) Description</note>
      </trans-unit>
      <trans-unit id="NumberOfBatches">
        <source>Actual Number of Batches</source>
        <target state="new">Actual Number of Batches</target>
        <note> Number of Batches</note>
      </trans-unit>
      <trans-unit id="NumberOfBatchesDescription">
        <source>Actual number of Batches output by this operator.</source>
        <target state="new">Actual number of Batches output by this operator.</target>
        <note> Number of Batches description</note>
      </trans-unit>
      <trans-unit id="NumberOfExecutions">
        <source>Number of Executions</source>
        <target state="new">Number of Executions</target>
        <note> Number of Executions</note>
      </trans-unit>
      <trans-unit id="NumberOfExecutionsDescription">
        <source>Number of times this operator will be executed while running the current query.</source>
        <target state="new">Number of times this operator will be executed while running the current query.</target>
        <note> Number of Executions description</note>
      </trans-unit>
      <trans-unit id="EstimatedDataSize">
        <source>Estimated Data Size</source>
        <target state="new">Estimated Data Size</target>
        <note> Estimated Data Size</note>
      </trans-unit>
      <trans-unit id="EstimatedDataSizeDescription">
        <source>Estimated data size of the data being passed through this operator.</source>
        <target state="new">Estimated data size of the data being passed through this operator.</target>
        <note> Estimated Data Size description</note>
      </trans-unit>
      <trans-unit id="ParameterList">
        <source>Parameter List</source>
        <target state="new">Parameter List</target>
        <note> Show plan's simple root node property</note>
      </trans-unit>
      <trans-unit id="ParameterListDescription">
        <source>Parameter list.</source>
        <target state="new">Parameter list.</target>
        <note> Show plan's simple root node property description</note>
      </trans-unit>
      <trans-unit id="MemoryFractions">
        <source>Memory Fractions</source>
        <target state="new">Memory Fractions</target>
        <note> Show plan's simple root node property</note>
      </trans-unit>
      <trans-unit id="MemoryFractionsDescription">
        <source>Memory fractions.</source>
        <target state="new">Memory fractions.</target>
        <note> Show plan's simple root node property description</note>
      </trans-unit>
      <trans-unit id="MemoryFractionsInput">
        <source>Memory Fractions Input</source>
        <target state="new">Memory Fractions Input</target>
        <note> Show plan's simple root node property</note>
      </trans-unit>
      <trans-unit id="MemoryFractionsInputDescription">
        <source>Memory fractions input.</source>
        <target state="new">Memory fractions input.</target>
        <note> Show plan's simple root node property description</note>
      </trans-unit>
      <trans-unit id="MemoryFractionsOutput">
        <source>Memory Fractions Output</source>
        <target state="new">Memory Fractions Output</target>
        <note> Show plan's simple root node property</note>
      </trans-unit>
      <trans-unit id="MemoryFractionsOutputDescription">
        <source>Memory fractions output.</source>
        <target state="new">Memory fractions output.</target>
        <note> Show plan's simple root node property description</note>
      </trans-unit>
      <trans-unit id="UdxName">
        <source>Name</source>
        <target state="new">Name</target>
        <note> Show plan's UDX node property</note>
      </trans-unit>
      <trans-unit id="UdxNameDescription">
        <source>Name.</source>
        <target state="new">Name.</target>
        <note> Show plan's UDX node property description</note>
      </trans-unit>
      <trans-unit id="Values">
        <source>Values</source>
        <target state="new">Values</target>
        <note> Show plan's ConstantScan node property</note>
      </trans-unit>
      <trans-unit id="ValuesDescription">
        <source>Values.</source>
        <target state="new">Values.</target>
        <note> Show plan's ConstantScan node property description</note>
      </trans-unit>
      <trans-unit id="CachedPlanSize">
        <source>Cached plan size</source>
        <target state="new">Cached plan size</target>
        <note> CachedPlanSize property</note>
      </trans-unit>
      <trans-unit id="CachedPlanSizeDescription">
        <source>Cached plan size.</source>
        <target state="new">Cached plan size.</target>
        <note> Description for CachedPlanSize property</note>
      </trans-unit>
      <trans-unit id="UsePlan">
        <source>Use plan</source>
        <target state="new">Use plan</target>
        <note> UsePlan property</note>
      </trans-unit>
      <trans-unit id="ContainsInlineScalarTsqlUdfs">
        <source>Contains Inline Scalar Tsql Udfs</source>
        <target state="new">Contains Inline Scalar Tsql Udfs</target>
        <note> InlineScalarTsqlUdf property</note>
      </trans-unit>
      <trans-unit id="DegreeOfParallelism">
        <source>Degree of Parallelism</source>
        <target state="new">Degree of Parallelism</target>
        <note> DegreeOfParallelism property</note>
      </trans-unit>
      <trans-unit id="DegreeOfParallelismDescription">
        <source>Degree of parallelism.</source>
        <target state="new">Degree of parallelism.</target>
        <note> Description for DegreeOfParallelism property</note>
      </trans-unit>
      <trans-unit id="EffectiveDegreeOfParallelism">
        <source>Effective Degree of Parallelism</source>
        <target state="new">Effective Degree of Parallelism</target>
        <note> EffectiveDegreeOfParallelism property</note>
      </trans-unit>
      <trans-unit id="EffectiveDegreeOfParallelismDescription">
        <source>Max degree of parallelism during columnstore index build.</source>
        <target state="new">Max degree of parallelism during columnstore index build.</target>
        <note> Description for EffectiveDegreeOfParallelism property</note>
      </trans-unit>
      <trans-unit id="MemoryGrant">
        <source>Memory Grant</source>
        <target state="new">Memory Grant</target>
        <note> Root node for show plan property</note>
      </trans-unit>
      <trans-unit id="MemoryGrantDescription">
        <source>Memory grant.</source>
        <target state="new">Memory grant.</target>
        <note> Description for MemoryGrant property</note>
      </trans-unit>
      <trans-unit id="RemoteDestination">
        <source>Remote Destination</source>
        <target state="new">Remote Destination</target>
        <note> Show plan node property</note>
      </trans-unit>
      <trans-unit id="RemoteDestinationDescription">
        <source>Remote object.</source>
        <target state="new">Remote object.</target>
        <note> Show plan node property description</note>
      </trans-unit>
      <trans-unit id="RemoteObject">
        <source>Remote Object</source>
        <target state="new">Remote Object</target>
        <note> Show plan node property</note>
      </trans-unit>
      <trans-unit id="RemoteObjectDescription">
        <source>Remote object.</source>
        <target state="new">Remote object.</target>
        <note> Show plan node property description</note>
      </trans-unit>
      <trans-unit id="RemoteSource">
        <source>Remote Source</source>
        <target state="new">Remote Source</target>
        <note> Show plan node property</note>
      </trans-unit>
      <trans-unit id="RemoteSourceDescription">
        <source>Remote source.</source>
        <target state="new">Remote source.</target>
        <note> Show plan node property description</note>
      </trans-unit>
      <trans-unit id="UsedUdxColumns">
        <source>Used UDX Columns</source>
        <target state="new">Used UDX Columns</target>
        <note> Show plan node property</note>
      </trans-unit>
      <trans-unit id="UsedUdxColumnsDescription">
        <source>Used UDX columns.</source>
        <target state="new">Used UDX columns.</target>
        <note> Show plan node property description</note>
      </trans-unit>
      <trans-unit id="InnerSideJoinColumns">
        <source>Inner Side Join columns</source>
        <target state="new">Inner Side Join columns</target>
        <note> Show plan node property</note>
      </trans-unit>
      <trans-unit id="InnerSideJoinColumnsDescription">
        <source>Inner side join columns.</source>
        <target state="new">Inner side join columns.</target>
        <note> Show plan node property description</note>
      </trans-unit>
      <trans-unit id="OuterSideJoinColumns">
        <source>Outer Side Join columns</source>
        <target state="new">Outer Side Join columns</target>
        <note> Show plan node property</note>
      </trans-unit>
      <trans-unit id="OuterSideJoinColumnsDescription">
        <source>Outer side join columns.</source>
        <target state="new">Outer side join columns.</target>
        <note> Show plan node property description</note>
      </trans-unit>
      <trans-unit id="WhereJoinColumns">
        <source>Where (join columns)</source>
        <target state="new">Where (join columns)</target>
        <note> Show plan node property</note>
      </trans-unit>
      <trans-unit id="Residual">
        <source>Residual</source>
        <target state="new">Residual</target>
        <note> Show plan node property</note>
      </trans-unit>
      <trans-unit id="ResidualDescription">
        <source>Residual.</source>
        <target state="new">Residual.</target>
        <note> Show plan node property description</note>
      </trans-unit>
      <trans-unit id="PassThru">
        <source>Pass Through</source>
        <target state="new">Pass Through</target>
        <note> Show plan node property</note>
      </trans-unit>
      <trans-unit id="PassThruDescription">
        <source>Pass throuh.</source>
        <target state="new">Pass throuh.</target>
        <note> Show plan node property description</note>
      </trans-unit>
      <trans-unit id="ManyToMany">
        <source>Many to Many</source>
        <target state="new">Many to Many</target>
        <note> Show plan node property</note>
      </trans-unit>
      <trans-unit id="ManyToManyDescription">
        <source>Many to many.</source>
        <target state="new">Many to many.</target>
        <note> Show plan node property description</note>
      </trans-unit>
      <trans-unit id="PartitionColumns">
        <source>Partition Columns</source>
        <target state="new">Partition Columns</target>
        <note> Show plan node property</note>
      </trans-unit>
      <trans-unit id="PartitionColumnsDescription">
        <source>Partition columns.</source>
        <target state="new">Partition columns.</target>
        <note> Show plan node property description</note>
      </trans-unit>
      <trans-unit id="Ascending">
        <source>Ascending</source>
        <target state="new">Ascending</target>
        <note> Column sort type</note>
      </trans-unit>
      <trans-unit id="Descending">
        <source>Descending</source>
        <target state="new">Descending</target>
        <note> Column sort type</note>
      </trans-unit>
      <trans-unit id="HashKeys">
        <source>Hash Keys</source>
        <target state="new">Hash Keys</target>
        <note> Show plan node property</note>
      </trans-unit>
      <trans-unit id="HashKeysDescription">
        <source>Hash keys.</source>
        <target state="new">Hash keys.</target>
        <note> Show plan node property description</note>
      </trans-unit>
      <trans-unit id="ProbeColumn">
        <source>Probe Column</source>
        <target state="new">Probe Column</target>
        <note> Show plan node property</note>
      </trans-unit>
      <trans-unit id="ProbeColumnDescription">
        <source>Probe column.</source>
        <target state="new">Probe column.</target>
        <note> Show plan node property description</note>
      </trans-unit>
      <trans-unit id="PartitioningType">
        <source>Partitioning Type</source>
        <target state="new">Partitioning Type</target>
        <note> Show plan node property</note>
      </trans-unit>
      <trans-unit id="PartitioningTypeDescription">
        <source>Partitioning type.</source>
        <target state="new">Partitioning type.</target>
        <note> Show plan node property description</note>
      </trans-unit>
      <trans-unit id="GroupBy">
        <source>Group By</source>
        <target state="new">Group By</target>
        <note> Show plan node property</note>
      </trans-unit>
      <trans-unit id="GroupByDescription">
        <source>Group by.</source>
        <target state="new">Group by.</target>
        <note> Show plan node property description</note>
      </trans-unit>
      <trans-unit id="GroupingSets">
        <source>Grouping Sets</source>
        <target state="new">Grouping Sets</target>
        <note> Show plan node property</note>
      </trans-unit>
      <trans-unit id="GroupingSetsDescription">
        <source>The group sets list. Each Value is a reverse bit map for the grouping columns in Group By property.</source>
        <target state="new">The group sets list. Each Value is a reverse bit map for the grouping columns in Group By property.</target>
        <note> Show plan node property description</note>
      </trans-unit>
      <trans-unit id="SegmentColumn">
        <source>Segment Column</source>
        <target state="new">Segment Column</target>
        <note> Show plan node property</note>
      </trans-unit>
      <trans-unit id="SegmentColumnDescription">
        <source>Segment column.</source>
        <target state="new">Segment column.</target>
        <note> Show plan node property description</note>
      </trans-unit>
      <trans-unit id="RankColumns">
        <source>Rank Columns</source>
        <target state="new">Rank Columns</target>
        <note> Show plan node property</note>
      </trans-unit>
      <trans-unit id="RankColumnsDescription">
        <source>Rank columns.</source>
        <target state="new">Rank columns.</target>
        <note> Show plan node property description</note>
      </trans-unit>
      <trans-unit id="Predicate">
        <source>Predicate</source>
        <target state="new">Predicate</target>
        <note> Show plan node property</note>
      </trans-unit>
      <trans-unit id="PredicateDescription">
        <source>Predicate.</source>
        <target state="new">Predicate.</target>
        <note> Show plan node property description</note>
      </trans-unit>
      <trans-unit id="OuterReferences">
        <source>Outer References</source>
        <target state="new">Outer References</target>
        <note> Show plan node property</note>
      </trans-unit>
      <trans-unit id="OuterReferencesDescription">
        <source>Outer references.</source>
        <target state="new">Outer references.</target>
        <note> Show plan node property description</note>
      </trans-unit>
      <trans-unit id="ScalarOperator">
        <source>Scalar Operator</source>
        <target state="new">Scalar Operator</target>
        <note> Show plan node property</note>
      </trans-unit>
      <trans-unit id="ActionColumn">
        <source>Action Column</source>
        <target state="new">Action Column</target>
        <note> Show plan node property</note>
      </trans-unit>
      <trans-unit id="ActionColumnDescription">
        <source>Action column.</source>
        <target state="new">Action column.</target>
        <note> Show plan node property description</note>
      </trans-unit>
      <trans-unit id="OriginalActionColumn">
        <source>Original Action Column</source>
        <target state="new">Original Action Column</target>
        <note> Show plan node property</note>
      </trans-unit>
      <trans-unit id="OriginalActionColumnDescription">
        <source>Original Action column.</source>
        <target state="new">Original Action column.</target>
        <note> Show plan node property description</note>
      </trans-unit>
      <trans-unit id="Rows">
        <source>Top Rows</source>
        <target state="new">Top Rows</target>
        <note> Show plan node property</note>
      </trans-unit>
      <trans-unit id="RowsDescription">
        <source>Top Rows.</source>
        <target state="new">Top Rows.</target>
        <note> Show plan node property description</note>
      </trans-unit>
      <trans-unit id="SeekPredicate">
        <source>Seek Predicate</source>
        <target state="new">Seek Predicate</target>
        <note> Show plan node property</note>
      </trans-unit>
      <trans-unit id="SeekPredicateDescription">
        <source>Seek predicate.</source>
        <target state="new">Seek predicate.</target>
        <note> Show plan node property description</note>
      </trans-unit>
      <trans-unit id="Partitioned">
        <source>Partitioned</source>
        <target state="new">Partitioned</target>
        <note> Show plan node property</note>
      </trans-unit>
      <trans-unit id="PartitionedDescription">
        <source>Whether the operation is on a partitioned table or index.</source>
        <target state="new">Whether the operation is on a partitioned table or index.</target>
        <note> Show plan node property description</note>
      </trans-unit>
      <trans-unit id="SeekKeys">
        <source>Seek Keys</source>
        <target state="new">Seek Keys</target>
        <note> Show plan node property</note>
      </trans-unit>
      <trans-unit id="SeekKeysDescription">
        <source>Keys used by a seek operation.</source>
        <target state="new">Keys used by a seek operation.</target>
        <note> Show plan node property description</note>
      </trans-unit>
      <trans-unit id="PartitionsAccessed">
        <source>Actual Partitions Accessed</source>
        <target state="new">Actual Partitions Accessed</target>
        <note> Show plan node property</note>
      </trans-unit>
      <trans-unit id="PartitionCount">
        <source>Actual Partition Count</source>
        <target state="new">Actual Partition Count</target>
        <note> Show plan node property</note>
      </trans-unit>
      <trans-unit id="TieColumns">
        <source>Tie Columns</source>
        <target state="new">Tie Columns</target>
        <note> Show plan node property</note>
      </trans-unit>
      <trans-unit id="TieColumnsDescription">
        <source>Tie columns.</source>
        <target state="new">Tie columns.</target>
        <note> Show plan node property description</note>
      </trans-unit>
      <trans-unit id="IsPercent">
        <source>Is Percent</source>
        <target state="new">Is Percent</target>
        <note> Show plan node property</note>
      </trans-unit>
      <trans-unit id="IsPercentDescription">
        <source>Is percent.</source>
        <target state="new">Is percent.</target>
        <note> Show plan node property description</note>
      </trans-unit>
      <trans-unit id="WithTies">
        <source>With Ties</source>
        <target state="new">With Ties</target>
        <note> Show plan node property</note>
      </trans-unit>
      <trans-unit id="WithTiesDescription">
        <source>With ties.</source>
        <target state="new">With ties.</target>
        <note> Show plan node property description</note>
      </trans-unit>
      <trans-unit id="PartitionId">
        <source>Partition ID</source>
        <target state="new">Partition ID</target>
        <note> Show plan node property</note>
      </trans-unit>
      <trans-unit id="PartitionIdDescription">
        <source>Partition ID.</source>
        <target state="new">Partition ID.</target>
        <note> Show plan node property description</note>
      </trans-unit>
      <trans-unit id="Ordered">
        <source>Ordered</source>
        <target state="new">Ordered</target>
        <note> Show plan node property</note>
      </trans-unit>
      <trans-unit id="OrderedDescription">
        <source>Ordered.</source>
        <target state="new">Ordered.</target>
        <note> Show plan node property description</note>
      </trans-unit>
      <trans-unit id="ScanDirection">
        <source>Scan Direction</source>
        <target state="new">Scan Direction</target>
        <note> ScanDirection property</note>
      </trans-unit>
      <trans-unit id="ScanDirectionDescription">
        <source>Direction of the scan operation as either forward or backward.</source>
        <target state="new">Direction of the scan operation as either forward or backward.</target>
        <note>ScanDirection property description</note>
      </trans-unit>
      <trans-unit id="ForcedIndex">
        <source>Forced Index</source>
        <target state="new">Forced Index</target>
        <note> Show plan node property</note>
      </trans-unit>
      <trans-unit id="ForcedIndexDescription">
        <source>Forced index.</source>
        <target state="new">Forced index.</target>
        <note> Show plan node property description</note>
      </trans-unit>
      <trans-unit id="SetPredicate">
        <source>Predicate</source>
        <target state="new">Predicate</target>
        <note> Show plan node property</note>
      </trans-unit>
      <trans-unit id="SetPredicateDescription">
        <source>Predicate</source>
        <target state="new">Predicate</target>
        <note> Show plan node property description</note>
      </trans-unit>
      <trans-unit id="TopExpression">
        <source>Top Expression</source>
        <target state="new">Top Expression</target>
        <note> Show plan node property</note>
      </trans-unit>
      <trans-unit id="TopExpressionDescription">
        <source>Top expression.</source>
        <target state="new">Top expression.</target>
        <note> Show plan node property description</note>
      </trans-unit>
      <trans-unit id="HashKeysBuild">
        <source>Hash Keys Build</source>
        <target state="new">Hash Keys Build</target>
        <note> Show plan node property</note>
      </trans-unit>
      <trans-unit id="HashKeysBuildDescription">
        <source>Hash keys build.</source>
        <target state="new">Hash keys build.</target>
        <note> Show plan node property description</note>
      </trans-unit>
      <trans-unit id="HashKeysProbe">
        <source>Hash Keys Probe</source>
        <target state="new">Hash Keys Probe</target>
        <note> Show plan node property</note>
      </trans-unit>
      <trans-unit id="HashKeysProbeDescription">
        <source>Hash keys probe.</source>
        <target state="new">Hash keys probe.</target>
        <note> Show plan node property description</note>
      </trans-unit>
      <trans-unit id="BuildResidual">
        <source>Build Residual</source>
        <target state="new">Build Residual</target>
        <note> Show plan node property</note>
      </trans-unit>
      <trans-unit id="BuildResidualDescription">
        <source>Build residual.</source>
        <target state="new">Build residual.</target>
        <note> Show plan node property description</note>
      </trans-unit>
      <trans-unit id="ProbeResidual">
        <source>Probe Residual</source>
        <target state="new">Probe Residual</target>
        <note> Show plan node property</note>
      </trans-unit>
      <trans-unit id="ProbeResidualDescription">
        <source>Probe residual.</source>
        <target state="new">Probe residual.</target>
        <note> Show plan node property description</note>
      </trans-unit>
      <trans-unit id="SeekPredicates">
        <source>Seek Predicates</source>
        <target state="new">Seek Predicates</target>
        <note> Show plan node property</note>
      </trans-unit>
      <trans-unit id="SeekPredicatesDescription">
        <source>Seek predicates.</source>
        <target state="new">Seek predicates.</target>
        <note> Show plan node property description</note>
      </trans-unit>
      <trans-unit id="SetOptions">
        <source>Set Options</source>
        <target state="new">Set Options</target>
        <note> Set options property in show plan</note>
      </trans-unit>
      <trans-unit id="SetOptionsDescription">
        <source>Set options.</source>
        <target state="new">Set options.</target>
        <note> Set options property in show plan description</note>
      </trans-unit>
      <trans-unit id="OptimizationLevel">
        <source>Optimization Level</source>
        <target state="new">Optimization Level</target>
        <note> Optimization Level property in show plan</note>
      </trans-unit>
      <trans-unit id="OptimizationLevelDescription">
        <source>Optimization level.</source>
        <target state="new">Optimization level.</target>
        <note> Optimization Level property in show plan description</note>
      </trans-unit>
      <trans-unit id="StatementOptmEarlyAbortReason">
        <source>Reason For Early Termination Of Statement Optimization</source>
        <target state="new">Reason For Early Termination Of Statement Optimization</target>
        <note> StatementOptmEarlyAbortReason property</note>
      </trans-unit>
      <trans-unit id="TimeOut">
        <source>Time Out</source>
        <target state="new">Time Out</target>
        <note> StatementOptmEarlyAbortReason property value</note>
      </trans-unit>
      <trans-unit id="MemoryLimitExceeded">
        <source>Memory Limit Exceeded</source>
        <target state="new">Memory Limit Exceeded</target>
        <note> StatementOptmEarlyAbortReason property value</note>
      </trans-unit>
      <trans-unit id="GoodEnoughPlanFound">
        <source>Good Enough Plan Found</source>
        <target state="new">Good Enough Plan Found</target>
        <note> StatementOptmEarlyAbortReason property value</note>
      </trans-unit>
      <trans-unit id="EstimatedRebinds">
        <source>Estimated Rebinds</source>
        <target state="new">Estimated Rebinds</target>
        <note> Estimated Rebinds</note>
      </trans-unit>
      <trans-unit id="EstimatedRebindsDescription">
        <source>Estimated rebinds.</source>
        <target state="new">Estimated rebinds.</target>
        <note> Estimated Rebinds Description</note>
      </trans-unit>
      <trans-unit id="EstimatedRewinds">
        <source>Estimated Rewinds</source>
        <target state="new">Estimated Rewinds</target>
        <note> Estimated Rewinds</note>
      </trans-unit>
      <trans-unit id="EstimatedRewindsDescription">
        <source>Estimated rewinds.</source>
        <target state="new">Estimated rewinds.</target>
        <note> Estimated Rewinds Description</note>
      </trans-unit>
      <trans-unit id="ActualLocallyAggregatedRows">
        <source>Actual Number of Locally Aggregated Rows</source>
        <target state="new">Actual Number of Locally Aggregated Rows</target>
        <note> Actual Locally Aggregated Rows</note>
      </trans-unit>
      <trans-unit id="ActualLocallyAggregatedRowsDescription">
        <source>Actual number of locally aggregated rows</source>
        <target state="new">Actual number of locally aggregated rows</target>
        <note> Actual Locally Aggregated Rows Description</note>
      </trans-unit>
      <trans-unit id="ActualRebinds">
        <source>Actual Rebinds</source>
        <target state="new">Actual Rebinds</target>
        <note> Actual Rebinds</note>
      </trans-unit>
      <trans-unit id="ActualRebindsDescription">
        <source>Actual Rebinds.</source>
        <target state="new">Actual Rebinds.</target>
        <note> Actual Rebinds Description</note>
      </trans-unit>
      <trans-unit id="ActualRewinds">
        <source>Actual Rewinds</source>
        <target state="new">Actual Rewinds</target>
        <note> Actual Rewinds</note>
      </trans-unit>
      <trans-unit id="ActualRewindsDescription">
        <source>Actual Rewinds.</source>
        <target state="new">Actual Rewinds.</target>
        <note> Actual Rewinds Description</note>
      </trans-unit>
      <trans-unit id="ActualIOStatistics">
        <source>Actual I/O Statistics</source>
        <target state="new">Actual I/O Statistics</target>
        <note> Actual I/O Statistics</note>
      </trans-unit>
      <trans-unit id="ActualIOStatisticsDescription">
        <source>Actual I/O Statistics</source>
        <target state="new">Actual I/O Statistics</target>
        <note> Actual I/O Statistics Description</note>
      </trans-unit>
      <trans-unit id="ActualTimeStatistics">
        <source>Actual Time Statistics</source>
        <target state="new">Actual Time Statistics</target>
        <note> Actual Time Statistics</note>
      </trans-unit>
      <trans-unit id="ActualTimeStatisticsDescription">
        <source>Actual Time Statistics</source>
        <target state="new">Actual Time Statistics</target>
        <note> Actual Time Statistics Description</note>
      </trans-unit>
      <trans-unit id="ActualElapsedms">
        <source>Actual Elapsed Time (ms)</source>
        <target state="new">Actual Elapsed Time (ms)</target>
        <note> Actual Elapsed Milliseconds</note>
      </trans-unit>
      <trans-unit id="ActualElapsedmsDescription">
        <source>Actual elapsed time in milliseconds</source>
        <target state="new">Actual elapsed time in milliseconds</target>
        <note> Actual Elapsed Milliseconds Description</note>
      </trans-unit>
      <trans-unit id="ActualCPUms">
        <source>Actual Elapsed CPU Time (ms)</source>
        <target state="new">Actual Elapsed CPU Time (ms)</target>
        <note> Actual CPU Time Milliseconds</note>
      </trans-unit>
      <trans-unit id="ActualCPUmsDescription">
        <source>Actual elapsed CPU time in milliseconds</source>
        <target state="new">Actual elapsed CPU time in milliseconds</target>
        <note> Actual CPU Time Milliseconds Description</note>
      </trans-unit>
      <trans-unit id="ActualScans">
        <source>Actual Scans</source>
        <target state="new">Actual Scans</target>
        <note> Actual Scans</note>
      </trans-unit>
      <trans-unit id="ActualScansDescription">
        <source>Actual Scans</source>
        <target state="new">Actual Scans</target>
        <note> Actual Scans Description</note>
      </trans-unit>
      <trans-unit id="ActualLogicalReads">
        <source>Actual Logical Reads</source>
        <target state="new">Actual Logical Reads</target>
        <note> Actual Logical Reads</note>
      </trans-unit>
      <trans-unit id="ActualLogicalReadsDescription">
        <source>Actual Logical Reads</source>
        <target state="new">Actual Logical Reads</target>
        <note> Actual Logical Reads Description</note>
      </trans-unit>
      <trans-unit id="ActualPhysicalReads">
        <source>Actual Physical Reads</source>
        <target state="new">Actual Physical Reads</target>
        <note> Actual Physical Reads</note>
      </trans-unit>
      <trans-unit id="ActualPhysicalReadsDescription">
        <source>Actual Physical Reads</source>
        <target state="new">Actual Physical Reads</target>
        <note> Actual Physical Reads Description</note>
      </trans-unit>
      <trans-unit id="ActualPageServerReads">
        <source>Actual Page Server Reads</source>
        <target state="new">Actual Page Server Reads</target>
        <note> Actual Page Server Reads</note>
      </trans-unit>
      <trans-unit id="ActualPageServerReadsDescription">
        <source>Actual Page Server Reads</source>
        <target state="new">Actual Page Server Reads</target>
        <note> Actual Page Server Reads Description</note>
      </trans-unit>
      <trans-unit id="ActualReadAheads">
        <source>Actual Read Aheads</source>
        <target state="new">Actual Read Aheads</target>
        <note> Actual Read Aheads</note>
      </trans-unit>
      <trans-unit id="ActualReadAheadsDescription">
        <source>Actual Read Aheads</source>
        <target state="new">Actual Read Aheads</target>
        <note> Actual Read Aheads Description</note>
      </trans-unit>
      <trans-unit id="ActualPageServerReadAheads">
        <source>Actual Page Server Read Aheads</source>
        <target state="new">Actual Page Server Read Aheads</target>
        <note> Actual Page Server Read Aheads</note>
      </trans-unit>
      <trans-unit id="ActualPageServerReadAheadsDescription">
        <source>Actual Page Server Read Aheads</source>
        <target state="new">Actual Page Server Read Aheads</target>
        <note> Actual Page Server Read Aheads Description</note>
      </trans-unit>
      <trans-unit id="ActualLobLogicalReads">
        <source>Actual Lob Logical Reads</source>
        <target state="new">Actual Lob Logical Reads</target>
        <note> Actual Lob Logical Reads</note>
      </trans-unit>
      <trans-unit id="ActualLobLogicalReadsDescription">
        <source>Actual Lob Logical Reads</source>
        <target state="new">Actual Lob Logical Reads</target>
        <note> Actual Lob Logical Reads Description</note>
      </trans-unit>
      <trans-unit id="ActualLobPhysicalReads">
        <source>Actual Lob Physical Reads</source>
        <target state="new">Actual Lob Physical Reads</target>
        <note> Actual Lob Physical Reads</note>
      </trans-unit>
      <trans-unit id="ActualLobPhysicalReadsDescription">
        <source>Actual Lob Physical Reads</source>
        <target state="new">Actual Lob Physical Reads</target>
        <note> Actual Lob Physical Reads Description</note>
      </trans-unit>
      <trans-unit id="ActualLobPageServerReads">
        <source>Actual Lob Page Server Reads</source>
        <target state="new">Actual Lob Page Server Reads</target>
        <note> Actual Lob Page Server Reads</note>
      </trans-unit>
      <trans-unit id="ActualLobPageServerReadsDescription">
        <source>Actual Lob Page Server Reads</source>
        <target state="new">Actual Lob Page Server Reads</target>
        <note> Actual Lob Page Server Reads Description</note>
      </trans-unit>
      <trans-unit id="ActualLobReadAheads">
        <source>Actual Lob Read Aheads</source>
        <target state="new">Actual Lob Read Aheads</target>
        <note> Actual Lob Read Aheads</note>
      </trans-unit>
      <trans-unit id="ActualLobReadAheadsDescription">
        <source>Actual Lob Read Aheads</source>
        <target state="new">Actual Lob Read Aheads</target>
        <note> Actual Lob Read Aheads Description</note>
      </trans-unit>
      <trans-unit id="ActualLobPageServerReadAheads">
        <source>Actual Lob Page Server Read Aheads</source>
        <target state="new">Actual Lob Page Server Read Aheads</target>
        <note> Actual Lob Page Server Read Aheads</note>
      </trans-unit>
      <trans-unit id="ActualLobPageServerReadAheadsDescription">
        <source>Actual Lob Page Server Read Aheads</source>
        <target state="new">Actual Lob Page Server Read Aheads</target>
        <note> Actual Lob Page Server Read Aheads Description</note>
      </trans-unit>
      <trans-unit id="ActualMemoryGrantStats">
        <source>Memory Usage</source>
        <target state="new">Memory Usage</target>
        <note> ActualMemoryGrantStats</note>
      </trans-unit>
      <trans-unit id="HpcRowCount">
        <source>Hpc Row Count</source>
        <target state="new">Hpc Row Count</target>
        <note> Hpc Row Count</note>
      </trans-unit>
      <trans-unit id="HpcRowCountDescription">
        <source>Number of rows processed by Hpc devices.</source>
        <target state="new">Number of rows processed by Hpc devices.</target>
        <note> Hpc Row Count Description</note>
      </trans-unit>
      <trans-unit id="HpcKernelElapsedUs">
        <source>Hpc Kernel Elapsed Time in Us</source>
        <target state="new">Hpc Kernel Elapsed Time in Us</target>
        <note> Hpc Kernel Elapsed Us</note>
      </trans-unit>
      <trans-unit id="HpcKernelElapsedUsDescription">
        <source>Elapsed time (in micro seconds) of Hpc device kernel execution.</source>
        <target state="new">Elapsed time (in micro seconds) of Hpc device kernel execution.</target>
        <note> Hpc Kernel Elapsed Us Description</note>
      </trans-unit>
      <trans-unit id="HpcHostToDeviceBytes">
        <source>Hpc Host To Device Bytes</source>
        <target state="new">Hpc Host To Device Bytes</target>
        <note> Hpc Host To Device Bytes</note>
      </trans-unit>
      <trans-unit id="HpcHostToDeviceBytesDescription">
        <source>Data transferred from host to Hpc device in bytes.</source>
        <target state="new">Data transferred from host to Hpc device in bytes.</target>
        <note> Hpc Host To Device Bytes Description</note>
      </trans-unit>
      <trans-unit id="HpcDeviceToHostBytes">
        <source>Hpc Device To Host Bytes</source>
        <target state="new">Hpc Device To Host Bytes</target>
        <note> Hpc Device To Host Bytes</note>
      </trans-unit>
      <trans-unit id="HpcDeviceToHostBytesDescription">
        <source>Data transferred from Hpc device to host in bytes.</source>
        <target state="new">Data transferred from Hpc device to host in bytes.</target>
        <note> Hpc Device To Host Bytes Description</note>
      </trans-unit>
      <trans-unit id="InputMemoryGrant">
        <source>Input Memory</source>
        <target state="new">Input Memory</target>
        <note> InputMemoryGrant</note>
      </trans-unit>
      <trans-unit id="OutputMemoryGrant">
        <source>Output Memory</source>
        <target state="new">Output Memory</target>
        <note> OutputMemoryGrant</note>
      </trans-unit>
      <trans-unit id="UsedMemoryGrant">
        <source>Used Memory</source>
        <target state="new">Used Memory</target>
        <note> UsedMemoryGrant</note>
      </trans-unit>
      <trans-unit id="Distinct">
        <source>Distinct</source>
        <target state="new">Distinct</target>
        <note> Distinct</note>
      </trans-unit>
      <trans-unit id="DistinctDescription">
        <source>Distinct.</source>
        <target state="new">Distinct.</target>
        <note> Distinct description</note>
      </trans-unit>
      <trans-unit id="OrderBy">
        <source>Order By</source>
        <target state="new">Order By</target>
        <note> OrderBy</note>
      </trans-unit>
      <trans-unit id="OrderByDescription">
        <source>Order by.</source>
        <target state="new">Order by.</target>
        <note> OrderBy description</note>
      </trans-unit>
      <trans-unit id="SpillOccurredDisplayString">
        <source>Operator used tempdb to spill data during execution</source>
        <target state="new">Operator used tempdb to spill data during execution</target>
        <note></note>
      </trans-unit>
      <trans-unit id="ColumnsWithNoStatistics">
        <source>Columns With No Statistics</source>
        <target state="new">Columns With No Statistics</target>
        <note> ColumnsWithNoStatistics property</note>
      </trans-unit>
      <trans-unit id="ColumnsWithNoStatisticsDescription">
        <source>Columns with no statistics warning.</source>
        <target state="new">Columns with no statistics warning.</target>
        <note> ColumnsWithNoStatistics property description</note>
      </trans-unit>
      <trans-unit id="NoJoinPredicate">
        <source>No Join Predicate</source>
        <target state="new">No Join Predicate</target>
        <note> NoJoinPredicate property</note>
      </trans-unit>
      <trans-unit id="NoJoinPredicateDescription">
        <source>No Join predicate warning.</source>
        <target state="new">No Join predicate warning.</target>
        <note> NoJoinPredicate property description</note>
      </trans-unit>
      <trans-unit id="SpillToTempDbOld">
        <source>Operator used tempdb to spill data during execution with spill level {0}</source>
        <target state="new">Operator used tempdb to spill data during execution with spill level {0}</target>
        <note> SpillToTempDbOld property</note>
      </trans-unit>
      <trans-unit id="SpillToTempDb">
        <source>Operator used tempdb to spill data during execution with spill level {0} and {1} spilled thread(s)</source>
        <target state="new">Operator used tempdb to spill data during execution with spill level {0} and {1} spilled thread(s)</target>
        <note> SpillToTempDb property</note>
      </trans-unit>
      <trans-unit id="SpillToTempDbDescription">
        <source>Spill to tempdb warning.</source>
        <target state="new">Spill to tempdb warning.</target>
        <note> SpillToTempDb property description</note>
      </trans-unit>
      <trans-unit id="SortSpillDetails">
        <source>Sort wrote {0} pages to and read {1} pages from tempdb with granted memory {2}KB and used memory {3}KB</source>
        <target state="new">Sort wrote {0} pages to and read {1} pages from tempdb with granted memory {2}KB and used memory {3}KB</target>
        <note> SortSpillDetails property</note>
      </trans-unit>
      <trans-unit id="SortSpillDetailsDescription">
        <source>Details of sort spill</source>
        <target state="new">Details of sort spill</target>
        <note> SortSpillDetails property description</note>
      </trans-unit>
      <trans-unit id="HashSpillDetails">
        <source>Hash wrote {0} pages to and read {1} pages from tempdb with granted memory {2}KB and used memory {3}KB</source>
        <target state="new">Hash wrote {0} pages to and read {1} pages from tempdb with granted memory {2}KB and used memory {3}KB</target>
        <note> HashSpillDetails property</note>
      </trans-unit>
      <trans-unit id="HashSpillDetailsDescription">
        <source>Details of hash spill</source>
        <target state="new">Details of hash spill</target>
        <note> HahSpillDetails property description</note>
      </trans-unit>
      <trans-unit id="FullUpdateForOnlineIndexBuild">
        <source>A partial update was converted to a full update because of an online index build</source>
        <target state="new">A partial update was converted to a full update because of an online index build</target>
        <note> FullUpdateForOnlineIndexBuild property</note>
      </trans-unit>
      <trans-unit id="FullUpdateForOnlineIndexBuildDescription">
        <source>Full update for online index build warning</source>
        <target state="new">Full update for online index build warning</target>
        <note> FullUpdateForOnlineIndexBuild property description</note>
      </trans-unit>
      <trans-unit id="Wait">
        <source>The query had to wait {0} seconds for {1} during execution</source>
        <target state="new">The query had to wait {0} seconds for {1} during execution</target>
        <note> Wait property</note>
      </trans-unit>
      <trans-unit id="WaitDescription">
        <source>Query wait warning.</source>
        <target state="new">Query wait warning.</target>
        <note> Wait property description</note>
      </trans-unit>
      <trans-unit id="PlanAffectingConvert">
        <source>Type conversion in expression ({0}) may affect "{1}" in query plan choice</source>
        <target state="new">Type conversion in expression ({0}) may affect "{1}" in query plan choice</target>
        <note> PlanAffectingConvert property</note>
      </trans-unit>
      <trans-unit id="PlanAffectingConvertDescription">
        <source>Plan-affecting type conversion warning.</source>
        <target state="new">Plan-affecting type conversion warning.</target>
        <note> PlanAffectingConvert property description</note>
      </trans-unit>
      <trans-unit id="MemoryGrantWarning">
        <source>The query memory grant detected "{0}", which may impact the reliability. Grant size: Initial {1} KB, Final {2} KB, Used {3} KB.</source>
        <target state="new">The query memory grant detected "{0}", which may impact the reliability. Grant size: Initial {1} KB, Final {2} KB, Used {3} KB.</target>
        <note> MemoryGrantWarning property</note>
      </trans-unit>
      <trans-unit id="MemoryGrantWarningDescription">
        <source>Details on memory grant warning</source>
        <target state="new">Details on memory grant warning</target>
        <note>MemoryGrantWarning property description</note>
      </trans-unit>
      <trans-unit id="StartupExpression">
        <source>Startup Expression</source>
        <target state="new">Startup Expression</target>
        <note> StartupExpression property</note>
      </trans-unit>
      <trans-unit id="StartupExpressionDescription">
        <source>Whether a filter startup expression is used.</source>
        <target state="new">Whether a filter startup expression is used.</target>
        <note> StartupExpression property description</note>
      </trans-unit>
      <trans-unit id="StartupExpressionPredicate">
        <source>Startup Expression Predicate</source>
        <target state="new">Startup Expression Predicate</target>
        <note> StartupExpressionPredicate property</note>
      </trans-unit>
      <trans-unit id="Query">
        <source>Query</source>
        <target state="new">Query</target>
        <note> Query property</note>
      </trans-unit>
      <trans-unit id="Stack">
        <source>With Stack</source>
        <target state="new">With Stack</target>
        <note> Stack property</note>
      </trans-unit>
      <trans-unit id="RowCount">
        <source>Is Row Count</source>
        <target state="new">Is Row Count</target>
        <note> RowCount property</note>
      </trans-unit>
      <trans-unit id="Optimized">
        <source>Optimized</source>
        <target state="new">Optimized</target>
        <note> Optimized property</note>
      </trans-unit>
      <trans-unit id="WithPrefetch">
        <source>With Prefetch</source>
        <target state="new">With Prefetch</target>
        <note> WithPrefetch property</note>
      </trans-unit>
      <trans-unit id="Prefix">
        <source>Prefix</source>
        <target state="new">Prefix</target>
        <note> Prefix property</note>
      </trans-unit>
      <trans-unit id="StartRange">
        <source>Start</source>
        <target state="new">Start</target>
        <note> StartRange property</note>
      </trans-unit>
      <trans-unit id="StartRangeDescription">
        <source>Start of the range.</source>
        <target state="new">Start of the range.</target>
        <note> StartRange property description</note>
      </trans-unit>
      <trans-unit id="EndRange">
        <source>End</source>
        <target state="new">End</target>
        <note> EndRange property</note>
      </trans-unit>
      <trans-unit id="EndRangeDescription">
        <source>End of the range.</source>
        <target state="new">End of the range.</target>
        <note> EndRange property description</note>
      </trans-unit>
      <trans-unit id="RangeColumns">
        <source>Range Columns</source>
        <target state="new">Range Columns</target>
        <note> RangeColumns property</note>
      </trans-unit>
      <trans-unit id="RangeExpressions">
        <source>Range Expressions</source>
        <target state="new">Range Expressions</target>
        <note> RangeExpressions property</note>
      </trans-unit>
      <trans-unit id="ScanType">
        <source>Scan Type</source>
        <target state="new">Scan Type</target>
        <note> ScanType property</note>
      </trans-unit>
      <trans-unit id="ColumnReference">
        <source>Column Reference</source>
        <target state="new">Column Reference</target>
        <note> ColumnReference property</note>
      </trans-unit>
      <trans-unit id="ObjectServer">
        <source>Server</source>
        <target state="new">Server</target>
        <note> Server property</note>
      </trans-unit>
      <trans-unit id="ObjectServerDescription">
        <source>Server name for the referenced object.</source>
        <target state="new">Server name for the referenced object.</target>
        <note> Server property description</note>
      </trans-unit>
      <trans-unit id="ObjectDatabase">
        <source>Database</source>
        <target state="new">Database</target>
        <note> Database property</note>
      </trans-unit>
      <trans-unit id="ObjectDatabaseDescription">
        <source>Database name for the referenced object.</source>
        <target state="new">Database name for the referenced object.</target>
        <note> Database property description</note>
      </trans-unit>
      <trans-unit id="ObjectIndex">
        <source>Index</source>
        <target state="new">Index</target>
        <note> Index property</note>
      </trans-unit>
      <trans-unit id="ObjectIndexDescription">
        <source>Index name for the referenced object.</source>
        <target state="new">Index name for the referenced object.</target>
        <note> Index property description</note>
      </trans-unit>
      <trans-unit id="ObjectSchema">
        <source>Schema</source>
        <target state="new">Schema</target>
        <note> Schema property</note>
      </trans-unit>
      <trans-unit id="ObjectSchemaDescription">
        <source>Schema name for the referenced object.</source>
        <target state="new">Schema name for the referenced object.</target>
        <note> Schema property description</note>
      </trans-unit>
      <trans-unit id="ObjectTable">
        <source>Table</source>
        <target state="new">Table</target>
        <note> Table property</note>
      </trans-unit>
      <trans-unit id="ObjectTableDescription">
        <source>Table name for the referenced object.</source>
        <target state="new">Table name for the referenced object.</target>
        <note> Table property description </note>
      </trans-unit>
      <trans-unit id="ObjectAlias">
        <source>Alias</source>
        <target state="new">Alias</target>
        <note> Alias property</note>
      </trans-unit>
      <trans-unit id="ObjectAliasDescription">
        <source>Alias used for the referenced object.</source>
        <target state="new">Alias used for the referenced object.</target>
        <note> Alias property description</note>
      </trans-unit>
      <trans-unit id="ObjectColumn">
        <source>Column</source>
        <target state="new">Column</target>
        <note> Column property</note>
      </trans-unit>
      <trans-unit id="ObjectColumnDescription">
        <source>Column name for the referenced object.</source>
        <target state="new">Column name for the referenced object.</target>
        <note> Column property description</note>
      </trans-unit>
      <trans-unit id="ObjectComputedColumn">
        <source>Computed Column</source>
        <target state="new">Computed Column</target>
        <note> ComputedColumn property</note>
      </trans-unit>
      <trans-unit id="ObjectComputedColumnDescription">
        <source>Whether this is a computed column.</source>
        <target state="new">Whether this is a computed column.</target>
        <note> ComputedColumn property description</note>
      </trans-unit>
      <trans-unit id="ParameterDataType">
        <source>Parameter Data Type</source>
        <target state="new">Parameter Data Type</target>
        <note> ParameterDataType property</note>
      </trans-unit>
      <trans-unit id="ParameterCompiledValue">
        <source>Parameter Compiled Value</source>
        <target state="new">Parameter Compiled Value</target>
        <note> ParameterCompiledValue property</note>
      </trans-unit>
      <trans-unit id="ParameterRuntimeValue">
        <source>Parameter Runtime Value</source>
        <target state="new">Parameter Runtime Value</target>
        <note> ParameterRuntimeValue property</note>
      </trans-unit>
      <trans-unit id="CursorPlan">
        <source>Cursor Plan</source>
        <target state="new">Cursor Plan</target>
        <note> CursorPlan property</note>
      </trans-unit>
      <trans-unit id="CursorOperation">
        <source>Cursor Operation</source>
        <target state="new">Cursor Operation</target>
        <note> CursorOperation property</note>
      </trans-unit>
      <trans-unit id="CursorName">
        <source>Cursor Name</source>
        <target state="new">Cursor Name</target>
        <note> CursorName property</note>
      </trans-unit>
      <trans-unit id="CursorActualType">
        <source>Cursor Actual Type</source>
        <target state="new">Cursor Actual Type</target>
        <note> CursorActualType property</note>
      </trans-unit>
      <trans-unit id="CursorRequestedType">
        <source>Cursor Requested Type</source>
        <target state="new">Cursor Requested Type</target>
        <note> CursorRequestedType property</note>
      </trans-unit>
      <trans-unit id="CursorConcurrency">
        <source>Cursor Concurrency</source>
        <target state="new">Cursor Concurrency</target>
        <note> CursorConcurrency property</note>
      </trans-unit>
      <trans-unit id="ForwardOnly">
        <source>Forward Only</source>
        <target state="new">Forward Only</target>
        <note> ForwardOnly property</note>
      </trans-unit>
      <trans-unit id="QueryPlan">
        <source>Query Plan</source>
        <target state="new">Query Plan</target>
        <note> QueryPlan property</note>
      </trans-unit>
      <trans-unit id="OperationType">
        <source>Operation Type</source>
        <target state="new">Operation Type</target>
        <note> OperationType property</note>
      </trans-unit>
      <trans-unit id="NodeId">
        <source>Node ID</source>
        <target state="new">Node ID</target>
        <note> Node ID property</note>
      </trans-unit>
      <trans-unit id="PrimaryNodeId">
        <source>Primary Node ID</source>
        <target state="new">Primary Node ID</target>
        <note> Primary Node ID property</note>
      </trans-unit>
      <trans-unit id="InternalInfo">
        <source>Internal Debugging Information</source>
        <target state="new">Internal Debugging Information</target>
        <note> Internal Info property</note>
      </trans-unit>
      <trans-unit id="ForeignKeyReferencesCount">
        <source>Foreign Key References Count</source>
        <target state="new">Foreign Key References Count</target>
        <note> Foreign Key References Count property</note>
      </trans-unit>
      <trans-unit id="NoMatchingIndexCount">
        <source>No Matching Indexes Count</source>
        <target state="new">No Matching Indexes Count</target>
        <note> No Matching Index Count property</note>
      </trans-unit>
      <trans-unit id="PartialMatchingIndexCount">
        <source>Partial Matching Indexes Count</source>
        <target state="new">Partial Matching Indexes Count</target>
        <note> Partial Matching Index Count property</note>
      </trans-unit>
      <trans-unit id="LogicalOpCollapse">
        <source>Collapse</source>
        <target state="new">Collapse</target>
        <note> Logical operator</note>
      </trans-unit>
      <trans-unit id="LogicalOpConcatenation">
        <source>Concatenation</source>
        <target state="new">Concatenation</target>
        <note> Logical operator</note>
      </trans-unit>
      <trans-unit id="LogicalOpConstantScan">
        <source>Constant Scan</source>
        <target state="new">Constant Scan</target>
        <note> Logical operator</note>
      </trans-unit>
      <trans-unit id="LogicalOpGatherStreams">
        <source>Gather Streams</source>
        <target state="new">Gather Streams</target>
        <note> Logical operator</note>
      </trans-unit>
      <trans-unit id="LogicalOpRepartitionStreams">
        <source>Repartition Streams</source>
        <target state="new">Repartition Streams</target>
        <note> Logical operator</note>
      </trans-unit>
      <trans-unit id="LogicalOpDistributeStreams">
        <source>Distribute Streams</source>
        <target state="new">Distribute Streams</target>
        <note> Logical operator</note>
      </trans-unit>
      <trans-unit id="LogicalOpFilter">
        <source>Filter</source>
        <target state="new">Filter</target>
        <note> Logical operator</note>
      </trans-unit>
      <trans-unit id="LogicalOpAssert">
        <source>Assert</source>
        <target state="new">Assert</target>
        <note> Logical operator</note>
      </trans-unit>
      <trans-unit id="LogicalOpLogRowScan">
        <source>Log Row Scan</source>
        <target state="new">Log Row Scan</target>
        <note> Logical operator</note>
      </trans-unit>
      <trans-unit id="LogicalOpPrint">
        <source>Print</source>
        <target state="new">Print</target>
        <note> Logical operator</note>
      </trans-unit>
      <trans-unit id="LogicalOpComputeScalar">
        <source>Compute Scalar</source>
        <target state="new">Compute Scalar</target>
        <note> Logical operator</note>
      </trans-unit>
      <trans-unit id="LogicalOpMergeInterval">
        <source>Merge Interval</source>
        <target state="new">Merge Interval</target>
        <note> Logical operator</note>
      </trans-unit>
      <trans-unit id="LogicalOpRank">
        <source>Rank</source>
        <target state="new">Rank</target>
        <note> Logical operator</note>
      </trans-unit>
      <trans-unit id="LogicalOpSegment">
        <source>Segment</source>
        <target state="new">Segment</target>
        <note> Logical operator</note>
      </trans-unit>
      <trans-unit id="LogicalOpSequence">
        <source>Sequence</source>
        <target state="new">Sequence</target>
        <note> Logical operator</note>
      </trans-unit>
      <trans-unit id="LogicalOpSplit">
        <source>Split</source>
        <target state="new">Split</target>
        <note> Logical operator</note>
      </trans-unit>
      <trans-unit id="LogicalOpAggregate">
        <source>Aggregate</source>
        <target state="new">Aggregate</target>
        <note> Logical operator</note>
      </trans-unit>
      <trans-unit id="LogicalOpTableScan">
        <source>Table Scan</source>
        <target state="new">Table Scan</target>
        <note> Logical operator</note>
      </trans-unit>
      <trans-unit id="LogicalOpClusteredIndexScan">
        <source>Clustered Index Scan</source>
        <target state="new">Clustered Index Scan</target>
        <note> Logical operator</note>
      </trans-unit>
      <trans-unit id="LogicalOpClusteredIndexSeek">
        <source>Clustered Index Seek</source>
        <target state="new">Clustered Index Seek</target>
        <note> Logical operator</note>
      </trans-unit>
      <trans-unit id="LogicalOpDeletedScan">
        <source>Deleted Scan</source>
        <target state="new">Deleted Scan</target>
        <note> Logical operator</note>
      </trans-unit>
      <trans-unit id="LogicalOpInsertedScan">
        <source>Inserted Scan</source>
        <target state="new">Inserted Scan</target>
        <note> Logical operator</note>
      </trans-unit>
      <trans-unit id="LogicalOpParameterTableScan">
        <source>Parameter Table Scan</source>
        <target state="new">Parameter Table Scan</target>
        <note> Logical operator</note>
      </trans-unit>
      <trans-unit id="LogicalOpPut">
        <source>Put</source>
        <target state="new">Put</target>
        <note> Logical operator</note>
      </trans-unit>
      <trans-unit id="LogicalOpIndexScan">
        <source>Index Scan</source>
        <target state="new">Index Scan</target>
        <note> Logical operator</note>
      </trans-unit>
      <trans-unit id="LogicalOpIndexSeek">
        <source>Index Seek</source>
        <target state="new">Index Seek</target>
        <note> Logical operator</note>
      </trans-unit>
      <trans-unit id="LogicalOpRemoteScan">
        <source>Remote Scan</source>
        <target state="new">Remote Scan</target>
        <note> Logical operator</note>
      </trans-unit>
      <trans-unit id="LogicalOpRemoteIndexScan">
        <source>Remote Index Scan</source>
        <target state="new">Remote Index Scan</target>
        <note> Logical operator</note>
      </trans-unit>
      <trans-unit id="LogicalOpRemoteIndexSeek">
        <source>Remote Index Seek</source>
        <target state="new">Remote Index Seek</target>
        <note> Logical operator</note>
      </trans-unit>
      <trans-unit id="LogicalOpRemoteQuery">
        <source>Remote Query</source>
        <target state="new">Remote Query</target>
        <note> Logical operator</note>
      </trans-unit>
      <trans-unit id="LogicalOpRemoteInsert">
        <source>Remote Insert</source>
        <target state="new">Remote Insert</target>
        <note> Logical operator</note>
      </trans-unit>
      <trans-unit id="LogicalOpRemoteUpdate">
        <source>Remote Update</source>
        <target state="new">Remote Update</target>
        <note> Logical operator</note>
      </trans-unit>
      <trans-unit id="LogicalOpRemoteDelete">
        <source>Remote Delete</source>
        <target state="new">Remote Delete</target>
        <note> Logical operator</note>
      </trans-unit>
      <trans-unit id="LogicalOpClusteredUpdate">
        <source>Clustered Update</source>
        <target state="new">Clustered Update</target>
        <note> Logical operator</note>
      </trans-unit>
      <trans-unit id="LogicalOpDistinctSort">
        <source>Distinct Sort</source>
        <target state="new">Distinct Sort</target>
        <note> Logical operator</note>
      </trans-unit>
      <trans-unit id="LogicalOpSort">
        <source>Sort</source>
        <target state="new">Sort</target>
        <note> Logical operator</note>
      </trans-unit>
      <trans-unit id="LogicalOpTopNSort">
        <source>Top N Sort</source>
        <target state="new">Top N Sort</target>
        <note> Logical operator</note>
      </trans-unit>
      <trans-unit id="LogicalOpEagerSpool">
        <source>Eager Spool</source>
        <target state="new">Eager Spool</target>
        <note> Logical operator</note>
      </trans-unit>
      <trans-unit id="LogicalOpLazySpool">
        <source>Lazy Spool</source>
        <target state="new">Lazy Spool</target>
        <note> Logical operator</note>
      </trans-unit>
      <trans-unit id="LogicalOpUpdate">
        <source>Update</source>
        <target state="new">Update</target>
        <note> Logical operator</note>
      </trans-unit>
      <trans-unit id="LogicalOpInsert">
        <source>Insert</source>
        <target state="new">Insert</target>
        <note> Logical operator</note>
      </trans-unit>
      <trans-unit id="LogicalOpDelete">
        <source>Delete</source>
        <target state="new">Delete</target>
        <note> Logical operator</note>
      </trans-unit>
      <trans-unit id="LogicalOpMerge">
        <source>Merge</source>
        <target state="new">Merge</target>
        <note> Logical operator</note>
      </trans-unit>
      <trans-unit id="LogicalOpTop">
        <source>Top</source>
        <target state="new">Top</target>
        <note> Logical operator</note>
      </trans-unit>
      <trans-unit id="LogicalOpDistinct">
        <source>Distinct</source>
        <target state="new">Distinct</target>
        <note> Logical operator</note>
      </trans-unit>
      <trans-unit id="LogicalOpFlowDistinct">
        <source>Flow Distinct</source>
        <target state="new">Flow Distinct</target>
        <note> Logical operator</note>
      </trans-unit>
      <trans-unit id="LogicalOpPartialAggregate">
        <source>Partial Aggregate</source>
        <target state="new">Partial Aggregate</target>
        <note> Logical operator</note>
      </trans-unit>
      <trans-unit id="LogicalOpInnerApply">
        <source>Inner Apply</source>
        <target state="new">Inner Apply</target>
        <note> Logical operator</note>
      </trans-unit>
      <trans-unit id="LogicalOpInnerJoin">
        <source>Inner Join</source>
        <target state="new">Inner Join</target>
        <note> Logical operator</note>
      </trans-unit>
      <trans-unit id="LogicalOpLeftAntiSemiApply">
        <source>Left Anti Semi Apply</source>
        <target state="new">Left Anti Semi Apply</target>
        <note> Logical operator</note>
      </trans-unit>
      <trans-unit id="LogicalOpLeftSemiApply">
        <source>Left Semi Apply</source>
        <target state="new">Left Semi Apply</target>
        <note> Logical operator</note>
      </trans-unit>
      <trans-unit id="LogicalOpLeftOuterApply">
        <source>Left Outer Apply</source>
        <target state="new">Left Outer Apply</target>
        <note> Logical operator</note>
      </trans-unit>
      <trans-unit id="LogicalOpLeftOuterJoin">
        <source>Left Outer Join</source>
        <target state="new">Left Outer Join</target>
        <note> Logical operator</note>
      </trans-unit>
      <trans-unit id="LogicalOpRightOuterJoin">
        <source>Right Outer Join</source>
        <target state="new">Right Outer Join</target>
        <note> Logical operator</note>
      </trans-unit>
      <trans-unit id="LogicalOpFullOuterJoin">
        <source>Full Outer Join</source>
        <target state="new">Full Outer Join</target>
        <note> Logical operator</note>
      </trans-unit>
      <trans-unit id="LogicalOpLeftSemiJoin">
        <source>Left Semi Join</source>
        <target state="new">Left Semi Join</target>
        <note> Logical operator</note>
      </trans-unit>
      <trans-unit id="LogicalOpLeftAntiSemiJoin">
        <source>Left Anti Semi Join</source>
        <target state="new">Left Anti Semi Join</target>
        <note> Logical operator</note>
      </trans-unit>
      <trans-unit id="LogicalOpRightSemiJoin">
        <source>Right Semi Join</source>
        <target state="new">Right Semi Join</target>
        <note> Logical operator</note>
      </trans-unit>
      <trans-unit id="LogicalOpRightAntiSemiJoin">
        <source>Right Anti Semi Join</source>
        <target state="new">Right Anti Semi Join</target>
        <note> Logical operator</note>
      </trans-unit>
      <trans-unit id="LogicalOpIntersect">
        <source>Intersect</source>
        <target state="new">Intersect</target>
        <note> Logical operator</note>
      </trans-unit>
      <trans-unit id="LogicalOpIntersectAll">
        <source>Intersect All</source>
        <target state="new">Intersect All</target>
        <note> Logical operator</note>
      </trans-unit>
      <trans-unit id="LogicalOpUnion">
        <source>Union</source>
        <target state="new">Union</target>
        <note> Logical operator</note>
      </trans-unit>
      <trans-unit id="LogicalOpLeftDiff">
        <source>Left Diff</source>
        <target state="new">Left Diff</target>
        <note> Logical operator</note>
      </trans-unit>
      <trans-unit id="LogicalOpLeftDiffAll">
        <source>Left Diff All</source>
        <target state="new">Left Diff All</target>
        <note> Logical operator</note>
      </trans-unit>
      <trans-unit id="LogicalOpRightDiff">
        <source>Right Diff</source>
        <target state="new">Right Diff</target>
        <note> Logical operator</note>
      </trans-unit>
      <trans-unit id="LogicalOpRightDiffAll">
        <source>Right Diff All</source>
        <target state="new">Right Diff All</target>
        <note> Logical operator</note>
      </trans-unit>
      <trans-unit id="LogicalOpAntiDiff">
        <source>Anti Diff</source>
        <target state="new">Anti Diff</target>
        <note> Logical operator</note>
      </trans-unit>
      <trans-unit id="LogicalOpCrossJoin">
        <source>Cross Join</source>
        <target state="new">Cross Join</target>
        <note> Logical operator</note>
      </trans-unit>
      <trans-unit id="LogicalOpBitmapCreate">
        <source>Bitmap Create</source>
        <target state="new">Bitmap Create</target>
        <note> Logical operator</note>
      </trans-unit>
      <trans-unit id="LogicalOpUDX">
        <source>UDX</source>
        <target state="new">UDX</target>
        <note> Logical operator</note>
      </trans-unit>
      <trans-unit id="LogicalOpWindow">
        <source>Window Spool</source>
        <target state="new">Window Spool</target>
        <note> Logical operator</note>
      </trans-unit>
      <trans-unit id="LogicalOpSwitch">
        <source>Switch</source>
        <target state="new">Switch</target>
        <note> Logical operator</note>
      </trans-unit>
      <trans-unit id="LogicalOpMergeStats">
        <source>Merge Stats</source>
        <target state="new">Merge Stats</target>
        <note> Logical operator</note>
      </trans-unit>
      <trans-unit id="LogicalOpLocalStats">
        <source>Local Stats</source>
        <target state="new">Local Stats</target>
        <note> Logical operator</note>
      </trans-unit>
      <trans-unit id="LogicalOpTableValuedFunction">
        <source>Table Valued Function</source>
        <target state="new">Table Valued Function</target>
        <note> Logical operator</note>
      </trans-unit>
      <trans-unit id="LogicalOpBatchHashTableBuild">
        <source>Batch Hash Table Build</source>
        <target state="new">Batch Hash Table Build</target>
        <note> Logical operator</note>
      </trans-unit>
      <trans-unit id="LogicalOpForeignKeyReferencesCheck">
        <source>Foreign Key References Check</source>
        <target state="new">Foreign Key References Check</target>
        <note> Logical operator</note>
      </trans-unit>
      <trans-unit id="LogicalOpRIDLookup">
        <source>RID Lookup</source>
        <target state="new">RID Lookup</target>
        <note> RIDLookup operator</note>
      </trans-unit>
      <trans-unit id="StoredProc">
        <source>Stored Procedure</source>
        <target state="new">Stored Procedure</target>
        <note> StoredProc node</note>
      </trans-unit>
      <trans-unit id="Udf">
        <source>UDF</source>
        <target state="new">UDF</target>
        <note> UDF node</note>
      </trans-unit>
      <trans-unit id="ProcName">
        <source>Procedure Name</source>
        <target state="new">Procedure Name</target>
        <note> ProcName property</note>
      </trans-unit>
      <trans-unit id="Storage">
        <source>Storage</source>
        <target state="new">Storage</target>
        <note> Storage property</note>
      </trans-unit>
      <trans-unit id="StorageDesc">
        <source>Storage</source>
        <target state="new">Storage</target>
        <note> Storage property</note>
      </trans-unit>
      <trans-unit id="ActualExecMode">
        <source>Actual Execution Mode</source>
        <target state="new">Actual Execution Mode</target>
        <note> ActualExectionMode property</note>
      </trans-unit>
      <trans-unit id="ActualExecModeDesc">
        <source>Actual Execution Mode</source>
        <target state="new">Actual Execution Mode</target>
        <note></note>
      </trans-unit>
      <trans-unit id="EstimatedExecMode">
        <source>Estimated Execution Mode</source>
        <target state="new">Estimated Execution Mode</target>
        <note> EstimatedExecutionMode property</note>
      </trans-unit>
      <trans-unit id="EstimatedExecModeDesc">
        <source>Estimated Execution Mode</source>
        <target state="new">Estimated Execution Mode</target>
        <note></note>
      </trans-unit>
      <trans-unit id="CostFormat">
        <source>Cost: {0} %</source>
        <target state="new">Cost: {0} %</target>
        <note>"Cost: {0} percent" String to format.
 Parameters: 0 - x (int) </note>
      </trans-unit>
      <trans-unit id="RemoteDataAccess">
        <source>Remote Data Access</source>
        <target state="new">Remote Data Access</target>
        <note> Remote Data Access</note>
      </trans-unit>
      <trans-unit id="RemoteDataAccessDescription">
        <source>Whether the operator uses remote procedure call (RPC) to access remote data.</source>
        <target state="new">Whether the operator uses remote procedure call (RPC) to access remote data.</target>
        <note></note>
      </trans-unit>
      <trans-unit id="CloneAccessScope">
        <source>Clone Access Scope</source>
        <target state="new">Clone Access Scope</target>
        <note> Clone Access Scope</note>
      </trans-unit>
      <trans-unit id="CloneAccessScopeDescription">
        <source>Clones that the operator may access.</source>
        <target state="new">Clones that the operator may access.</target>
        <note></note>
      </trans-unit>
      <trans-unit id="PrimaryClones">
        <source>Primary Clones</source>
        <target state="new">Primary Clones</target>
        <note></note>
      </trans-unit>
      <trans-unit id="SecondaryClones">
        <source>Secondary Clones</source>
        <target state="new">Secondary Clones</target>
        <note></note>
      </trans-unit>
      <trans-unit id="BothClones">
        <source>All Clones</source>
        <target state="new">All Clones</target>
        <note></note>
      </trans-unit>
      <trans-unit id="EitherClones">
        <source>Primary Or Secondary Clones</source>
        <target state="new">Primary Or Secondary Clones</target>
        <note></note>
      </trans-unit>
      <trans-unit id="ExactMatchClones">
        <source>Single Clone Match</source>
        <target state="new">Single Clone Match</target>
        <note></note>
      </trans-unit>
      <trans-unit id="Remoting">
        <source>Remoting</source>
        <target state="new">Remoting</target>
        <note> Remoting for remote exchange operator</note>
      </trans-unit>
      <trans-unit id="RemotingDescription">
        <source>Whether the operator can run remotely.</source>
        <target state="new">Whether the operator can run remotely.</target>
        <note></note>
      </trans-unit>
      <trans-unit id="Activation">
        <source>Activation</source>
        <target state="new">Activation</target>
        <note> Activation</note>
      </trans-unit>
      <trans-unit id="BrickRouting">
        <source>Brick Routing</source>
        <target state="new">Brick Routing</target>
        <note> Brick Routing</note>
      </trans-unit>
      <trans-unit id="FragmentIdColumn">
        <source>Fragment Id Column</source>
        <target state="new">Fragment Id Column</target>
        <note></note>
      </trans-unit>
      <trans-unit id="EditQueryText">
        <source>Edit Query Text from Showplan XML (possibly truncated)</source>
        <target state="new">Edit Query Text from Showplan XML (possibly truncated)</target>
        <note> Showplan edit query text button</note>
      </trans-unit>
      <trans-unit id="UnknownShowPlanSource">
        <source>Execution plan source type can not be recognized.</source>
        <target state="new">Execution plan source type can not be recognized.</target>
        <note> error message when the ShowPlan source cannot be recognized</note>
      </trans-unit>
      <trans-unit id="SavePlanFilter">
        <source>Sql Plan files (*.SqlPlan)|*.SqlPlan|All files (*.*)|*.*</source>
        <target state="new">Sql Plan files (*.SqlPlan)|*.SqlPlan|All files (*.*)|*.*</target>
        <note> Save plan dialog filter string</note>
      </trans-unit>
      <trans-unit id="NoXmlPlanData">
        <source>Plan data is not available in XML format. Only plans from SQL Server Yukon can be saved.</source>
        <target state="new">Plan data is not available in XML format. Only plans from SQL Server Yukon can be saved.</target>
        <note> Message box if user tries to save in XML show plan from Shiloh or Sphinx</note>
      </trans-unit>
      <trans-unit id="PerThreadCounterDescription">
        <source>Per-thread counter information.</source>
        <target state="new">Per-thread counter information.</target>
        <note> Description of a per thread counter</note>
      </trans-unit>
      <trans-unit id="RuntimeCounterThread">
        <source>Thread {0}</source>
        <target state="new">Thread {0}</target>
        <note> Runtime counter property name.
 Parameters: 0 - index (int) </note>
      </trans-unit>
      <trans-unit id="RuntimeCounterThreadOnInstance">
        <source>Thread {0} on Instance {1}</source>
        <target state="new">Thread {0} on Instance {1}</target>
        <note> Runtime counter property name. Thread on Instance..
 Parameters: 0 - thread (int), 1 - instance (int) </note>
      </trans-unit>
      <trans-unit id="RuntimeCounterThreadAll">
        <source>All threads</source>
        <target state="new">All threads</target>
        <note> Runtime counter property name</note>
      </trans-unit>
      <trans-unit id="ConnectionPropertiesLabel">
        <source>View connection properties</source>
        <target state="new">View connection properties</target>
        <note> label for Connection Properties hyperlink</note>
      </trans-unit>
      <trans-unit id="UnknownAssignType">
        <source>Unknown assign type.</source>
        <target state="new">Unknown assign type.</target>
        <note> Error when displaying show plan properties</note>
      </trans-unit>
      <trans-unit id="MessageBoxCaption">
        <source>SQL Server</source>
        <target state="new">SQL Server</target>
        <note> exception message box caption</note>
      </trans-unit>
      <trans-unit id="ZoomLevelShouldBeBetween">
        <source>Zoom level must be an integer value between {0} and {1}.</source>
        <target state="new">Zoom level must be an integer value between {0} and {1}.</target>
        <note> Message shown when user enters wrong zoom level.
 Parameters: 0 - minimum (int), 1 - maximum (int) </note>
      </trans-unit>
      <trans-unit id="UnknownNodeType">
        <source>Unknown node type.</source>
        <target state="new">Unknown node type.</target>
        <note> Exception thrown when node type is unknown</note>
      </trans-unit>
      <trans-unit id="UnknownCursorPlanOperation">
        <source>Unknown cursor plan operation '{0}'.</source>
        <target state="new">Unknown cursor plan operation '{0}'.</target>
        <note> Exception thrown by show plan when it gets unknown type of cursor plan operation.
 Parameters: 0 - name (string) </note>
      </trans-unit>
      <trans-unit id="UnknownStatementType">
        <source>Statement type is not recognized.</source>
        <target state="new">Statement type is not recognized.</target>
        <note> Exception thrown by show plan when it gets unknown statement type</note>
      </trans-unit>
      <trans-unit id="RollupInfo">
        <source>Rollup Information</source>
        <target state="new">Rollup Information</target>
        <note> Show plan node property</note>
      </trans-unit>
      <trans-unit id="RollupInfoDescription">
        <source>Rollup information.</source>
        <target state="new">Rollup information.</target>
        <note> Show plan node property description</note>
      </trans-unit>
      <trans-unit id="HighestLevel">
        <source>Highest Level</source>
        <target state="new">Highest Level</target>
        <note> Show plan node property</note>
      </trans-unit>
      <trans-unit id="HighestLevelDescription">
        <source>The highest level of grouping attributes computed in this rollup.</source>
        <target state="new">The highest level of grouping attributes computed in this rollup.</target>
        <note> Show plan node property description</note>
      </trans-unit>
      <trans-unit id="RollupLevel">
        <source>Rollup Levels</source>
        <target state="new">Rollup Levels</target>
        <note> Show plan node property</note>
      </trans-unit>
      <trans-unit id="RollupLevelDescription">
        <source>All levels of grouping attributes computed in this rollup.</source>
        <target state="new">All levels of grouping attributes computed in this rollup.</target>
        <note> Show plan node property description</note>
      </trans-unit>
      <trans-unit id="Level">
        <source>Level</source>
        <target state="new">Level</target>
        <note> Show plan node property</note>
      </trans-unit>
      <trans-unit id="LevelDescription">
        <source>A level of grouping attributes computed in this rollup.</source>
        <target state="new">A level of grouping attributes computed in this rollup.</target>
        <note> Show plan node property description</note>
      </trans-unit>
      <trans-unit id="RemoteQuery">
        <source>Remote Query</source>
        <target state="new">Remote Query</target>
        <note> Operator name</note>
      </trans-unit>
      <trans-unit id="RemoteQueryDescription">
        <source>Send a SQL query to another than the current SQL Server.</source>
        <target state="new">Send a SQL query to another than the current SQL Server.</target>
        <note> Operator description</note>
      </trans-unit>
      <trans-unit id="ComputeScalar">
        <source>Compute Scalar</source>
        <target state="new">Compute Scalar</target>
        <note> Operator name</note>
      </trans-unit>
      <trans-unit id="MergeInterval">
        <source>Merge Interval</source>
        <target state="new">Merge Interval</target>
        <note> Operator name</note>
      </trans-unit>
      <trans-unit id="Print">
        <source>Print</source>
        <target state="new">Print</target>
        <note> Operator name</note>
      </trans-unit>
      <trans-unit id="Segment">
        <source>Segment</source>
        <target state="new">Segment</target>
        <note> Operator name</note>
      </trans-unit>
      <trans-unit id="Split">
        <source>Split</source>
        <target state="new">Split</target>
        <note> Operator name</note>
      </trans-unit>
      <trans-unit id="BatchHashTableBuild">
        <source>Batch Hash Table Build</source>
        <target state="new">Batch Hash Table Build</target>
        <note> Operator name</note>
      </trans-unit>
      <trans-unit id="Bitmap">
        <source>Bitmap</source>
        <target state="new">Bitmap</target>
        <note> Operator name</note>
      </trans-unit>
      <trans-unit id="Collapse">
        <source>Collapse</source>
        <target state="new">Collapse</target>
        <note> Operator name</note>
      </trans-unit>
      <trans-unit id="TableSpool">
        <source>Table Spool</source>
        <target state="new">Table Spool</target>
        <note> Operator name</note>
      </trans-unit>
      <trans-unit id="RepartitionStreams">
        <source>Repartition Streams</source>
        <target state="new">Repartition Streams</target>
        <note> Operator name</note>
      </trans-unit>
      <trans-unit id="Assert">
        <source>Assert</source>
        <target state="new">Assert</target>
        <note> Operator name</note>
      </trans-unit>
      <trans-unit id="Sort">
        <source>Sort</source>
        <target state="new">Sort</target>
        <note> Operator name</note>
      </trans-unit>
      <trans-unit id="Top">
        <source>Top</source>
        <target state="new">Top</target>
        <note> Operator name</note>
      </trans-unit>
      <trans-unit id="SequenceProject">
        <source>Sequence Project</source>
        <target state="new">Sequence Project</target>
        <note> Operator name</note>
      </trans-unit>
      <trans-unit id="Spool">
        <source>Spool</source>
        <target state="new">Spool</target>
        <note> Operator name</note>
      </trans-unit>
      <trans-unit id="Window">
        <source>Window Spool</source>
        <target state="new">Window Spool</target>
        <note> Show plan's Window node property</note>
      </trans-unit>
      <trans-unit id="Parallelism">
        <source>Parallelism</source>
        <target state="new">Parallelism</target>
        <note> Operator name</note>
      </trans-unit>
      <trans-unit id="RowCountSpool">
        <source>Row Count Spool</source>
        <target state="new">Row Count Spool</target>
        <note> Operator name</note>
      </trans-unit>
      <trans-unit id="Unknown">
        <source>Unknown</source>
        <target state="new">Unknown</target>
        <note> Unkown (reused string, unkown operator, or unkown reason, or unknown ...)</note>
      </trans-unit>
      <trans-unit id="UnknownDescription">
        <source>Unknown operator.</source>
        <target state="new">Unknown operator.</target>
        <note> Operator description</note>
      </trans-unit>
      <trans-unit id="Result">
        <source>Result</source>
        <target state="new">Result</target>
        <note> Operator name</note>
      </trans-unit>
      <trans-unit id="ResultDescription">
        <source>Result.</source>
        <target state="new">Result.</target>
        <note> Operator description</note>
      </trans-unit>
      <trans-unit id="CollapseDescription">
        <source>Groups an insert and delete on the same value into an update within wide update plans.</source>
        <target state="new">Groups an insert and delete on the same value into an update within wide update plans.</target>
        <note> Operator description</note>
      </trans-unit>
      <trans-unit id="Concatenation">
        <source>Concatenation</source>
        <target state="new">Concatenation</target>
        <note> Operator name</note>
      </trans-unit>
      <trans-unit id="ConcatenationDescription">
        <source>Append multiple input tables to form the output table.</source>
        <target state="new">Append multiple input tables to form the output table.</target>
        <note> Operator description</note>
      </trans-unit>
      <trans-unit id="ConstantScan">
        <source>Constant Scan</source>
        <target state="new">Constant Scan</target>
        <note> Operator name</note>
      </trans-unit>
      <trans-unit id="ConstantScanDescription">
        <source>Scan an internal table of constants.</source>
        <target state="new">Scan an internal table of constants.</target>
        <note> Operator description</note>
      </trans-unit>
      <trans-unit id="ParallelismDescription">
        <source>An operation involving parallelism.</source>
        <target state="new">An operation involving parallelism.</target>
        <note> Operator description</note>
      </trans-unit>
      <trans-unit id="Put">
        <source>Put</source>
        <target state="new">Put</target>
        <note> Operator name</note>
      </trans-unit>
      <trans-unit id="PutDescription">
        <source>Export the rows from a local or external table to an external table.</source>
        <target state="new">Export the rows from a local or external table to an external table.</target>
        <note> Operator description</note>
      </trans-unit>
      <trans-unit id="DistributeStreams">
        <source>Distribute Streams</source>
        <target state="new">Distribute Streams</target>
        <note> Operator name</note>
      </trans-unit>
      <trans-unit id="DistributeStreamsDescription">
        <source>Distribute streams.</source>
        <target state="new">Distribute streams.</target>
        <note> Operator description</note>
      </trans-unit>
      <trans-unit id="GatherStreams">
        <source>Gather Streams</source>
        <target state="new">Gather Streams</target>
        <note> Operator name</note>
      </trans-unit>
      <trans-unit id="GatherStreamsDescription">
        <source>Gather streams.</source>
        <target state="new">Gather streams.</target>
        <note> Operator description</note>
      </trans-unit>
      <trans-unit id="RepartitionStreamsDescription">
        <source>Repartition streams.</source>
        <target state="new">Repartition streams.</target>
        <note> Operator description</note>
      </trans-unit>
      <trans-unit id="EagerSpool">
        <source>Eager Spool</source>
        <target state="new">Eager Spool</target>
        <note> Operator name</note>
      </trans-unit>
      <trans-unit id="EagerSpoolDescription">
        <source>Eager Spool.</source>
        <target state="new">Eager Spool.</target>
        <note> Operator description</note>
      </trans-unit>
      <trans-unit id="LazySpool">
        <source>Lazy Spool</source>
        <target state="new">Lazy Spool</target>
        <note> Operator name</note>
      </trans-unit>
      <trans-unit id="LazySpoolDescription">
        <source>Lazy Spool.</source>
        <target state="new">Lazy Spool.</target>
        <note> Operator description</note>
      </trans-unit>
      <trans-unit id="Filter">
        <source>Filter</source>
        <target state="new">Filter</target>
        <note> Operator name</note>
      </trans-unit>
      <trans-unit id="FilterDescription">
        <source>Restricting the set of rows based on a predicate.</source>
        <target state="new">Restricting the set of rows based on a predicate.</target>
        <note> Operator description</note>
      </trans-unit>
      <trans-unit id="AssertDescription">
        <source>Used to verify that a specified condition exists.</source>
        <target state="new">Used to verify that a specified condition exists.</target>
        <note> Operator description</note>
      </trans-unit>
      <trans-unit id="HashMatch">
        <source>Hash Match</source>
        <target state="new">Hash Match</target>
        <note> Operator name</note>
      </trans-unit>
      <trans-unit id="HashMatchDescription">
        <source>Use each row from the top input to build a hash table, and each row from the bottom input to probe into the hash table, outputting all matching rows.</source>
        <target state="new">Use each row from the top input to build a hash table, and each row from the bottom input to probe into the hash table, outputting all matching rows.</target>
        <note> Operator description</note>
      </trans-unit>
      <trans-unit id="HashMatchTeam">
        <source>Hash Match Team</source>
        <target state="new">Hash Match Team</target>
        <note> Operator name</note>
      </trans-unit>
      <trans-unit id="HashMatchTeamDescription">
        <source>A contributor among multiple cooperating hashing operations.</source>
        <target state="new">A contributor among multiple cooperating hashing operations.</target>
        <note> Operator description</note>
      </trans-unit>
      <trans-unit id="HashMatchRoot">
        <source>Hash Match Root</source>
        <target state="new">Hash Match Root</target>
        <note> Operator name</note>
      </trans-unit>
      <trans-unit id="HashMatchRootDescription">
        <source>The root member of a team of connected hash operators sharing a common hash function and partitioning strategy.</source>
        <target state="new">The root member of a team of connected hash operators sharing a common hash function and partitioning strategy.</target>
        <note> Operator description</note>
      </trans-unit>
      <trans-unit id="BookmarkLookup">
        <source>Bookmark Lookup</source>
        <target state="new">Bookmark Lookup</target>
        <note> Operator name</note>
      </trans-unit>
      <trans-unit id="BookmarkLookupDescription">
        <source>Use a Bookmark (RID or clustering key) to look up the corresponding row in the table or clustered index.</source>
        <target state="new">Use a Bookmark (RID or clustering key) to look up the corresponding row in the table or clustered index.</target>
        <note> Operator description</note>
      </trans-unit>
      <trans-unit id="LogRowScan">
        <source>Log Row Scan</source>
        <target state="new">Log Row Scan</target>
        <note> Operator name</note>
      </trans-unit>
      <trans-unit id="LogRowScanDescription">
        <source>Scan the rows in the log.</source>
        <target state="new">Scan the rows in the log.</target>
        <note> Operator description</note>
      </trans-unit>
      <trans-unit id="MergeJoin">
        <source>Merge Join</source>
        <target state="new">Merge Join</target>
        <note> Operator name</note>
      </trans-unit>
      <trans-unit id="MergeJoinDescription">
        <source>Match rows from two suitably sorted input tables exploiting their sort order.</source>
        <target state="new">Match rows from two suitably sorted input tables exploiting their sort order.</target>
        <note> Operator description</note>
      </trans-unit>
      <trans-unit id="NestedLoops">
        <source>Nested Loops</source>
        <target state="new">Nested Loops</target>
        <note> Operator name</note>
      </trans-unit>
      <trans-unit id="NestedLoopsDescription">
        <source>For each row in the top (outer) input, scan the bottom (inner) input, and output matching rows.</source>
        <target state="new">For each row in the top (outer) input, scan the bottom (inner) input, and output matching rows.</target>
        <note> Operator description</note>
      </trans-unit>
      <trans-unit id="PrintDescription">
        <source>Print.</source>
        <target state="new">Print.</target>
        <note> Operator description</note>
      </trans-unit>
      <trans-unit id="ComputeScalarDescription">
        <source>Compute new values from existing values in a row.</source>
        <target state="new">Compute new values from existing values in a row.</target>
        <note> Operator description</note>
      </trans-unit>
      <trans-unit id="MergeIntervalDescription">
        <source>Merge interval.</source>
        <target state="new">Merge interval.</target>
        <note> Operator description</note>
      </trans-unit>
      <trans-unit id="Rank">
        <source>Rank</source>
        <target state="new">Rank</target>
        <note> Operator name</note>
      </trans-unit>
      <trans-unit id="RankDescription">
        <source>Creates a computed column with the rank of the values in an existing column in the table.</source>
        <target state="new">Creates a computed column with the rank of the values in an existing column in the table.</target>
        <note> Operator description</note>
      </trans-unit>
      <trans-unit id="RowCountSpoolDescription">
        <source>Stores the data from the input into a temporary table in order to optimize rewinds.</source>
        <target state="new">Stores the data from the input into a temporary table in order to optimize rewinds.</target>
        <note> Operator description</note>
      </trans-unit>
      <trans-unit id="SegmentDescription">
        <source>Segment.</source>
        <target state="new">Segment.</target>
        <note> Operator description</note>
      </trans-unit>
      <trans-unit id="Sequence">
        <source>Sequence</source>
        <target state="new">Sequence</target>
        <note> Operator name</note>
      </trans-unit>
      <trans-unit id="SequenceDescription">
        <source>Process each input, in sequence from top to bottom.</source>
        <target state="new">Process each input, in sequence from top to bottom.</target>
        <note> Operator description</note>
      </trans-unit>
      <trans-unit id="SequenceProjectDescription">
        <source>Adds columns to perform computations over an ordered set.</source>
        <target state="new">Adds columns to perform computations over an ordered set.</target>
        <note> Operator description</note>
      </trans-unit>
      <trans-unit id="SplitDescription">
        <source>Split.</source>
        <target state="new">Split.</target>
        <note> Operator description</note>
      </trans-unit>
      <trans-unit id="StreamAggregate">
        <source>Stream Aggregate</source>
        <target state="new">Stream Aggregate</target>
        <note> Operator name</note>
      </trans-unit>
      <trans-unit id="StreamAggregateDescription">
        <source>Compute summary values for groups of rows in a suitably sorted stream.</source>
        <target state="new">Compute summary values for groups of rows in a suitably sorted stream.</target>
        <note> Operator description</note>
      </trans-unit>
      <trans-unit id="TableScan">
        <source>Table Scan</source>
        <target state="new">Table Scan</target>
        <note> Operator name</note>
      </trans-unit>
      <trans-unit id="TableScanDescription">
        <source>Scan rows from a table.</source>
        <target state="new">Scan rows from a table.</target>
        <note> Operator description</note>
      </trans-unit>
      <trans-unit id="ClusteredIndexScan">
        <source>Clustered Index Scan</source>
        <target state="new">Clustered Index Scan</target>
        <note> Operator name</note>
      </trans-unit>
      <trans-unit id="ClusteredIndexScanDescription">
        <source>Scanning a clustered index, entirely or only a range.</source>
        <target state="new">Scanning a clustered index, entirely or only a range.</target>
        <note> Operator description</note>
      </trans-unit>
      <trans-unit id="ClusteredIndexSeek">
        <source>Clustered Index Seek</source>
        <target state="new">Clustered Index Seek</target>
        <note> Operator name</note>
      </trans-unit>
      <trans-unit id="ClusteredIndexSeekDescription">
        <source>Scanning a particular range of rows from a clustered index.</source>
        <target state="new">Scanning a particular range of rows from a clustered index.</target>
        <note> Operator description</note>
      </trans-unit>
      <trans-unit id="DeletedScan">
        <source>Deleted Scan</source>
        <target state="new">Deleted Scan</target>
        <note> Operator name</note>
      </trans-unit>
      <trans-unit id="DeletedScanDescription">
        <source>Scanning the pseudo-table 'deleted' within a trigger.</source>
        <target state="new">Scanning the pseudo-table 'deleted' within a trigger.</target>
        <note> Operator description</note>
      </trans-unit>
      <trans-unit id="InsertedScan">
        <source>Inserted Scan</source>
        <target state="new">Inserted Scan</target>
        <note> Operator name</note>
      </trans-unit>
      <trans-unit id="InsertedScanDescription">
        <source>Scan the pseudo-table 'inserted' within a trigger.</source>
        <target state="new">Scan the pseudo-table 'inserted' within a trigger.</target>
        <note> Operator description</note>
      </trans-unit>
      <trans-unit id="ParameterTableScan">
        <source>Parameter Table Scan</source>
        <target state="new">Parameter Table Scan</target>
        <note> Operator name</note>
      </trans-unit>
      <trans-unit id="ParameterTableScanDescription">
        <source>Scan an internal table of parameter values.</source>
        <target state="new">Scan an internal table of parameter values.</target>
        <note> Operator description</note>
      </trans-unit>
      <trans-unit id="IndexScan">
        <source>Index Scan</source>
        <target state="new">Index Scan</target>
        <note> Operator name</note>
      </trans-unit>
      <trans-unit id="IndexScanDescription">
        <source>Scan a nonclustered index, entirely or only a range.</source>
        <target state="new">Scan a nonclustered index, entirely or only a range.</target>
        <note> Operator description</note>
      </trans-unit>
      <trans-unit id="IndexSeek">
        <source>Index Seek</source>
        <target state="new">Index Seek</target>
        <note> Operator name</note>
      </trans-unit>
      <trans-unit id="IndexSeekDescription">
        <source>Scan a particular range of rows from a nonclustered index.</source>
        <target state="new">Scan a particular range of rows from a nonclustered index.</target>
        <note> Operator description</note>
      </trans-unit>
      <trans-unit id="ColumnstoreIndexScan">
        <source>Columnstore Index Scan</source>
        <target state="new">Columnstore Index Scan</target>
        <note> Operator name</note>
      </trans-unit>
      <trans-unit id="ColumnstoreIndexScanDescription">
        <source>Scan a columnstore index, entirely or only a range.</source>
        <target state="new">Scan a columnstore index, entirely or only a range.</target>
        <note> Operator description</note>
      </trans-unit>
      <trans-unit id="ColumnstoreIndexUpdate">
        <source>Columnstore Index Update</source>
        <target state="new">Columnstore Index Update</target>
        <note> Operator name</note>
      </trans-unit>
      <trans-unit id="ColumnstoreIndexUpdateDescription">
        <source>Update rows in a columnstore index.</source>
        <target state="new">Update rows in a columnstore index.</target>
        <note> Operator description</note>
      </trans-unit>
      <trans-unit id="ColumnstoreIndexInsert">
        <source>Columnstore Index Insert</source>
        <target state="new">Columnstore Index Insert</target>
        <note> Operator name</note>
      </trans-unit>
      <trans-unit id="ColumnstoreIndexInsertDescription">
        <source>Insert rows in a columnstore index.</source>
        <target state="new">Insert rows in a columnstore index.</target>
        <note> Operator description</note>
      </trans-unit>
      <trans-unit id="ColumnstoreIndexMerge">
        <source>Columnstore Index Merge</source>
        <target state="new">Columnstore Index Merge</target>
        <note> Operator name</note>
      </trans-unit>
      <trans-unit id="ColumnstoreIndexMergeDescription">
        <source>Merge rows in a columnstore index.</source>
        <target state="new">Merge rows in a columnstore index.</target>
        <note> Operator description</note>
      </trans-unit>
      <trans-unit id="ColumnstoreIndexDelete">
        <source>Columnstore Index Delete</source>
        <target state="new">Columnstore Index Delete</target>
        <note> Operator name</note>
      </trans-unit>
      <trans-unit id="ColumnstoreIndexDeleteDescription">
        <source>Delete rows from a columnstore index.</source>
        <target state="new">Delete rows from a columnstore index.</target>
        <note> Operator description</note>
      </trans-unit>
      <trans-unit id="RemoteScan">
        <source>Remote Scan</source>
        <target state="new">Remote Scan</target>
        <note> Operator name</note>
      </trans-unit>
      <trans-unit id="RemoteScanDescription">
        <source>Scan rows in a table stored in a database or file other than the current database server.</source>
        <target state="new">Scan rows in a table stored in a database or file other than the current database server.</target>
        <note> Operator description</note>
      </trans-unit>
      <trans-unit id="RemoteIndexScan">
        <source>Remote Index Scan</source>
        <target state="new">Remote Index Scan</target>
        <note> Operator name</note>
      </trans-unit>
      <trans-unit id="RemoteIndexScanDescription">
        <source>Scan an index stored in a database or file other than the current database server.</source>
        <target state="new">Scan an index stored in a database or file other than the current database server.</target>
        <note> Operator description</note>
      </trans-unit>
      <trans-unit id="RemoteIndexSeek">
        <source>Remote Index Seek</source>
        <target state="new">Remote Index Seek</target>
        <note> Operator name</note>
      </trans-unit>
      <trans-unit id="RemoteIndexSeekDescription">
        <source>Scan a particular range of rows from a clustered index that is stored in a database or file other than the current database server.</source>
        <target state="new">Scan a particular range of rows from a clustered index that is stored in a database or file other than the current database server.</target>
        <note> Operator description</note>
      </trans-unit>
      <trans-unit id="RemoteInsert">
        <source>Remote Insert</source>
        <target state="new">Remote Insert</target>
        <note> Operator name</note>
      </trans-unit>
      <trans-unit id="RemoteInsertDescription">
        <source>Insert rows into a table stored in a database or file other than the current database server.</source>
        <target state="new">Insert rows into a table stored in a database or file other than the current database server.</target>
        <note> Operator description</note>
      </trans-unit>
      <trans-unit id="RemoteUpdate">
        <source>Remote Update</source>
        <target state="new">Remote Update</target>
        <note> Operator name</note>
      </trans-unit>
      <trans-unit id="RemoteUpdateDescription">
        <source>Update rows in a table stored in a database or file other than the current database server.</source>
        <target state="new">Update rows in a table stored in a database or file other than the current database server.</target>
        <note> Operator description</note>
      </trans-unit>
      <trans-unit id="RemoteDelete">
        <source>Remote Delete</source>
        <target state="new">Remote Delete</target>
        <note> Operator name</note>
      </trans-unit>
      <trans-unit id="RemoteDeleteDescription">
        <source>Delete rows in a table stored in a database or file other than the current database server.</source>
        <target state="new">Delete rows in a table stored in a database or file other than the current database server.</target>
        <note> Operator description</note>
      </trans-unit>
      <trans-unit id="ClusteredUpdate">
        <source>Clustered Update</source>
        <target state="new">Clustered Update</target>
        <note> Operator name</note>
      </trans-unit>
      <trans-unit id="ClusteredUpdateDescription">
        <source>Clustered Update.</source>
        <target state="new">Clustered Update.</target>
        <note> Operator description</note>
      </trans-unit>
      <trans-unit id="SortDescription">
        <source>Sort the input.</source>
        <target state="new">Sort the input.</target>
        <note> Operator description</note>
      </trans-unit>
      <trans-unit id="TableSpoolDescription">
        <source>Stores the data from the input into a temporary table in order to optimize rewinds.</source>
        <target state="new">Stores the data from the input into a temporary table in order to optimize rewinds.</target>
        <note> Operator description</note>
      </trans-unit>
      <trans-unit id="IndexSpool">
        <source>Index Spool</source>
        <target state="new">Index Spool</target>
        <note> Operator name</note>
      </trans-unit>
      <trans-unit id="IndexSpoolDescription">
        <source>Reformats the data from the input into a temporary index, which is then used for seeking with the supplied seek predicate.</source>
        <target state="new">Reformats the data from the input into a temporary index, which is then used for seeking with the supplied seek predicate.</target>
        <note> Operator description</note>
      </trans-unit>
      <trans-unit id="TableUpdate">
        <source>Table Update</source>
        <target state="new">Table Update</target>
        <note> Operator name</note>
      </trans-unit>
      <trans-unit id="TableUpdateDescription">
        <source>Update input rows in the table specified in the Argument field.</source>
        <target state="new">Update input rows in the table specified in the Argument field.</target>
        <note> Operator description</note>
      </trans-unit>
      <trans-unit id="TableInsert">
        <source>Table Insert</source>
        <target state="new">Table Insert</target>
        <note> Operator name</note>
      </trans-unit>
      <trans-unit id="TableInsertDescription">
        <source>Insert input rows into the table specified in Argument field.</source>
        <target state="new">Insert input rows into the table specified in Argument field.</target>
        <note> Operator description</note>
      </trans-unit>
      <trans-unit id="TableDelete">
        <source>Table Delete</source>
        <target state="new">Table Delete</target>
        <note> Operator name</note>
      </trans-unit>
      <trans-unit id="TableDeleteDescription">
        <source>Delete input rows from the table specified in Argument field.</source>
        <target state="new">Delete input rows from the table specified in Argument field.</target>
        <note> Operator description</note>
      </trans-unit>
      <trans-unit id="TableMerge">
        <source>Table Merge</source>
        <target state="new">Table Merge</target>
        <note> Operator name</note>
      </trans-unit>
      <trans-unit id="TableMergeDescription">
        <source>Merge input rows in the table specified in Argument field.</source>
        <target state="new">Merge input rows in the table specified in Argument field.</target>
        <note> Operator description</note>
      </trans-unit>
      <trans-unit id="IndexUpdate">
        <source>Index Update</source>
        <target state="new">Index Update</target>
        <note> Operator name</note>
      </trans-unit>
      <trans-unit id="IndexUpdateDescription">
        <source>Update rows in an index.</source>
        <target state="new">Update rows in an index.</target>
        <note> Operator description</note>
      </trans-unit>
      <trans-unit id="IndexInsert">
        <source>Index Insert</source>
        <target state="new">Index Insert</target>
        <note> Operator name</note>
      </trans-unit>
      <trans-unit id="IndexInsertDescription">
        <source>Insert rows into an index.</source>
        <target state="new">Insert rows into an index.</target>
        <note> Operator description</note>
      </trans-unit>
      <trans-unit id="IndexDelete">
        <source>Index Delete</source>
        <target state="new">Index Delete</target>
        <note> Operator name</note>
      </trans-unit>
      <trans-unit id="IndexDeleteDescription">
        <source>Delete rows from index.</source>
        <target state="new">Delete rows from index.</target>
        <note> Operator description</note>
      </trans-unit>
      <trans-unit id="ClusteredIndexUpdate">
        <source>Clustered Index Update</source>
        <target state="new">Clustered Index Update</target>
        <note> Operator name</note>
      </trans-unit>
      <trans-unit id="ClusteredIndexUpdateDescription">
        <source>Update rows in a clustered index.</source>
        <target state="new">Update rows in a clustered index.</target>
        <note> Operator description</note>
      </trans-unit>
      <trans-unit id="ClusteredIndexInsert">
        <source>Clustered Index Insert</source>
        <target state="new">Clustered Index Insert</target>
        <note> Operator name</note>
      </trans-unit>
      <trans-unit id="ClusteredIndexInsertDescription">
        <source>Insert rows in a clustered index.</source>
        <target state="new">Insert rows in a clustered index.</target>
        <note> Operator description</note>
      </trans-unit>
      <trans-unit id="ClusteredIndexMerge">
        <source>Clustered Index Merge</source>
        <target state="new">Clustered Index Merge</target>
        <note> Operator name</note>
      </trans-unit>
      <trans-unit id="ClusteredIndexMergeDescription">
        <source>Merge rows in a clustered index.</source>
        <target state="new">Merge rows in a clustered index.</target>
        <note> Operator description</note>
      </trans-unit>
      <trans-unit id="ClusteredIndexDelete">
        <source>Clustered Index Delete</source>
        <target state="new">Clustered Index Delete</target>
        <note> Operator name</note>
      </trans-unit>
      <trans-unit id="ClusteredIndexDeleteDescription">
        <source>Delete rows from a clustered index.</source>
        <target state="new">Delete rows from a clustered index.</target>
        <note> Operator description</note>
      </trans-unit>
      <trans-unit id="TopDescription">
        <source>Select the first few rows based on a sort order.</source>
        <target state="new">Select the first few rows based on a sort order.</target>
        <note> Operator description</note>
      </trans-unit>
      <trans-unit id="BitmapDescription">
        <source>Bitmap.</source>
        <target state="new">Bitmap.</target>
        <note> Operator description</note>
      </trans-unit>
      <trans-unit id="UDX">
        <source>UDX</source>
        <target state="new">UDX</target>
        <note> Operator name</note>
      </trans-unit>
      <trans-unit id="UDXDescription">
        <source>UDX.</source>
        <target state="new">UDX.</target>
        <note> Operator description</note>
      </trans-unit>
      <trans-unit id="WindowDescription">
        <source>Expands each row into the set of rows that represent the window associated with it.</source>
        <target state="new">Expands each row into the set of rows that represent the window associated with it.</target>
        <note> Show plan's Window node property description</note>
      </trans-unit>
      <trans-unit id="WindowAggregate">
        <source>Window Aggregate</source>
        <target state="new">Window Aggregate</target>
        <note> Show plan's Window Aggregate node property</note>
      </trans-unit>
      <trans-unit id="WindowAggregateDescription">
        <source>Computes values of functions across the windows defined by the OVER clause. Input rowset is suitably sorted stream.</source>
        <target state="new">Computes values of functions across the windows defined by the OVER clause. Input rowset is suitably sorted stream.</target>
        <note> Show plan's Window Aggregate node property description</note>
      </trans-unit>
      <trans-unit id="BatchHashTableBuildDescription">
        <source>Batch Hash Table Build.</source>
        <target state="new">Batch Hash Table Build.</target>
        <note> Operator description</note>
      </trans-unit>
      <trans-unit id="Switch">
        <source>Switch</source>
        <target state="new">Switch</target>
        <note> Operator name</note>
      </trans-unit>
      <trans-unit id="SwitchDescription">
        <source>Switch.</source>
        <target state="new">Switch.</target>
        <note> Operator description</note>
      </trans-unit>
      <trans-unit id="TFP">
        <source>Predict</source>
        <target state="new">Predict</target>
        <note> Operator name</note>
      </trans-unit>
      <trans-unit id="TFPDescription">
        <source>Applies a trained machine learning model to input data	</source>
        <target state="new">Applies a trained machine learning model to input data	</target>
        <note> Operator description</note>
      </trans-unit>
      <trans-unit id="TableValueFunction">
        <source>Table Valued Function</source>
        <target state="new">Table Valued Function</target>
        <note> Operator name</note>
      </trans-unit>
      <trans-unit id="TableValueFunctionDescription">
        <source>Table valued function.</source>
        <target state="new">Table valued function.</target>
        <note> Operator description</note>
      </trans-unit>
      <trans-unit id="Aggregate">
        <source>Aggregate</source>
        <target state="new">Aggregate</target>
        <note> Operator name</note>
      </trans-unit>
      <trans-unit id="AggregateDescription">
        <source>Calculates an expression containing SUM, COUNT, MIN, MAX, or AVG.</source>
        <target state="new">Calculates an expression containing SUM, COUNT, MIN, MAX, or AVG.</target>
        <note> Operator description</note>
      </trans-unit>
      <trans-unit id="ArithmeticExpression">
        <source>Arithmetic Expression</source>
        <target state="new">Arithmetic Expression</target>
        <note> Operator name</note>
      </trans-unit>
      <trans-unit id="ArithmeticExpressionDescription">
        <source>Computes a new value from existing values in a row.</source>
        <target state="new">Computes a new value from existing values in a row.</target>
        <note> Operator description</note>
      </trans-unit>
      <trans-unit id="Delete">
        <source>Delete</source>
        <target state="new">Delete</target>
        <note> Operator name</note>
      </trans-unit>
      <trans-unit id="DeleteDescription">
        <source>Removes the specified rows from the specified table.</source>
        <target state="new">Removes the specified rows from the specified table.</target>
        <note> Operator description</note>
      </trans-unit>
      <trans-unit id="Insert">
        <source>Insert</source>
        <target state="new">Insert</target>
        <note> Operator name</note>
      </trans-unit>
      <trans-unit id="InsertDescription">
        <source>Adds a row to table.</source>
        <target state="new">Adds a row to table.</target>
        <note> Operator description</note>
      </trans-unit>
      <trans-unit id="Locate">
        <source>Locate</source>
        <target state="new">Locate</target>
        <note> Operator name</note>
      </trans-unit>
      <trans-unit id="LocateDescription">
        <source>Fetching a full row from a heap or a clustered index.</source>
        <target state="new">Fetching a full row from a heap or a clustered index.</target>
        <note> Operator description</note>
      </trans-unit>
      <trans-unit id="SpoolDescription">
        <source>Saving temporarily an intermediate query result.</source>
        <target state="new">Saving temporarily an intermediate query result.</target>
        <note> Operator description</note>
      </trans-unit>
      <trans-unit id="SQL">
        <source>SQL</source>
        <target state="new">SQL</target>
        <note> Operator name</note>
      </trans-unit>
      <trans-unit id="SQLDescription">
        <source>SQL.</source>
        <target state="new">SQL.</target>
        <note> Operator description</note>
      </trans-unit>
      <trans-unit id="Update">
        <source>Update</source>
        <target state="new">Update</target>
        <note> Operator name</note>
      </trans-unit>
      <trans-unit id="UpdateDescription">
        <source>Modify the values in the specified table.</source>
        <target state="new">Modify the values in the specified table.</target>
        <note> Operator description</note>
      </trans-unit>
      <trans-unit id="Assign">
        <source>Assign</source>
        <target state="new">Assign</target>
        <note> Operator name</note>
      </trans-unit>
      <trans-unit id="AssignDescription">
        <source>Validate referential integrity constraints.</source>
        <target state="new">Validate referential integrity constraints.</target>
        <note> Operator description</note>
      </trans-unit>
      <trans-unit id="Convert">
        <source>Convert</source>
        <target state="new">Convert</target>
        <note> Operator name</note>
      </trans-unit>
      <trans-unit id="ConvertDescription">
        <source>Implicit or explicit conversion of one scalar datatype to another.</source>
        <target state="new">Implicit or explicit conversion of one scalar datatype to another.</target>
        <note> Operator description</note>
      </trans-unit>
      <trans-unit id="Declare">
        <source>Declare</source>
        <target state="new">Declare</target>
        <note> Operator name</note>
      </trans-unit>
      <trans-unit id="DeclareDescription">
        <source>Allocates a local variable.</source>
        <target state="new">Allocates a local variable.</target>
        <note> Operator description</note>
      </trans-unit>
      <trans-unit id="If">
        <source>If</source>
        <target state="new">If</target>
        <note> Operator name</note>
      </trans-unit>
      <trans-unit id="IfDescription">
        <source>Conditional processing based on an expression.</source>
        <target state="new">Conditional processing based on an expression.</target>
        <note> Operator description</note>
      </trans-unit>
      <trans-unit id="Intrinsic">
        <source>Intrinsic</source>
        <target state="new">Intrinsic</target>
        <note> Operator name</note>
      </trans-unit>
      <trans-unit id="IntrinsicDescription">
        <source>Invokes an internal Transact-SQL function.</source>
        <target state="new">Invokes an internal Transact-SQL function.</target>
        <note> Operator description</note>
      </trans-unit>
      <trans-unit id="SetFunction">
        <source>Set Function</source>
        <target state="new">Set Function</target>
        <note> Operator name</note>
      </trans-unit>
      <trans-unit id="SetFunctionDescription">
        <source>Set Function.</source>
        <target state="new">Set Function.</target>
        <note> Operator description</note>
      </trans-unit>
      <trans-unit id="Dynamic">
        <source>Dynamic</source>
        <target state="new">Dynamic</target>
        <note> Operator name</note>
      </trans-unit>
      <trans-unit id="DynamicDescription">
        <source>Cursor that can see all changes made by others.</source>
        <target state="new">Cursor that can see all changes made by others.</target>
        <note> Operator description</note>
      </trans-unit>
      <trans-unit id="FetchQuery">
        <source>Fetch Query</source>
        <target state="new">Fetch Query</target>
        <note> Operator name</note>
      </trans-unit>
      <trans-unit id="FetchQueryDescription">
        <source>The query used to retrieve rows when a fetch is issued against a cursor.</source>
        <target state="new">The query used to retrieve rows when a fetch is issued against a cursor.</target>
        <note> Operator description</note>
      </trans-unit>
      <trans-unit id="FastForward">
        <source>Fast Forward</source>
        <target state="new">Fast Forward</target>
        <note> Operator name</note>
      </trans-unit>
      <trans-unit id="FastForwardDescription">
        <source>Fast Forward.</source>
        <target state="new">Fast Forward.</target>
        <note> Operator description</note>
      </trans-unit>
      <trans-unit id="Keyset">
        <source>Keyset</source>
        <target state="new">Keyset</target>
        <note> Operator name</note>
      </trans-unit>
      <trans-unit id="KeysetDescription">
        <source>Cursor that can see updates made by others, but not inserts.</source>
        <target state="new">Cursor that can see updates made by others, but not inserts.</target>
        <note> Operator description</note>
      </trans-unit>
      <trans-unit id="PopulationQuery">
        <source>Population Query</source>
        <target state="new">Population Query</target>
        <note> Operator name</note>
      </trans-unit>
      <trans-unit id="PopulationQueryDescription">
        <source>The query used to populate a cursor's work table when the cursor is opened.</source>
        <target state="new">The query used to populate a cursor's work table when the cursor is opened.</target>
        <note> Operator description</note>
      </trans-unit>
      <trans-unit id="RefreshQuery">
        <source>Refresh Query</source>
        <target state="new">Refresh Query</target>
        <note> Operator name</note>
      </trans-unit>
      <trans-unit id="RefreshQueryDescription">
        <source>Fetches current data for rows in fetch buffer.</source>
        <target state="new">Fetches current data for rows in fetch buffer.</target>
        <note> Operator description</note>
      </trans-unit>
      <trans-unit id="Snapshot">
        <source>Snapshot</source>
        <target state="new">Snapshot</target>
        <note> Operator name</note>
      </trans-unit>
      <trans-unit id="SnapshotDescription">
        <source>A cursor that does not see changes made by others.</source>
        <target state="new">A cursor that does not see changes made by others.</target>
        <note> Operator description</note>
      </trans-unit>
      <trans-unit id="RIDLookup">
        <source>RID Lookup</source>
        <target state="new">RID Lookup</target>
        <note> Operator name</note>
      </trans-unit>
      <trans-unit id="RIDLookupDescription">
        <source>RID Lookup</source>
        <target state="new">RID Lookup</target>
        <note> Operator description</note>
      </trans-unit>
      <trans-unit id="KeyLookup">
        <source>Key Lookup</source>
        <target state="new">Key Lookup</target>
        <note> Operator name</note>
      </trans-unit>
      <trans-unit id="KeyLookupDescription">
        <source>Uses a supplied clustering key to lookup on a table that has a clustered index.</source>
        <target state="new">Uses a supplied clustering key to lookup on a table that has a clustered index.</target>
        <note> Operator description</note>
      </trans-unit>
      <trans-unit id="LogicalKeyLookup">
        <source>Key Lookup</source>
        <target state="new">Key Lookup</target>
        <note> Operator name</note>
      </trans-unit>
      <trans-unit id="AdaptiveJoin">
        <source>Adaptive Join</source>
        <target state="new">Adaptive Join</target>
        <note> Operator name</note>
      </trans-unit>
      <trans-unit id="AdaptiveJoinDescription">
        <source>Chooses dynamically between hash join and nested loops.</source>
        <target state="new">Chooses dynamically between hash join and nested loops.</target>
        <note> Operator description</note>
      </trans-unit>
      <trans-unit id="ForeignKeyReferencesCheck">
        <source>Foreign Key References Check</source>
        <target state="new">Foreign Key References Check</target>
        <note> Operator name</note>
      </trans-unit>
      <trans-unit id="ForeignKeyReferencesCheckDescription">
        <source>Checks referential integrity of the delete operation.</source>
        <target state="new">Checks referential integrity of the delete operation.</target>
        <note> Operator description</note>
      </trans-unit>
      <trans-unit id="Apply">
        <source>Apply</source>
        <target state="new">Apply</target>
        <note> Operator name</note>
      </trans-unit>
      <trans-unit id="ApplyDescription">
        <source>Apply opration.</source>
        <target state="new">Apply opration.</target>
        <note> Operator description</note>
      </trans-unit>
      <trans-unit id="Broadcast">
        <source>Broadcast</source>
        <target state="new">Broadcast</target>
        <note> Operator name</note>
      </trans-unit>
      <trans-unit id="BroadcastDescription">
        <source>Broadcast data movement.</source>
        <target state="new">Broadcast data movement.</target>
        <note> Operator description</note>
      </trans-unit>
      <trans-unit id="ComputeToControlNode">
        <source>Compute To Control Node</source>
        <target state="new">Compute To Control Node</target>
        <note> Operator name</note>
      </trans-unit>
      <trans-unit id="ComputeToControlNodeDescription">
        <source>Data flow from compute nodes to control node.</source>
        <target state="new">Data flow from compute nodes to control node.</target>
        <note> Operator description</note>
      </trans-unit>
      <trans-unit id="ConstTableGet">
        <source>Constant Table Get</source>
        <target state="new">Constant Table Get</target>
        <note> Operator name</note>
      </trans-unit>
      <trans-unit id="ConstTableGetDescription">
        <source>Get tuples from contant table.</source>
        <target state="new">Get tuples from contant table.</target>
        <note> Operator description</note>
      </trans-unit>
      <trans-unit id="ControlToComputeNodes">
        <source>Control To Compute Nodes</source>
        <target state="new">Control To Compute Nodes</target>
        <note> Operator name</note>
      </trans-unit>
      <trans-unit id="ControlToComputeNodesDescription">
        <source>Data flow from control node to compute nodes.</source>
        <target state="new">Data flow from control node to compute nodes.</target>
        <note> Operator description</note>
      </trans-unit>
      <trans-unit id="ExternalBroadcast">
        <source>External Broadcast</source>
        <target state="new">External Broadcast</target>
        <note> Operator name</note>
      </trans-unit>
      <trans-unit id="ExternalBroadcastDescription">
        <source>Broadcast data movement for external table.</source>
        <target state="new">Broadcast data movement for external table.</target>
        <note> Operator description</note>
      </trans-unit>
      <trans-unit id="ExternalExport">
        <source>External Export</source>
        <target state="new">External Export</target>
        <note> Operator name</note>
      </trans-unit>
      <trans-unit id="ExternalExportDescription">
        <source>Export data movement for external table.</source>
        <target state="new">Export data movement for external table.</target>
        <note> Operator description</note>
      </trans-unit>
      <trans-unit id="ExternalLocalStreaming">
        <source>External Local Streaming</source>
        <target state="new">External Local Streaming</target>
        <note> Operator name</note>
      </trans-unit>
      <trans-unit id="ExternalLocalStreamingDescription">
        <source>Streaming data movement between external table and local table.</source>
        <target state="new">Streaming data movement between external table and local table.</target>
        <note> Operator description</note>
      </trans-unit>
      <trans-unit id="ExternalRoundRobin">
        <source>External RoundRobin</source>
        <target state="new">External RoundRobin</target>
        <note> Operator name</note>
      </trans-unit>
      <trans-unit id="ExternalRoundRobinDescription">
        <source>RoundRobin data movement for external table.</source>
        <target state="new">RoundRobin data movement for external table.</target>
        <note> Operator description</note>
      </trans-unit>
      <trans-unit id="ExternalShuffle">
        <source>External Shuffle</source>
        <target state="new">External Shuffle</target>
        <note> Operator name</note>
      </trans-unit>
      <trans-unit id="ExternalShuffleDescription">
        <source>Shuffle data movement for external table.</source>
        <target state="new">Shuffle data movement for external table.</target>
        <note> Operator description</note>
      </trans-unit>
      <trans-unit id="Get">
        <source>Get</source>
        <target state="new">Get</target>
        <note> Operator name</note>
      </trans-unit>
      <trans-unit id="GetDescription">
        <source>Get tuples from table.</source>
        <target state="new">Get tuples from table.</target>
        <note> Operator description</note>
      </trans-unit>
      <trans-unit id="GbApply">
        <source>Group by and Apply</source>
        <target state="new">Group by and Apply</target>
        <note> Operator name</note>
      </trans-unit>
      <trans-unit id="GbApplyDescription">
        <source>Group by and Apply.</source>
        <target state="new">Group by and Apply.</target>
        <note> Operator description</note>
      </trans-unit>
      <trans-unit id="GbAgg">
        <source>Group by Aggregates</source>
        <target state="new">Group by Aggregates</target>
        <note> Operator name</note>
      </trans-unit>
      <trans-unit id="GbAggDescription">
        <source>Group by aggregates.</source>
        <target state="new">Group by aggregates.</target>
        <note> Operator description</note>
      </trans-unit>
      <trans-unit id="Join">
        <source>Join</source>
        <target state="new">Join</target>
        <note> Operator name</note>
      </trans-unit>
      <trans-unit id="JoinDescription">
        <source>Join tables.</source>
        <target state="new">Join tables.</target>
        <note> Operator description</note>
      </trans-unit>
      <trans-unit id="LocalCube">
        <source>Rollup Aggregate</source>
        <target state="new">Rollup Aggregate</target>
        <note> Operator name</note>
      </trans-unit>
      <trans-unit id="LocalCubeDescription">
        <source>This represents a ROLLUP operator or a CUBE operator.</source>
        <target state="new">This represents a ROLLUP operator or a CUBE operator.</target>
        <note> Operator description</note>
      </trans-unit>
      <trans-unit id="Project">
        <source>Project</source>
        <target state="new">Project</target>
        <note> Operator name</note>
      </trans-unit>
      <trans-unit id="ProjectDescription">
        <source>Project columns.</source>
        <target state="new">Project columns.</target>
        <note> Operator description</note>
      </trans-unit>
      <trans-unit id="Shuffle">
        <source>Shuffle</source>
        <target state="new">Shuffle</target>
        <note> Operator name</note>
      </trans-unit>
      <trans-unit id="ShuffleDescription">
        <source>Shuffle data movement.</source>
        <target state="new">Shuffle data movement.</target>
        <note> Operator description</note>
      </trans-unit>
      <trans-unit id="SingleSourceRoundRobin">
        <source>Single Source RoundRobin</source>
        <target state="new">Single Source RoundRobin</target>
        <note> Operator name</note>
      </trans-unit>
      <trans-unit id="SingleSourceRoundRobinDescription">
        <source>Single Source RoundRobin data movement.</source>
        <target state="new">Single Source RoundRobin data movement.</target>
        <note> Operator description</note>
      </trans-unit>
      <trans-unit id="SingleSourceShuffle">
        <source>Single Source Shuffle</source>
        <target state="new">Single Source Shuffle</target>
        <note> Operator name</note>
      </trans-unit>
      <trans-unit id="SingleSourceShuffleDescription">
        <source>Single Source Shuffle data movement.</source>
        <target state="new">Single Source Shuffle data movement.</target>
        <note> Operator description</note>
      </trans-unit>
      <trans-unit id="Trim">
        <source>Trim</source>
        <target state="new">Trim</target>
        <note> Operator name</note>
      </trans-unit>
      <trans-unit id="TrimDescription">
        <source>Trim data.</source>
        <target state="new">Trim data.</target>
        <note> Operator description</note>
      </trans-unit>
      <trans-unit id="Union">
        <source>Union</source>
        <target state="new">Union</target>
        <note> Operator name</note>
      </trans-unit>
      <trans-unit id="UnionDescription">
        <source>Union tables.</source>
        <target state="new">Union tables.</target>
        <note> Operator description</note>
      </trans-unit>
      <trans-unit id="UnionAll">
        <source>Union All</source>
        <target state="new">Union All</target>
        <note> Operator name</note>
      </trans-unit>
      <trans-unit id="UnionAllDescription">
        <source>Union All tables.</source>
        <target state="new">Union All tables.</target>
        <note> Operator description</note>
      </trans-unit>
      <trans-unit id="NameValuePair">
        <source>{0}: {1}</source>
        <target state="new">{0}: {1}</target>
        <note>Format for name / value pair -  {0} is property name, {1} is property value.
 Parameters: 0 - name (string), 1 - value (string) </note>
      </trans-unit>
      <trans-unit id="SizeInBytesFormat">
        <source>{0} B</source>
        <target state="new">{0} B</target>
        <note>Size in Bytes format</note>
      </trans-unit>
      <trans-unit id="SizeInKiloBytesFormat">
        <source>{0} KB</source>
        <target state="new">{0} KB</target>
        <note>Size in KiloBytes format</note>
      </trans-unit>
      <trans-unit id="SizeInMegaBytesFormat">
        <source>{0} MB</source>
        <target state="new">{0} MB</target>
        <note>Size in Bytes format</note>
      </trans-unit>
      <trans-unit id="SizeInGigaBytesFormat">
        <source>{0} GB</source>
        <target state="new">{0} GB</target>
        <note>Size in GigaBytes format</note>
      </trans-unit>
      <trans-unit id="SizeInTeraBytesFormat">
        <source>{0} TB</source>
        <target state="new">{0} TB</target>
        <note>Size in TeraBytes format</note>
      </trans-unit>
      <trans-unit id="TableNotInitializedException">
        <source>Initialization is not properly done for table with id '{0}'</source>
        <target state="new">Initialization is not properly done for table with id '{0}'</target>
        <note>.
 Parameters: 0 - tableId (string) </note>
      </trans-unit>
      <trans-unit id="TableColumnIdentityGroupName">
        <source>Identity Specification</source>
        <target state="new">Identity Specification</target>
        <note></note>
      </trans-unit>
      <trans-unit id="TableColumnIsIdentityPropertyTitle">
        <source>Is Identity</source>
        <target state="new">Is Identity</target>
        <note></note>
      </trans-unit>
      <trans-unit id="TableColumnIsIdentityPropertyDescription">
        <source>Specifies whether the column is the identity column for the table.</source>
        <target state="new">Specifies whether the column is the identity column for the table.</target>
        <note></note>
      </trans-unit>
      <trans-unit id="TableColumnIdentityIncrementPropertyTitle">
        <source>Identity Increment</source>
        <target state="new">Identity Increment</target>
        <note></note>
      </trans-unit>
      <trans-unit id="TableColumnIdentityIncrementPropertyDescription">
        <source>Displays the value added to the maximum existing row identity value when generating the next identity value.</source>
        <target state="new">Displays the value added to the maximum existing row identity value when generating the next identity value.</target>
        <note></note>
      </trans-unit>
      <trans-unit id="TableColumnIdentitySeedPropertyTitle">
        <source>Identity Seed</source>
        <target state="new">Identity Seed</target>
        <note></note>
      </trans-unit>
      <trans-unit id="TableColumnIdentitySeedPropertyDescription">
        <source>Displays the initial row value for an identity column.</source>
        <target state="new">Displays the initial row value for an identity column.</target>
        <note></note>
      </trans-unit>
      <trans-unit id="TableEditPathNotProvidedException">
        <source>The path in the table change information cannot be empty</source>
        <target state="new">The path in the table change information cannot be empty</target>
        <note></note>
      </trans-unit>
      <trans-unit id="InvalidTableEditPathException">
        <source>The path '{0}' in the table change information is not valid for edit type: '{1}'</source>
        <target state="new">The path '{0}' in the table change information is not valid for edit type: '{1}'</target>
        <note>.
 Parameters: 0 - path (string), 1 - editType (string) </note>
      </trans-unit>
      <trans-unit id="OperatorDisplayCost">
        <source>{0:0.#######} ({1}%)</source>
        <target state="new">{0:0.#######} ({1}%)</target>
        <note> display string for the operator cost property - 0.###### - is the float number format specifier.
 Parameters: 0 - cost (double), 1 - percentage (int) </note>
      </trans-unit>
      <trans-unit id="ActualOfEstimated">
        <source>{0} of
{1} ({2}%)</source>
        <target state="new">{0} of
{1} ({2}%)</target>
        <note>.
 Parameters: 0 - actual (string), 1 - estimated (string), 2 - percent (decimal) </note>
      </trans-unit>
      <trans-unit id="TableDesignerIsEnabledPropertyTitle">
        <source>Is Enabled</source>
        <target state="new">Is Enabled</target>
        <note></note>
      </trans-unit>
      <trans-unit id="ForeignKeyIsEnabledDescription">
        <source>Specifies whether the foreign key is Enabled</source>
        <target state="new">Specifies whether the foreign key is Enabled</target>
        <note></note>
      </trans-unit>
      <trans-unit id="ForeignKeyIsNotForReplicationTitle">
        <source>Not For Replication</source>
        <target state="new">Not For Replication</target>
        <note></note>
      </trans-unit>
      <trans-unit id="ForeignKeyIsNotForReplicationDescription">
        <source>Enables or disables an IDENTITY constraint for data inserted by a replication process.</source>
        <target state="new">Enables or disables an IDENTITY constraint for data inserted by a replication process.</target>
        <note></note>
      </trans-unit>
      <trans-unit id="SqlForeignKeyAction_NoAction">
        <source>No Action</source>
        <target state="new">No Action</target>
        <note></note>
      </trans-unit>
      <trans-unit id="SqlForeignKeyAction_Cascade">
        <source>Cascade</source>
        <target state="new">Cascade</target>
        <note></note>
      </trans-unit>
      <trans-unit id="SqlForeignKeyAction_SetNull">
        <source>Set Null</source>
        <target state="new">Set Null</target>
        <note></note>
      </trans-unit>
      <trans-unit id="SqlForeignKeyAction_SetDefault">
        <source>Set Default</source>
        <target state="new">Set Default</target>
        <note></note>
      </trans-unit>
      <trans-unit id="UnKnownSqlForeignKeyAction">
        <source>'{0}' is not a supported SqlForeignKeyAction.</source>
        <target state="new">'{0}' is not a supported SqlForeignKeyAction.</target>
        <note>.
 Parameters: 0 - name (string) </note>
      </trans-unit>
      <trans-unit id="CheckConstraintIsEnabledDescription">
        <source>Specifies whether the check constraint is Enabled</source>
        <target state="new">Specifies whether the check constraint is Enabled</target>
        <note></note>
      </trans-unit>
      <trans-unit id="QueryServiceUnsupportedSqlVariantType">
        <source>The underlying type "{0}" for sql variant column "{1}" could not be resolved.</source>
        <target state="new">The underlying type "{0}" for sql variant column "{1}" could not be resolved.</target>
        <note>.
 Parameters: 0 - underlyingType (string), 1 - columnName (string) </note>
      </trans-unit>
<<<<<<< HEAD
      <trans-unit id="SessionMissingDetails">
        <source>Unable to start streaming session {0} due to missing session details.</source>
        <target state="new">Unable to start streaming session {0} due to missing session details.</target>
        <note>.
 Parameters: 0 - id (int) </note>
      </trans-unit>
      <trans-unit id="StartProfilingFailed">
        <source>Failed to start profiler: {0}</source>
        <target state="new">Failed to start profiler: {0}</target>
        <note>.
 Parameters: 0 - error (String) </note>
=======
      <trans-unit id="IndexIsEnabledPropertyDescription">
        <source>Specifies whether the index is enabled</source>
        <target state="new">Specifies whether the index is enabled</target>
        <note></note>
      </trans-unit>
      <trans-unit id="IndexIsClusteredPropertyDescription">
        <source>Whether the index is clustered, only one clustered index is allowed in a table.</source>
        <target state="new">Whether the index is clustered, only one clustered index is allowed in a table.</target>
        <note></note>
      </trans-unit>
      <trans-unit id="TableDesignerIndexIsClusteredPropertyTitle">
        <source>Is Clustered</source>
        <target state="new">Is Clustered</target>
        <note></note>
      </trans-unit>
      <trans-unit id="IndexIsUniquePropertyDescription">
        <source>Whether the data entered into this index must be unique.</source>
        <target state="new">Whether the data entered into this index must be unique.</target>
        <note></note>
      </trans-unit>
      <trans-unit id="TableDesignerIsUniquePropertyTitle">
        <source>Is Unique</source>
        <target state="new">Is Unique</target>
        <note></note>
      </trans-unit>
      <trans-unit id="IndexColumnIsAscendingPropertyDescription">
        <source>Specifies the sort order of the column.</source>
        <target state="new">Specifies the sort order of the column.</target>
        <note></note>
      </trans-unit>
      <trans-unit id="IndexColumnIsAscendingPropertyTitle">
        <source>Is Ascending</source>
        <target state="new">Is Ascending</target>
        <note></note>
      </trans-unit>
      <trans-unit id="TableDesignerColumnsDisplayValueTitle">
        <source>Columns</source>
        <target state="new">Columns</target>
        <note></note>
>>>>>>> 4d77ecc8
      </trans-unit>
    </body>
  </file>
</xliff><|MERGE_RESOLUTION|>--- conflicted
+++ resolved
@@ -5702,7 +5702,6 @@
         <note>.
  Parameters: 0 - underlyingType (string), 1 - columnName (string) </note>
       </trans-unit>
-<<<<<<< HEAD
       <trans-unit id="SessionMissingDetails">
         <source>Unable to start streaming session {0} due to missing session details.</source>
         <target state="new">Unable to start streaming session {0} due to missing session details.</target>
@@ -5714,7 +5713,7 @@
         <target state="new">Failed to start profiler: {0}</target>
         <note>.
  Parameters: 0 - error (String) </note>
-=======
+      </trans-unit>
       <trans-unit id="IndexIsEnabledPropertyDescription">
         <source>Specifies whether the index is enabled</source>
         <target state="new">Specifies whether the index is enabled</target>
@@ -5754,7 +5753,6 @@
         <source>Columns</source>
         <target state="new">Columns</target>
         <note></note>
->>>>>>> 4d77ecc8
       </trans-unit>
     </body>
   </file>
