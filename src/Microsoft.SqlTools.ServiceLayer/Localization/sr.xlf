﻿<?xml version="1.0" encoding="utf-8"?>
<xliff version="1.2" xmlns="urn:oasis:names:tc:xliff:document:1.2" xmlns:xsi="http://www.w3.org/2001/XMLSchema-instance" xsi:schemaLocation="urn:oasis:names:tc:xliff:document:1.2 xliff-core-1.2-transitional.xsd">
  <file datatype="xml" original="sr.resx" source-language="en">
    <body>
      <trans-unit id="ConnectionServiceConnectErrorNullParams">
        <source>Connection parameters cannot be null</source>
        <target state="new">Connection parameters cannot be null</target>
        <note></note>
      </trans-unit>
      <trans-unit id="ConnectionServiceListDbErrorNullOwnerUri">
        <source>OwnerUri cannot be null or empty</source>
        <target state="new">OwnerUri cannot be null or empty</target>
        <note></note>
      </trans-unit>
      <trans-unit id="ConnectionServiceListDbErrorNotConnected">
        <source>SpecifiedUri '{0}' does not have existing connection</source>
        <target state="new">SpecifiedUri '{0}' does not have existing connection</target>
        <note>.
 Parameters: 0 - uri (string) </note>
      </trans-unit>
      <trans-unit id="ConnectionServiceConnStringInvalidAuthType">
        <source>Invalid value '{0}' for AuthenticationType.  Valid values are 'Integrated' and 'SqlLogin'.</source>
        <target state="new">Invalid value '{0}' for AuthenticationType.  Valid values are 'Integrated' and 'SqlLogin'.</target>
        <note>.
 Parameters: 0 - authType (string) </note>
      </trans-unit>
      <trans-unit id="ConnectionServiceConnStringInvalidIntent">
        <source>Invalid value '{0}' for ApplicationIntent. Valid values are 'ReadWrite' and 'ReadOnly'.</source>
        <target state="new">Invalid value '{0}' for ApplicationIntent. Valid values are 'ReadWrite' and 'ReadOnly'.</target>
        <note>.
 Parameters: 0 - intent (string) </note>
      </trans-unit>
      <trans-unit id="ConnectionServiceConnectionCanceled">
        <source>Connection canceled</source>
        <target state="new">Connection canceled</target>
        <note></note>
      </trans-unit>
      <trans-unit id="ConnectionParamsValidateNullOwnerUri">
        <source>OwnerUri cannot be null or empty</source>
        <target state="new">OwnerUri cannot be null or empty</target>
        <note></note>
      </trans-unit>
      <trans-unit id="ConnectionParamsValidateNullConnection">
        <source>Connection details object cannot be null</source>
        <target state="new">Connection details object cannot be null</target>
        <note></note>
      </trans-unit>
      <trans-unit id="ConnectionParamsValidateNullServerName">
        <source>ServerName cannot be null or empty</source>
        <target state="new">ServerName cannot be null or empty</target>
        <note></note>
      </trans-unit>
      <trans-unit id="ConnectionParamsValidateNullSqlAuth">
        <source>{0} cannot be null or empty when using SqlLogin authentication</source>
        <target state="new">{0} cannot be null or empty when using SqlLogin authentication</target>
        <note>.
 Parameters: 0 - component (string) </note>
      </trans-unit>
      <trans-unit id="QueryServiceCancelAlreadyCompleted">
        <source>The query has already completed, it cannot be cancelled</source>
        <target state="new">The query has already completed, it cannot be cancelled</target>
        <note></note>
      </trans-unit>
      <trans-unit id="QueryServiceCancelDisposeFailed">
        <source>Query successfully cancelled, failed to dispose query. Owner URI not found.</source>
        <target state="new">Query successfully cancelled, failed to dispose query. Owner URI not found.</target>
        <note></note>
      </trans-unit>
      <trans-unit id="QueryServiceQueryCancelled">
        <source>Query was canceled by user</source>
        <target state="new">Query was canceled by user</target>
        <note></note>
      </trans-unit>
      <trans-unit id="QueryServiceSubsetBatchNotCompleted">
        <source>The batch has not completed, yet</source>
        <target state="new">The batch has not completed, yet</target>
        <note></note>
      </trans-unit>
      <trans-unit id="QueryServiceSubsetBatchOutOfRange">
        <source>Batch index cannot be less than 0 or greater than the number of batches</source>
        <target state="new">Batch index cannot be less than 0 or greater than the number of batches</target>
        <note></note>
      </trans-unit>
      <trans-unit id="QueryServiceSubsetResultSetOutOfRange">
        <source>Result set index cannot be less than 0 or greater than the number of result sets</source>
        <target state="new">Result set index cannot be less than 0 or greater than the number of result sets</target>
        <note></note>
      </trans-unit>
      <trans-unit id="QueryServiceDataReaderByteCountInvalid">
        <source>Maximum number of bytes to return must be greater than zero</source>
        <target state="new">Maximum number of bytes to return must be greater than zero</target>
        <note></note>
      </trans-unit>
      <trans-unit id="QueryServiceDataReaderCharCountInvalid">
        <source>Maximum number of chars to return must be greater than zero</source>
        <target state="new">Maximum number of chars to return must be greater than zero</target>
        <note></note>
      </trans-unit>
      <trans-unit id="QueryServiceDataReaderXmlCountInvalid">
        <source>Maximum number of XML bytes to return must be greater than zero</source>
        <target state="new">Maximum number of XML bytes to return must be greater than zero</target>
        <note></note>
      </trans-unit>
      <trans-unit id="QueryServiceFileWrapperWriteOnly">
        <source>Access method cannot be write-only</source>
        <target state="new">Access method cannot be write-only</target>
        <note></note>
      </trans-unit>
      <trans-unit id="QueryServiceFileWrapperNotInitialized">
        <source>FileStreamWrapper must be initialized before performing operations</source>
        <target state="new">FileStreamWrapper must be initialized before performing operations</target>
        <note></note>
      </trans-unit>
      <trans-unit id="QueryServiceFileWrapperReadOnly">
        <source>This FileStreamWrapper cannot be used for writing</source>
        <target state="new">This FileStreamWrapper cannot be used for writing</target>
        <note></note>
      </trans-unit>
      <trans-unit id="QueryServiceAffectedOneRow">
        <source>(1 row affected)</source>
        <target state="new">(1 row affected)</target>
        <note></note>
      </trans-unit>
      <trans-unit id="QueryServiceAffectedRows">
        <source>({0} rows affected)</source>
        <target state="new">({0} rows affected)</target>
        <note>.
 Parameters: 0 - rows (long) </note>
      </trans-unit>
      <trans-unit id="QueryServiceCompletedSuccessfully">
        <source>Commands completed successfully.</source>
        <target state="new">Commands completed successfully.</target>
        <note></note>
      </trans-unit>
      <trans-unit id="QueryServiceErrorFormat">
        <source>Msg {0}, Level {1}, State {2}, Line {3}{4}{5}</source>
        <target state="new">Msg {0}, Level {1}, State {2}, Line {3}{4}{5}</target>
        <note>.
 Parameters: 0 - msg (int), 1 - lvl (int), 2 - state (int), 3 - line (int), 4 - newLine (string), 5 - message (string) </note>
      </trans-unit>
      <trans-unit id="QueryServiceQueryFailed">
        <source>Query failed: {0}</source>
        <target state="new">Query failed: {0}</target>
        <note>.
 Parameters: 0 - message (string) </note>
      </trans-unit>
      <trans-unit id="QueryServiceColumnNull">
        <source>(No column name)</source>
        <target state="new">(No column name)</target>
        <note></note>
      </trans-unit>
      <trans-unit id="QueryServiceRequestsNoQuery">
        <source>The requested query does not exist</source>
        <target state="new">The requested query does not exist</target>
        <note></note>
      </trans-unit>
      <trans-unit id="QueryServiceQueryInvalidOwnerUri">
        <source>This editor is not connected to a database</source>
        <target state="new">This editor is not connected to a database</target>
        <note></note>
      </trans-unit>
      <trans-unit id="QueryServiceQueryInProgress">
        <source>A query is already in progress for this editor session. Please cancel this query or wait for its completion.</source>
        <target state="new">A query is already in progress for this editor session. Please cancel this query or wait for its completion.</target>
        <note></note>
      </trans-unit>
      <trans-unit id="QueryServiceMessageSenderNotSql">
        <source>Sender for OnInfoMessage event must be a SqlConnection</source>
        <target state="new">Sender for OnInfoMessage event must be a SqlConnection</target>
        <note></note>
      </trans-unit>
      <trans-unit id="QueryServiceSaveAsResultSetNotComplete">
        <source>Result cannot be saved until query execution has completed</source>
        <target state="new">Result cannot be saved until query execution has completed</target>
        <note></note>
      </trans-unit>
      <trans-unit id="QueryServiceSaveAsMiscStartingError">
        <source>Internal error occurred while starting save task</source>
        <target state="new">Internal error occurred while starting save task</target>
        <note></note>
      </trans-unit>
      <trans-unit id="QueryServiceSaveAsInProgress">
        <source>A save request to the same path is in progress</source>
        <target state="new">A save request to the same path is in progress</target>
        <note></note>
      </trans-unit>
      <trans-unit id="QueryServiceSaveAsFail">
        <source>Failed to save {0}: {1}</source>
        <target state="new">Failed to save {0}: {1}</target>
        <note>.
 Parameters: 0 - fileName (string), 1 - message (string) </note>
      </trans-unit>
      <trans-unit id="QueryServiceResultSetNotRead">
        <source>Cannot read subset unless the results have been read from the server</source>
        <target state="new">Cannot read subset unless the results have been read from the server</target>
        <note></note>
      </trans-unit>
      <trans-unit id="QueryServiceResultSetStartRowOutOfRange">
        <source>Start row cannot be less than 0 or greater than the number of rows in the result set</source>
        <target state="new">Start row cannot be less than 0 or greater than the number of rows in the result set</target>
        <note></note>
      </trans-unit>
      <trans-unit id="QueryServiceResultSetRowCountOutOfRange">
        <source>Row count must be a positive integer</source>
        <target state="new">Row count must be a positive integer</target>
        <note></note>
      </trans-unit>
      <trans-unit id="QueryServiceResultSetNoColumnSchema">
        <source>Could not retrieve column schema for result set</source>
        <target state="new">Could not retrieve column schema for result set</target>
        <note></note>
      </trans-unit>
      <trans-unit id="QueryServiceExecutionPlanNotFound">
        <source>Could not retrieve an execution plan from the result set </source>
        <target state="new">Could not retrieve an execution plan from the result set </target>
        <note></note>
      </trans-unit>
      <trans-unit id="PeekDefinitionAzureError">
        <source>This feature is currently not supported on Azure SQL DB and Data Warehouse: {0}</source>
        <target state="new">This feature is currently not supported on Azure SQL DB and Data Warehouse: {0}</target>
        <note>.
 Parameters: 0 - errorMessage (string) </note>
      </trans-unit>
      <trans-unit id="PeekDefinitionError">
        <source>An unexpected error occurred during Peek Definition execution: {0}</source>
        <target state="new">An unexpected error occurred during Peek Definition execution: {0}</target>
        <note>.
 Parameters: 0 - errorMessage (string) </note>
      </trans-unit>
      <trans-unit id="PeekDefinitionNoResultsError">
        <source>No results were found.</source>
        <target state="new">No results were found.</target>
        <note></note>
      </trans-unit>
      <trans-unit id="PeekDefinitionDatabaseError">
        <source>No database object was retrieved.</source>
        <target state="new">No database object was retrieved.</target>
        <note></note>
      </trans-unit>
      <trans-unit id="PeekDefinitionNotConnectedError">
        <source>Please connect to a server.</source>
        <target state="new">Please connect to a server.</target>
        <note></note>
      </trans-unit>
      <trans-unit id="PeekDefinitionTimedoutError">
        <source>Operation timed out.</source>
        <target state="new">Operation timed out.</target>
        <note></note>
      </trans-unit>
      <trans-unit id="PeekDefinitionTypeNotSupportedError">
        <source>This object type is currently not supported by this feature.</source>
        <target state="new">This object type is currently not supported by this feature.</target>
        <note></note>
      </trans-unit>
      <trans-unit id="WorkspaceServicePositionLineOutOfRange">
        <source>Position is outside of file line range</source>
        <target state="new">Position is outside of file line range</target>
        <note></note>
      </trans-unit>
      <trans-unit id="WorkspaceServicePositionColumnOutOfRange">
        <source>Position is outside of column range for line {0}</source>
        <target state="new">Position is outside of column range for line {0}</target>
        <note>.
 Parameters: 0 - line (int) </note>
      </trans-unit>
      <trans-unit id="WorkspaceServiceBufferPositionOutOfOrder">
        <source>Start position ({0}, {1}) must come before or be equal to the end position ({2}, {3})</source>
        <target state="new">Start position ({0}, {1}) must come before or be equal to the end position ({2}, {3})</target>
        <note>.
 Parameters: 0 - sLine (int), 1 - sCol (int), 2 - eLine (int), 3 - eCol (int) </note>
      </trans-unit>
      <trans-unit id="EE_BatchSqlMessageNoProcedureInfo">
        <source>Msg {0}, Level {1}, State {2}, Line {3}</source>
        <target state="new">Msg {0}, Level {1}, State {2}, Line {3}</target>
        <note></note>
      </trans-unit>
      <trans-unit id="EE_BatchSqlMessageWithProcedureInfo">
        <source>Msg {0}, Level {1}, State {2}, Procedure {3}, Line {4}</source>
        <target state="new">Msg {0}, Level {1}, State {2}, Procedure {3}, Line {4}</target>
        <note></note>
      </trans-unit>
      <trans-unit id="EE_BatchSqlMessageNoLineInfo">
        <source>Msg {0}, Level {1}, State {2}</source>
        <target state="new">Msg {0}, Level {1}, State {2}</target>
        <note></note>
      </trans-unit>
      <trans-unit id="EE_BatchError_Exception">
        <source>An error occurred while the batch was being processed. The error message is: {0}</source>
        <target state="new">An error occurred while the batch was being processed. The error message is: {0}</target>
        <note></note>
      </trans-unit>
      <trans-unit id="EE_BatchExecutionInfo_RowsAffected">
        <source>({0} row(s) affected)</source>
        <target state="new">({0} row(s) affected)</target>
        <note></note>
      </trans-unit>
      <trans-unit id="EE_ExecutionNotYetCompleteError">
        <source>The previous execution is not yet complete.</source>
        <target state="new">The previous execution is not yet complete.</target>
        <note></note>
      </trans-unit>
      <trans-unit id="EE_ScriptError_Error">
        <source>A scripting error occurred.</source>
        <target state="new">A scripting error occurred.</target>
        <note></note>
      </trans-unit>
      <trans-unit id="EE_ScriptError_ParsingSyntax">
        <source>Incorrect syntax was encountered while {0} was being parsed.</source>
        <target state="new">Incorrect syntax was encountered while {0} was being parsed.</target>
        <note></note>
      </trans-unit>
      <trans-unit id="EE_ScriptError_FatalError">
        <source>A fatal error occurred.</source>
        <target state="new">A fatal error occurred.</target>
        <note></note>
      </trans-unit>
      <trans-unit id="EE_ExecutionInfo_FinalizingLoop">
        <source>Execution completed {0} times...</source>
        <target state="new">Execution completed {0} times...</target>
        <note></note>
      </trans-unit>
      <trans-unit id="EE_ExecutionInfo_QueryCancelledbyUser">
        <source>You cancelled the query.</source>
        <target state="new">You cancelled the query.</target>
        <note></note>
      </trans-unit>
      <trans-unit id="EE_BatchExecutionError_Halting">
        <source>An error occurred while the batch was being executed.</source>
        <target state="new">An error occurred while the batch was being executed.</target>
        <note></note>
      </trans-unit>
      <trans-unit id="EE_BatchExecutionError_Ignoring">
        <source>An error occurred while the batch was being executed, but the error has been ignored.</source>
        <target state="new">An error occurred while the batch was being executed, but the error has been ignored.</target>
        <note></note>
      </trans-unit>
      <trans-unit id="EE_ExecutionInfo_InitilizingLoop">
        <source>Starting execution loop of {0} times...</source>
        <target state="new">Starting execution loop of {0} times...</target>
        <note></note>
      </trans-unit>
      <trans-unit id="EE_ExecutionError_CommandNotSupported">
        <source>Command {0} is not supported.</source>
        <target state="new">Command {0} is not supported.</target>
        <note></note>
      </trans-unit>
      <trans-unit id="EE_ExecutionError_VariableNotFound">
        <source>The variable {0} could not be found.</source>
        <target state="new">The variable {0} could not be found.</target>
        <note></note>
      </trans-unit>
      <trans-unit id="BatchParserWrapperExecutionEngineError">
        <source>SQL Execution error: {0}</source>
        <target state="new">SQL Execution error: {0}</target>
        <note></note>
      </trans-unit>
      <trans-unit id="BatchParserWrapperExecutionError">
        <source>Batch parser wrapper execution: {0} found... at line {1}: {2}    Description: {3}</source>
        <target state="new">Batch parser wrapper execution: {0} found... at line {1}: {2}    Description: {3}</target>
        <note></note>
      </trans-unit>
      <trans-unit id="BatchParserWrapperExecutionEngineBatchMessage">
        <source>Batch parser wrapper execution engine batch message received:  Message: {0}    Detailed message: {1}</source>
        <target state="new">Batch parser wrapper execution engine batch message received:  Message: {0}    Detailed message: {1}</target>
        <note></note>
      </trans-unit>
      <trans-unit id="BatchParserWrapperExecutionEngineBatchResultSetProcessing">
        <source>Batch parser wrapper execution engine batch ResultSet processing: DataReader.FieldCount: {0}  DataReader.RecordsAffected: {1}</source>
        <target state="new">Batch parser wrapper execution engine batch ResultSet processing: DataReader.FieldCount: {0}  DataReader.RecordsAffected: {1}</target>
        <note></note>
      </trans-unit>
      <trans-unit id="BatchParserWrapperExecutionEngineBatchResultSetFinished">
        <source>Batch parser wrapper execution engine batch ResultSet finished.</source>
        <target state="new">Batch parser wrapper execution engine batch ResultSet finished.</target>
        <note></note>
      </trans-unit>
      <trans-unit id="BatchParserWrapperExecutionEngineBatchCancelling">
        <source>Canceling batch parser wrapper batch execution.</source>
        <target state="new">Canceling batch parser wrapper batch execution.</target>
        <note></note>
      </trans-unit>
      <trans-unit id="EE_ScriptError_Warning">
        <source>Scripting warning.</source>
        <target state="new">Scripting warning.</target>
        <note></note>
      </trans-unit>
      <trans-unit id="TroubleshootingAssistanceMessage">
        <source>For more information about this error, see the troubleshooting topics in the product documentation.</source>
        <target state="new">For more information about this error, see the troubleshooting topics in the product documentation.</target>
        <note></note>
      </trans-unit>
      <trans-unit id="BatchParser_CircularReference">
        <source>File '{0}' recursively included.</source>
        <target state="new">File '{0}' recursively included.</target>
        <note></note>
      </trans-unit>
      <trans-unit id="BatchParser_CommentNotTerminated">
        <source>Missing end comment mark '*/'.</source>
        <target state="new">Missing end comment mark '*/'.</target>
        <note></note>
      </trans-unit>
      <trans-unit id="BatchParser_StringNotTerminated">
        <source>Unclosed quotation mark after the character string.</source>
        <target state="new">Unclosed quotation mark after the character string.</target>
        <note></note>
      </trans-unit>
      <trans-unit id="BatchParser_IncorrectSyntax">
        <source>Incorrect syntax was encountered while parsing '{0}'.</source>
        <target state="new">Incorrect syntax was encountered while parsing '{0}'.</target>
        <note></note>
      </trans-unit>
      <trans-unit id="BatchParser_VariableNotDefined">
        <source>Variable {0} is not defined.</source>
        <target state="new">Variable {0} is not defined.</target>
        <note></note>
      </trans-unit>
      <trans-unit id="TestLocalizationConstant">
        <source>EN_LOCALIZATION</source>
        <target state="new">EN_LOCALIZATION</target>
        <note></note>
      </trans-unit>
      <trans-unit id="ErrorUnexpectedCodeObjectType">
        <source>Cannot convert SqlCodeObject Type {0} to Type {1}</source>
        <target state="new">Cannot convert SqlCodeObject Type {0} to Type {1}</target>
        <note></note>
      </trans-unit>
      <trans-unit id="ErrorEmptyStringReplacement">
        <source>Replacement of an empty string by an empty string.</source>
        <target state="new">Replacement of an empty string by an empty string.</target>
        <note></note>
      </trans-unit>
      <trans-unit id="EditDataSessionNotFound">
        <source>Edit session does not exist.</source>
        <target state="new">Edit session does not exist.</target>
        <note></note>
      </trans-unit>
      <trans-unit id="EditDataQueryNotCompleted">
        <source>Query has not completed execution</source>
        <target state="new">Query has not completed execution</target>
        <note></note>
      </trans-unit>
      <trans-unit id="EditDataQueryImproperResultSets">
        <source>Query did not generate exactly one result set</source>
        <target state="new">Query did not generate exactly one result set</target>
        <note></note>
      </trans-unit>
      <trans-unit id="EditDataFailedAddRow">
        <source>Failed to add new row to update cache</source>
        <target state="new">Failed to add new row to update cache</target>
        <note></note>
      </trans-unit>
      <trans-unit id="EditDataRowOutOfRange">
        <source>Given row ID is outside the range of rows in the edit cache</source>
        <target state="new">Given row ID is outside the range of rows in the edit cache</target>
        <note></note>
      </trans-unit>
      <trans-unit id="EditDataUpdatePending">
        <source>An update is already pending for this row and must be reverted first</source>
        <target state="new">An update is already pending for this row and must be reverted first</target>
        <note></note>
      </trans-unit>
      <trans-unit id="EditDataUpdateNotPending">
        <source>Given row ID does not have pending update</source>
        <target state="new">Given row ID does not have pending updated</target>
        <note></note>
      </trans-unit>
      <trans-unit id="EditDataObjectMetadataNotFound">
        <source>Table or view metadata could not be found</source>
        <target state="new">Table or view metadata could not be found</target>
        <note></note>
      </trans-unit>
      <trans-unit id="EditDataInvalidFormatBinary">
        <source>Invalid format for binary column</source>
        <target state="new">Invalid format for binary column</target>
        <note></note>
      </trans-unit>
      <trans-unit id="EditDataInvalidFormatBoolean">
        <source>Allowed values for boolean columns are 0, 1, "true", or "false"</source>
        <target state="new">Boolean columns must be numeric 1 or 0, or string true or false</target>
        <note></note>
      </trans-unit>
      <trans-unit id="EditDataCreateScriptMissingValue">
        <source>A required cell value is missing</source>
        <target state="new">A required cell value is missing</target>
        <note></note>
      </trans-unit>
      <trans-unit id="EditDataDeleteSetCell">
        <source>A delete is pending for this row, a cell update cannot be applied.</source>
        <target state="new">A delete is pending for this row, a cell update cannot be applied.</target>
        <note></note>
      </trans-unit>
      <trans-unit id="EditDataColumnIdOutOfRange">
        <source>Column ID must be in the range of columns for the query</source>
        <target state="new">Column ID must be in the range of columns for the query</target>
        <note></note>
      </trans-unit>
      <trans-unit id="EditDataColumnCannotBeEdited">
        <source>Column cannot be edited</source>
        <target state="new">Column cannot be edited</target>
        <note></note>
      </trans-unit>
      <trans-unit id="EditDataColumnNoKeyColumns">
        <source>No key columns were found</source>
        <target state="new">No key columns were found</target>
        <note></note>
      </trans-unit>
      <trans-unit id="EditDataScriptFilePathNull">
        <source>An output filename must be provided</source>
        <target state="new">An output filename must be provided</target>
        <note></note>
      </trans-unit>
      <trans-unit id="EditDataUnsupportedObjectType">
        <source>Database object {0} cannot be used for editing.</source>
        <target state="new">Database object {0} cannot be used for editing.</target>
        <note>.
 Parameters: 0 - typeName (string) </note>
      </trans-unit>
      <trans-unit id="ConnectionServiceDbErrorDefaultNotConnected">
        <source>Specified URI '{0}' does not have a default connection</source>
        <target state="new">Specified URI '{0}' does not have a default connection</target>
        <note>.
 Parameters: 0 - uri (string) </note>
      </trans-unit>
      <trans-unit id="EditDataCommitInProgress">
        <source>A commit task is in progress. Please wait for completion.</source>
        <target state="new">A commit task is in progress. Please wait for completion.</target>
        <note></note>
      </trans-unit>
      <trans-unit id="SqlScriptFormatterDecimalMissingPrecision">
        <source>Decimal column is missing numeric precision or numeric scale</source>
        <target state="new">Decimal column is missing numeric precision or numeric scale</target>
        <note></note>
      </trans-unit>
      <trans-unit id="EditDataComputedColumnPlaceholder">
        <source>&lt;TBD&gt;</source>
        <target state="new">&lt;TBD&gt;</target>
        <note></note>
      </trans-unit>
      <trans-unit id="EditDataColumnUpdateNotPending">
        <source>Give column ID does not have pending update</source>
        <target state="new">Give column ID does not have pending update</target>
        <note></note>
      </trans-unit>
      <trans-unit id="EditDataInitializeInProgress">
        <source>Another edit data initialize is in progress for this owner URI. Please wait for completion.</source>
        <target state="new">Another edit data initialize is in progress for this owner URI. Please wait for completion.</target>
        <note></note>
      </trans-unit>
      <trans-unit id="QueryServiceResultSetAddNoRows">
        <source>Cannot add row to result buffer, data reader does not contain rows</source>
        <target state="new">Cannot add row to result buffer, data reader does not contain rows</target>
        <note></note>
      </trans-unit>
<<<<<<< HEAD
      <trans-unit id="EditDataTimeOver24Hrs">
        <source>TIME column values must be between 00:00:00.0000000 and 23:59:59.9999999</source>
        <target state="new">TIME column values must be between 00:00:00.0000000 and 23:59:59.9999999</target>
=======
      <trans-unit id="EditDataNullNotAllowed">
        <source>NULL is not allowed for this column</source>
        <target state="new">NULL is not allowed for this column</target>
>>>>>>> f2afa07a
        <note></note>
      </trans-unit>
    </body>
  </file>
</xliff><|MERGE_RESOLUTION|>--- conflicted
+++ resolved
@@ -551,15 +551,14 @@
         <target state="new">Cannot add row to result buffer, data reader does not contain rows</target>
         <note></note>
       </trans-unit>
-<<<<<<< HEAD
       <trans-unit id="EditDataTimeOver24Hrs">
         <source>TIME column values must be between 00:00:00.0000000 and 23:59:59.9999999</source>
         <target state="new">TIME column values must be between 00:00:00.0000000 and 23:59:59.9999999</target>
-=======
+        <note></note>
+      </trans-unit>
       <trans-unit id="EditDataNullNotAllowed">
         <source>NULL is not allowed for this column</source>
         <target state="new">NULL is not allowed for this column</target>
->>>>>>> f2afa07a
         <note></note>
       </trans-unit>
     </body>
