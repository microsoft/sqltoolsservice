--- conflicted
+++ resolved
@@ -2056,7 +2056,6 @@
         <target state="new">Encountered unsupported token {0}</target>
         <note></note>
       </trans-unit>
-<<<<<<< HEAD
       <trans-unit id="ParameterizationDetails">
         <source>{0} will be converted to a System.Data.SqlClient.SqlParameter object with the following properties: SqlDbType = {1}, Size = {2}, Precision = {3}, Scale = {4}, SqlValue = {5}</source>
         <target state="new">{0} will be converted to a System.Data.SqlClient.SqlParameter object with the following properties: SqlDbType = {1}, Size = {2}, Precision = {3}, Scale = {4}, SqlValue = {5}</target>
@@ -2098,7 +2097,6 @@
         <target state="new">The current script is too large for Parameterization for Always Encrypted, please disable Parameterization for Always Encrypted in Query Options (Query &gt; Query Options &gt; Execution &gt; Advanced). Maximum allowable length: {0} characters, Current script length: {1} characters</target>
         <note>.
  Parameters: 0 - maxChars (int), 1 - currentChars (int) </note>
-=======
       <trans-unit id="SqlAssessmentOperationExecuteCalledTwice">
         <source>A SQL Assessment operation's Execute method should not be called more than once</source>
         <target state="new">A SQL Assessment operation's Execute method should not be called more than once</target>
@@ -2124,7 +2122,6 @@
         <target state="new">Unsupported engine edition {0}</target>
         <note>.
  Parameters: 0 - editionCode (int) </note>
->>>>>>> bcc1f2a4
       </trans-unit>
     </body>
   </file>
