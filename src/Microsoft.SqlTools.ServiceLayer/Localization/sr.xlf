﻿<?xml version="1.0" encoding="utf-8"?>
<xliff version="1.2" xmlns="urn:oasis:names:tc:xliff:document:1.2" xmlns:xsi="http://www.w3.org/2001/XMLSchema-instance" xsi:schemaLocation="urn:oasis:names:tc:xliff:document:1.2 xliff-core-1.2-transitional.xsd">
  <file datatype="xml" original="sr.resx" source-language="en">
    <body>
      <trans-unit id="ConnectionServiceConnectErrorNullParams">
        <source>Connection parameters cannot be null</source>
        <target state="new">Connection parameters cannot be null</target>
        <note></note>
      </trans-unit>
      <trans-unit id="ConnectionServiceListDbErrorNullOwnerUri">
        <source>OwnerUri cannot be null or empty</source>
        <target state="new">OwnerUri cannot be null or empty</target>
        <note></note>
      </trans-unit>
      <trans-unit id="ConnectionServiceListDbErrorNotConnected">
        <source>SpecifiedUri '{0}' does not have existing connection</source>
        <target state="new">SpecifiedUri '{0}' does not have existing connection</target>
        <note>.
 Parameters: 0 - uri (string) </note>
      </trans-unit>
      <trans-unit id="ConnectionServiceConnStringInvalidAuthType">
        <source>Invalid value '{0}' for AuthenticationType.  Valid values are 'Integrated' and 'SqlLogin'.</source>
        <target state="new">Invalid value '{0}' for AuthenticationType.  Valid values are 'Integrated' and 'SqlLogin'.</target>
        <note>.
 Parameters: 0 - authType (string) </note>
      </trans-unit>
      <trans-unit id="ConnectionServiceConnStringInvalidIntent">
        <source>Invalid value '{0}' for ApplicationIntent. Valid values are 'ReadWrite' and 'ReadOnly'.</source>
        <target state="new">Invalid value '{0}' for ApplicationIntent. Valid values are 'ReadWrite' and 'ReadOnly'.</target>
        <note>.
 Parameters: 0 - intent (string) </note>
      </trans-unit>
      <trans-unit id="ConnectionServiceConnectionCanceled">
        <source>Connection canceled</source>
        <target state="new">Connection canceled</target>
        <note></note>
      </trans-unit>
      <trans-unit id="ConnectionParamsValidateNullOwnerUri">
        <source>OwnerUri cannot be null or empty</source>
        <target state="new">OwnerUri cannot be null or empty</target>
        <note></note>
      </trans-unit>
      <trans-unit id="ConnectionParamsValidateNullConnection">
        <source>Connection details object cannot be null</source>
        <target state="new">Connection details object cannot be null</target>
        <note></note>
      </trans-unit>
      <trans-unit id="ConnectionParamsValidateNullServerName">
        <source>ServerName cannot be null or empty</source>
        <target state="new">ServerName cannot be null or empty</target>
        <note></note>
      </trans-unit>
      <trans-unit id="ConnectionParamsValidateNullSqlAuth">
        <source>{0} cannot be null or empty when using SqlLogin authentication</source>
        <target state="new">{0} cannot be null or empty when using SqlLogin authentication</target>
        <note>.
 Parameters: 0 - component (string) </note>
      </trans-unit>
      <trans-unit id="QueryServiceCancelAlreadyCompleted">
        <source>The query has already completed, it cannot be cancelled</source>
        <target state="new">The query has already completed, it cannot be cancelled</target>
        <note></note>
      </trans-unit>
      <trans-unit id="QueryServiceCancelDisposeFailed">
        <source>Query successfully cancelled, failed to dispose query. Owner URI not found.</source>
        <target state="new">Query successfully cancelled, failed to dispose query. Owner URI not found.</target>
        <note></note>
      </trans-unit>
      <trans-unit id="QueryServiceQueryCancelled">
        <source>Query was canceled by user</source>
        <target state="new">Query was canceled by user</target>
        <note></note>
      </trans-unit>
      <trans-unit id="QueryServiceSubsetBatchNotCompleted">
        <source>The batch has not completed, yet</source>
        <target state="new">The batch has not completed, yet</target>
        <note></note>
      </trans-unit>
      <trans-unit id="QueryServiceSubsetBatchOutOfRange">
        <source>Batch index cannot be less than 0 or greater than the number of batches</source>
        <target state="new">Batch index cannot be less than 0 or greater than the number of batches</target>
        <note></note>
      </trans-unit>
      <trans-unit id="QueryServiceSubsetResultSetOutOfRange">
        <source>Result set index cannot be less than 0 or greater than the number of result sets</source>
        <target state="new">Result set index cannot be less than 0 or greater than the number of result sets</target>
        <note></note>
      </trans-unit>
      <trans-unit id="QueryServiceDataReaderByteCountInvalid">
        <source>Maximum number of bytes to return must be greater than zero</source>
        <target state="new">Maximum number of bytes to return must be greater than zero</target>
        <note></note>
      </trans-unit>
      <trans-unit id="QueryServiceDataReaderCharCountInvalid">
        <source>Maximum number of chars to return must be greater than zero</source>
        <target state="new">Maximum number of chars to return must be greater than zero</target>
        <note></note>
      </trans-unit>
      <trans-unit id="QueryServiceDataReaderXmlCountInvalid">
        <source>Maximum number of XML bytes to return must be greater than zero</source>
        <target state="new">Maximum number of XML bytes to return must be greater than zero</target>
        <note></note>
      </trans-unit>
      <trans-unit id="QueryServiceFileWrapperWriteOnly">
        <source>Access method cannot be write-only</source>
        <target state="new">Access method cannot be write-only</target>
        <note></note>
      </trans-unit>
      <trans-unit id="QueryServiceFileWrapperNotInitialized">
        <source>FileStreamWrapper must be initialized before performing operations</source>
        <target state="new">FileStreamWrapper must be initialized before performing operations</target>
        <note></note>
      </trans-unit>
      <trans-unit id="QueryServiceFileWrapperReadOnly">
        <source>This FileStreamWrapper cannot be used for writing</source>
        <target state="new">This FileStreamWrapper cannot be used for writing</target>
        <note></note>
      </trans-unit>
      <trans-unit id="QueryServiceAffectedOneRow">
        <source>(1 row affected)</source>
        <target state="new">(1 row affected)</target>
        <note></note>
      </trans-unit>
      <trans-unit id="QueryServiceAffectedRows">
        <source>({0} rows affected)</source>
        <target state="new">({0} rows affected)</target>
        <note>.
 Parameters: 0 - rows (long) </note>
      </trans-unit>
      <trans-unit id="QueryServiceCompletedSuccessfully">
        <source>Commands completed successfully.</source>
        <target state="new">Commands completed successfully.</target>
        <note></note>
      </trans-unit>
      <trans-unit id="QueryServiceErrorFormat">
        <source>Msg {0}, Level {1}, State {2}, Line {3}{4}{5}</source>
        <target state="new">Msg {0}, Level {1}, State {2}, Line {3}{4}{5}</target>
        <note>.
 Parameters: 0 - msg (int), 1 - lvl (int), 2 - state (int), 3 - line (int), 4 - newLine (string), 5 - message (string) </note>
      </trans-unit>
      <trans-unit id="QueryServiceQueryFailed">
        <source>Query failed: {0}</source>
        <target state="new">Query failed: {0}</target>
        <note>.
 Parameters: 0 - message (string) </note>
      </trans-unit>
      <trans-unit id="QueryServiceColumnNull">
        <source>(No column name)</source>
        <target state="new">(No column name)</target>
        <note></note>
      </trans-unit>
      <trans-unit id="QueryServiceRequestsNoQuery">
        <source>The requested query does not exist</source>
        <target state="new">The requested query does not exist</target>
        <note></note>
      </trans-unit>
      <trans-unit id="QueryServiceQueryInvalidOwnerUri">
        <source>Cannot connect to the database due to invalid OwnerUri</source>
        <target state="new">Cannot connect to the database due to invalid OwnerUri</target>
        <note></note>
      </trans-unit>
      <trans-unit id="QueryServiceQueryInProgress">
        <source>A query is already in progress for this editor session. Please cancel this query or wait for its completion.</source>
        <target state="new">A query is already in progress for this editor session. Please cancel this query or wait for its completion.</target>
        <note></note>
      </trans-unit>
      <trans-unit id="QueryServiceMessageSenderNotSql">
        <source>Sender for OnInfoMessage event must be a SqlConnection</source>
        <target state="new">Sender for OnInfoMessage event must be a SqlConnection</target>
        <note></note>
      </trans-unit>
      <trans-unit id="QueryServiceSaveAsResultSetNotComplete">
        <source>Result cannot be saved until query execution has completed</source>
        <target state="new">Result cannot be saved until query execution has completed</target>
        <note></note>
      </trans-unit>
      <trans-unit id="QueryServiceSaveAsMiscStartingError">
        <source>Internal error occurred while starting save task</source>
        <target state="new">Internal error occurred while starting save task</target>
        <note></note>
      </trans-unit>
      <trans-unit id="QueryServiceSaveAsInProgress">
        <source>A save request to the same path is in progress</source>
        <target state="new">A save request to the same path is in progress</target>
        <note></note>
      </trans-unit>
      <trans-unit id="QueryServiceSaveAsFail">
        <source>Failed to save {0}: {1}</source>
        <target state="new">Failed to save {0}: {1}</target>
        <note>.
 Parameters: 0 - fileName (string), 1 - message (string) </note>
      </trans-unit>
      <trans-unit id="QueryServiceResultSetNotRead">
        <source>Cannot read subset unless the results have been read from the server</source>
        <target state="new">Cannot read subset unless the results have been read from the server</target>
        <note></note>
      </trans-unit>
      <trans-unit id="QueryServiceResultSetStartRowOutOfRange">
        <source>Start row cannot be less than 0 or greater than the number of rows in the result set</source>
        <target state="new">Start row cannot be less than 0 or greater than the number of rows in the result set</target>
        <note></note>
      </trans-unit>
      <trans-unit id="QueryServiceResultSetRowCountOutOfRange">
        <source>Row count must be a positive integer</source>
        <target state="new">Row count must be a positive integer</target>
        <note></note>
      </trans-unit>
      <trans-unit id="QueryServiceResultSetNoColumnSchema">
        <source>Could not retrieve column schema for result set</source>
        <target state="new">Could not retrieve column schema for result set</target>
        <note></note>
      </trans-unit>
      <trans-unit id="QueryServiceExecutionPlanNotFound">
        <source>Could not retrieve an execution plan from the result set</source>
        <target state="new">Could not retrieve an execution plan from the result set</target>
        <note></note>
      </trans-unit>
      <trans-unit id="PeekDefinitionAzureError">
        <source>This feature is currently not supported on Azure SQL DB and Data Warehouse: {0}</source>
        <target state="new">This feature is currently not supported on Azure SQL DB and Data Warehouse: {0}</target>
        <note>.
 Parameters: 0 - errorMessage (string) </note>
      </trans-unit>
      <trans-unit id="PeekDefinitionError">
        <source>An unexpected error occurred during Peek Definition execution: {0}</source>
        <target state="new">An unexpected error occurred during Peek Definition execution: {0}</target>
        <note>.
 Parameters: 0 - errorMessage (string) </note>
      </trans-unit>
      <trans-unit id="PeekDefinitionNoResultsError">
        <source>No results were found.</source>
        <target state="new">No results were found.</target>
        <note></note>
      </trans-unit>
      <trans-unit id="PeekDefinitionDatabaseError">
        <source>No database object was retrieved.</source>
        <target state="new">No database object was retrieved.</target>
        <note></note>
      </trans-unit>
      <trans-unit id="PeekDefinitionNotConnectedError">
        <source>Please connect to a server.</source>
        <target state="new">Please connect to a server.</target>
        <note></note>
      </trans-unit>
      <trans-unit id="PeekDefinitionTimedoutError">
        <source>Operation timed out.</source>
        <target state="new">Operation timed out.</target>
        <note></note>
      </trans-unit>
      <trans-unit id="PeekDefinitionTypeNotSupportedError">
        <source>This object type is currently not supported by this feature.</source>
        <target state="new">This object type is currently not supported by this feature.</target>
        <note></note>
      </trans-unit>
      <trans-unit id="WorkspaceServicePositionLineOutOfRange">
        <source>Position is outside of file line range</source>
        <target state="new">Position is outside of file line range</target>
        <note></note>
      </trans-unit>
      <trans-unit id="WorkspaceServicePositionColumnOutOfRange">
        <source>Position is outside of column range for line {0}</source>
        <target state="new">Position is outside of column range for line {0}</target>
        <note>.
 Parameters: 0 - line (int) </note>
      </trans-unit>
      <trans-unit id="WorkspaceServiceBufferPositionOutOfOrder">
        <source>Start position ({0}, {1}) must come before or be equal to the end position ({2}, {3})</source>
        <target state="new">Start position ({0}, {1}) must come before or be equal to the end position ({2}, {3})</target>
        <note>.
 Parameters: 0 - sLine (int), 1 - sCol (int), 2 - eLine (int), 3 - eCol (int) </note>
      </trans-unit>
      <trans-unit id="TestLocalizationConstant">
        <source>test</source>
        <target state="new">test</target>
        <note></note>
      </trans-unit>
      <trans-unit id="ErrorEmptyStringReplacement">
        <source>Replacement of an empty string by an empty string.</source>
        <target state="new">Replacement of an empty string by an empty string.</target>
        <note></note>
      </trans-unit>
      <trans-unit id="EditDataSessionNotFound">
        <source>Edit session does not exist.</source>
        <target state="new">Edit session does not exist.</target>
        <note></note>
      </trans-unit>
      <trans-unit id="EditDataQueryNotCompleted">
        <source>Query has not completed execution</source>
        <target state="new">Query has not completed execution</target>
        <note></note>
      </trans-unit>
      <trans-unit id="EditDataQueryImproperResultSets">
        <source>Query did not generate exactly one result set</source>
        <target state="new">Query did not generate exactly one result set</target>
        <note></note>
      </trans-unit>
      <trans-unit id="EditDataFailedAddRow">
        <source>Failed to add new row to update cache</source>
        <target state="new">Failed to add new row to update cache</target>
        <note></note>
      </trans-unit>
      <trans-unit id="EditDataRowOutOfRange">
        <source>Given row ID is outside the range of rows in the edit cache</source>
        <target state="new">Given row ID is outside the range of rows in the edit cache</target>
        <note></note>
      </trans-unit>
      <trans-unit id="EditDataUpdatePending">
        <source>An update is already pending for this row and must be reverted first</source>
        <target state="new">An update is already pending for this row and must be reverted first</target>
        <note></note>
      </trans-unit>
      <trans-unit id="EditDataUpdateNotPending">
        <source>Given row ID does not have pending update</source>
        <target state="new">Given row ID does not have pending update</target>
        <note></note>
      </trans-unit>
      <trans-unit id="EditDataObjectMetadataNotFound">
        <source>Table or view metadata could not be found</source>
        <target state="new">Table or view metadata could not be found</target>
        <note></note>
      </trans-unit>
      <trans-unit id="EditDataInvalidFormatBinary">
        <source>Invalid format for binary column</source>
        <target state="new">Invalid format for binary column</target>
        <note></note>
      </trans-unit>
      <trans-unit id="EditDataInvalidFormatBoolean">
        <source>Allowed values for boolean columns are 0, 1, "true", or "false"</source>
        <target state="new">Allowed values for boolean columns are 0, 1, "true", or "false"</target>
        <note></note>
      </trans-unit>
      <trans-unit id="EditDataCreateScriptMissingValue">
        <source>The column '{0}' is defined as NOT NULL but was not given a value</source>
        <target state="new">The column '{0}' is defined as NOT NULL but was not given a value</target>
        <note>.
 Parameters: 0 - colName (string) </note>
      </trans-unit>
      <trans-unit id="EditDataDeleteSetCell">
        <source>A delete is pending for this row, a cell update cannot be applied.</source>
        <target state="new">A delete is pending for this row, a cell update cannot be applied.</target>
        <note></note>
      </trans-unit>
      <trans-unit id="EditDataColumnIdOutOfRange">
        <source>Column ID must be in the range of columns for the query</source>
        <target state="new">Column ID must be in the range of columns for the query</target>
        <note></note>
      </trans-unit>
      <trans-unit id="EditDataColumnCannotBeEdited">
        <source>Column cannot be edited</source>
        <target state="new">Column cannot be edited</target>
        <note></note>
      </trans-unit>
      <trans-unit id="EditDataColumnNoKeyColumns">
        <source>No key columns were found</source>
        <target state="new">No key columns were found</target>
        <note></note>
      </trans-unit>
      <trans-unit id="EditDataScriptFilePathNull">
        <source>An output filename must be provided</source>
        <target state="new">An output filename must be provided</target>
        <note></note>
      </trans-unit>
      <trans-unit id="EditDataUnsupportedObjectType">
        <source>Database object {0} cannot be used for editing.</source>
        <target state="new">Database object {0} cannot be used for editing.</target>
        <note>.
 Parameters: 0 - typeName (string) </note>
      </trans-unit>
      <trans-unit id="ConnectionServiceDbErrorDefaultNotConnected">
        <source>Specified URI '{0}' does not have a default connection</source>
        <target state="new">Specified URI '{0}' does not have a default connection</target>
        <note>.
 Parameters: 0 - uri (string) </note>
      </trans-unit>
      <trans-unit id="EditDataCommitInProgress">
        <source>A commit task is in progress. Please wait for completion.</source>
        <target state="new">A commit task is in progress. Please wait for completion.</target>
        <note></note>
      </trans-unit>
      <trans-unit id="SqlScriptFormatterDecimalMissingPrecision">
        <source>Exact numeric column is missing numeric precision or numeric scale</source>
        <target state="new">Exact numeric column is missing numeric precision or numeric scale</target>
        <note></note>
      </trans-unit>
      <trans-unit id="EditDataComputedColumnPlaceholder">
        <source>&lt;TBD&gt;</source>
        <target state="new">&lt;TBD&gt;</target>
        <note></note>
      </trans-unit>
      <trans-unit id="QueryServiceResultSetAddNoRows">
        <source>Cannot add row to result buffer, data reader does not contain rows</source>
        <target state="new">Cannot add row to result buffer, data reader does not contain rows</target>
        <note></note>
      </trans-unit>
      <trans-unit id="EditDataTimeOver24Hrs">
        <source>TIME column values must be between 00:00:00.0000000 and 23:59:59.9999999</source>
        <target state="new">TIME column values must be between 00:00:00.0000000 and 23:59:59.9999999</target>
        <note></note>
      </trans-unit>
      <trans-unit id="EditDataNullNotAllowed">
        <source>NULL is not allowed for this column</source>
        <target state="new">NULL is not allowed for this column</target>
        <note></note>
      </trans-unit>
      <trans-unit id="EditDataSessionAlreadyExists">
        <source>Edit session already exists.</source>
        <target state="new">Edit session already exists.</target>
        <note></note>
      </trans-unit>
      <trans-unit id="EditDataSessionNotInitialized">
        <source>Edit session has not been initialized</source>
        <target state="new">Edit session has not been initialized</target>
        <note></note>
      </trans-unit>
      <trans-unit id="EditDataSessionAlreadyInitialized">
        <source>Edit session has already been initialized</source>
        <target state="new">Edit session has already been initialized</target>
        <note></note>
      </trans-unit>
      <trans-unit id="EditDataSessionAlreadyInitializing">
        <source>Edit session has already been initialized or is in the process of initializing</source>
        <target state="new">Edit session has already been initialized or is in the process of initializing</target>
        <note></note>
      </trans-unit>
      <trans-unit id="EditDataQueryFailed">
        <source>Query execution failed, see messages for details</source>
        <target state="new">Query execution failed, see messages for details</target>
        <note></note>
      </trans-unit>
      <trans-unit id="EditDataFilteringNegativeLimit">
        <source>Result limit cannot be negative</source>
        <target state="new">Result limit cannot be negative</target>
        <note></note>
      </trans-unit>
      <trans-unit id="QueryServiceCellNull">
        <source>NULL</source>
        <target state="new">NULL</target>
        <note></note>
      </trans-unit>
      <trans-unit id="EditDataMetadataObjectNameRequired">
        <source>A object name must be provided</source>
        <target state="new">A object name must be provided</target>
        <note></note>
      </trans-unit>
      <trans-unit id="EditDataMetadataTooManyIdentifiers">
        <source>Explicitly specifying server or database is not supported</source>
        <target state="new">Explicitly specifying server or database is not supported</target>
        <note></note>
      </trans-unit>
      <trans-unit id="EditDataMetadataNotExtended">
        <source>Table metadata does not have extended properties</source>
        <target state="new">Table metadata does not have extended properties</target>
        <note></note>
      </trans-unit>
      <trans-unit id="EditDataObjectNotFound">
        <source>Table or view requested for edit could not be found</source>
        <target state="new">Table or view requested for edit could not be found</target>
        <note></note>
      </trans-unit>
      <trans-unit id="QueryServiceResultSetHasNoResults">
        <source>Query has no results to return</source>
        <target state="new">Query has no results to return</target>
        <note></note>
      </trans-unit>
      <trans-unit id="QueryServiceResultSetTooLarge">
        <source>Result set has too many rows to be safely loaded</source>
        <target state="new">Result set has too many rows to be safely loaded</target>
      </trans-unit>
      <trans-unit id="ConflictWithNoRecovery">
        <source>Specifying this option when restoring a backup with the NORECOVERY option is not permitted.</source>
        <target state="new">Specifying this option when restoring a backup with the NORECOVERY option is not permitted.</target>
        <note></note>
      </trans-unit>
      <trans-unit id="InvalidPathForDatabaseFile">
        <source>Invalid path for database file: '{0}'</source>
        <target state="new">Invalid path for database file: '{0}'</target>
        <note></note>
      </trans-unit>
      <trans-unit id="Log">
        <source>Log</source>
        <target state="new">Log</target>
        <note></note>
      </trans-unit>
      <trans-unit id="RestorePlanFailed">
        <source>Failed to create restore plan</source>
        <target state="new">Failed to create restore plan</target>
        <note></note>
      </trans-unit>
      <trans-unit id="RestoreNotSupported">
        <source>Restore database is not supported</source>
        <target state="new">Restore database is not supported</target>
        <note></note>
      </trans-unit>
      <trans-unit id="RestoreTaskName">
        <source>Restore Database</source>
        <target state="new">Restore Database</target>
        <note></note>
      </trans-unit>
      <trans-unit id="RestoreCopyOnly">
        <source>(Copy Only)</source>
        <target state="new">(Copy Only)</target>
        <note></note>
      </trans-unit>
      <trans-unit id="RestoreBackupSetComponent">
        <source>Component</source>
        <target state="new">Component</target>
        <note></note>
      </trans-unit>
      <trans-unit id="RestoreBackupSetType">
        <source>Type</source>
        <target state="new">Type</target>
        <note></note>
      </trans-unit>
      <trans-unit id="RestoreBackupSetServer">
        <source>Server</source>
        <target state="new">Server</target>
        <note></note>
      </trans-unit>
      <trans-unit id="RestoreBackupSetDatabase">
        <source>Database</source>
        <target state="new">Database</target>
        <note></note>
      </trans-unit>
      <trans-unit id="RestoreBackupSetPosition">
        <source>Position</source>
        <target state="new">Position</target>
        <note></note>
      </trans-unit>
      <trans-unit id="RestoreBackupSetFirstLsn">
        <source>First LSN</source>
        <target state="new">First LSN</target>
        <note></note>
      </trans-unit>
      <trans-unit id="RestoreBackupSetLastLsn">
        <source>Last LSN</source>
        <target state="new">Last LSN</target>
        <note></note>
      </trans-unit>
      <trans-unit id="RestoreBackupSetCheckpointLsn">
        <source>Checkpoint LSN</source>
        <target state="new">Checkpoint LSN</target>
        <note></note>
      </trans-unit>
      <trans-unit id="RestoreBackupSetFullLsn">
        <source>Full LSN</source>
        <target state="new">Full LSN</target>
        <note></note>
      </trans-unit>
      <trans-unit id="RestoreBackupSetStartDate">
        <source>Start Date</source>
        <target state="new">Start Date</target>
        <note></note>
      </trans-unit>
      <trans-unit id="RestoreBackupSetFinishDate">
        <source>Finish Date</source>
        <target state="new">Finish Date</target>
        <note></note>
      </trans-unit>
      <trans-unit id="RestoreBackupSetSize">
        <source>Size</source>
        <target state="new">Size</target>
        <note></note>
      </trans-unit>
      <trans-unit id="RestoreBackupSetUserName">
        <source>User Name</source>
        <target state="new">User Name</target>
        <note></note>
      </trans-unit>
      <trans-unit id="RestoreBackupSetExpiration">
        <source>Expiration</source>
        <target state="new">Expiration</target>
        <note></note>
      </trans-unit>
      <trans-unit id="RestoreBackupSetName">
        <source>Name</source>
        <target state="new">Name</target>
        <note></note>
      </trans-unit>
      <trans-unit id="TheLastBackupTaken">
        <source>The last backup taken ({0})</source>
        <target state="new">The last backup taken ({0})</target>
        <note></note>
      </trans-unit>
      <trans-unit id="BackupTaskName">
        <source>Backup Database</source>
        <target state="new">Backup Database</target>
        <note></note>
      </trans-unit>
      <trans-unit id="TaskInProgress">
        <source>In progress</source>
        <target state="new">In progress</target>
        <note></note>
      </trans-unit>
      <trans-unit id="TaskCompleted">
        <source>Completed</source>
        <target state="new">Completed</target>
        <note></note>
      </trans-unit>
      <trans-unit id="ScriptTaskName">
        <source>scripting</source>
        <target state="new">scripting</target>
        <note></note>
      </trans-unit>
      <trans-unit id="ProfilerConnectionNotFound">
        <source>Connection not found</source>
        <target state="new">Connection not found</target>
        <note></note>
      </trans-unit>
      <trans-unit id="AzureSystemDbProfilingError">
        <source>Cannot profile Azure system databases</source>
        <target state="new">Cannot profile Azure system databases</target>
        <note></note>
      </trans-unit>
      <trans-unit id="BackupPathIsFolderError">
        <source>Please provide a file path instead of directory path</source>
        <target state="new">Please provide a file path instead of directory path</target>
        <note></note>
      </trans-unit>
      <trans-unit id="InvalidBackupPathError">
        <source> The provided path is invalid</source>
        <target state="new"> The provided path is invalid</target>
        <note></note>
      </trans-unit>
      <trans-unit id="InvalidPathError">
        <source>Cannot access the specified path on the server: {0}</source>
        <target state="new">Cannot access the specified path on the server: {0}</target>
        <note></note>
      </trans-unit>
      <trans-unit id="NoBackupsetsToRestore">
        <source>No backupset selected to be restored</source>
        <target state="new">No backupset selected to be restored</target>
        <note></note>
      </trans-unit>
      <trans-unit id="AzureSqlDbEdition">
        <source>Azure SQL DB</source>
        <target state="new">Azure SQL DB</target>
        <note></note>
      </trans-unit>
      <trans-unit id="AzureSqlDwEdition">
        <source>Azure SQL Data Warehouse</source>
        <target state="new">Azure SQL Data Warehouse</target>
        <note></note>
      </trans-unit>
      <trans-unit id="AzureSqlStretchEdition">
        <source>Azure SQL Stretch Database</source>
        <target state="new">Azure SQL Stretch Database</target>
        <note></note>
      </trans-unit>
      <trans-unit id="AzureSqlAnalyticsOnDemandEdition">
        <source>Azure SQL Analytics on-demand</source>
        <target state="new">Azure SQL Analytics on-demand</target>
        <note></note>
      </trans-unit>
      <trans-unit id="EditDataValueTooLarge">
        <source>Value {0} is too large to fit in column of type {1}</source>
        <target state="new">Value {0} is too large to fit in column of type {1}</target>
        <note>.
 Parameters: 0 - value (string), 1 - columnType (string) </note>
      </trans-unit>
      <trans-unit id="EditDataInvalidFormat">
        <source>Invalid format for column '{0}', column is defined as {1}</source>
        <target state="new">Invalid format for column '{0}', column is defined as {1}</target>
        <note>.
 Parameters: 0 - colName (string), 1 - colType (string) </note>
      </trans-unit>
      <trans-unit id="SqlScriptFormatterLengthTypeMissingSize">
        <source>Column with length is missing size</source>
        <target state="new">Column with length is missing size</target>
        <note></note>
      </trans-unit>
      <trans-unit id="SqlScriptFormatterScalarTypeMissingScale">
        <source>Scalar column missing scale</source>
        <target state="new">Scalar column missing scale</target>
        <note></note>
      </trans-unit>
      <trans-unit id="EditDataMultiTableNotSupported">
        <source>EditData queries targeting multiple tables are not supported</source>
        <target state="new">EditData queries targeting multiple tables are not supported</target>
        <note></note>
      </trans-unit>
      <trans-unit id="EditDataAliasesNotSupported">
        <source>EditData queries with aliased columns are not supported</source>
        <target state="new">EditData queries with aliased columns are not supported</target>
        <note></note>
      </trans-unit>
      <trans-unit id="EditDataExpressionsNotSupported">
        <source>EditData queries with aggregate or expression columns are not supported</source>
        <target state="new">EditData queries with aggregate or expression columns are not supported</target>
        <note></note>
      </trans-unit>
      <trans-unit id="EditDataDuplicateColumnsNotSupported">
        <source>EditData queries with duplicate columns are not supported</source>
        <target state="new">EditData queries with duplicate columns are not supported</target>
        <note></note>
      </trans-unit>
      <trans-unit id="EditDataIncorrectTable">
        <source>EditData queries must query the originally targeted table '{0}'</source>
        <target state="new">EditData queries must query the originally targeted table '{0}'</target>
        <note>.
 Parameters: 0 - tableName (string) </note>
      </trans-unit>
      <trans-unit id="CategoryLocal">
        <source>[Uncategorized (Local)]</source>
        <target state="new">[Uncategorized (Local)]</target>
        <note>job categories</note>
      </trans-unit>
      <trans-unit id="CategoryFromMsx">
        <source>Jobs from MSX</source>
        <target state="new">Jobs from MSX</target>
        <note></note>
      </trans-unit>
      <trans-unit id="CategoryMultiServer">
        <source>[Uncategorized (Multi-Server)]</source>
        <target state="new">[Uncategorized (Multi-Server)]</target>
        <note></note>
      </trans-unit>
      <trans-unit id="CategoryDBMaint">
        <source>Database Maintenance</source>
        <target state="new">Database Maintenance</target>
        <note></note>
      </trans-unit>
      <trans-unit id="CategoryWebAssistant">
        <source>Web Assistant</source>
        <target state="new">Web Assistant</target>
        <note></note>
      </trans-unit>
      <trans-unit id="CategoryFullText">
        <source>Full-Text</source>
        <target state="new">Full-Text</target>
        <note></note>
      </trans-unit>
      <trans-unit id="CategoryReplDistribution">
        <source>REPL-Distribution</source>
        <target state="new">REPL-Distribution</target>
        <note></note>
      </trans-unit>
      <trans-unit id="CategoryReplDistributionCleanup">
        <source>REPL-Distribution Cleanup</source>
        <target state="new">REPL-Distribution Cleanup</target>
        <note></note>
      </trans-unit>
      <trans-unit id="CategoryReplHistoryCleanup">
        <source>REPL-History Cleanup</source>
        <target state="new">REPL-History Cleanup</target>
        <note></note>
      </trans-unit>
      <trans-unit id="CategoryReplLogReader">
        <source>REPL-LogReader</source>
        <target state="new">REPL-LogReader</target>
        <note></note>
      </trans-unit>
      <trans-unit id="CategoryReplMerge">
        <source>REPL-Merge</source>
        <target state="new">REPL-Merge</target>
        <note></note>
      </trans-unit>
      <trans-unit id="CategoryReplSnapShot">
        <source>REPL-Snapshot</source>
        <target state="new">REPL-Snapshot</target>
        <note></note>
      </trans-unit>
      <trans-unit id="CategoryReplCheckup">
        <source>REPL-Checkup</source>
        <target state="new">REPL-Checkup</target>
        <note></note>
      </trans-unit>
      <trans-unit id="CategoryReplCleanup">
        <source>REPL-Subscription Cleanup</source>
        <target state="new">REPL-Subscription Cleanup</target>
        <note></note>
      </trans-unit>
      <trans-unit id="CategoryReplAlert">
        <source>REPL-Alert Response</source>
        <target state="new">REPL-Alert Response</target>
        <note></note>
      </trans-unit>
      <trans-unit id="CategoryReplQReader">
        <source>REPL-QueueReader</source>
        <target state="new">REPL-QueueReader</target>
        <note></note>
      </trans-unit>
      <trans-unit id="CategoryReplication">
        <source>Replication</source>
        <target state="new">Replication</target>
        <note></note>
      </trans-unit>
      <trans-unit id="CategoryUncategorized">
        <source>[Uncategorized]</source>
        <target state="new">[Uncategorized]</target>
        <note></note>
      </trans-unit>
      <trans-unit id="CategoryLogShipping">
        <source>Log Shipping</source>
        <target state="new">Log Shipping</target>
        <note></note>
      </trans-unit>
      <trans-unit id="CategoryDBEngineTuningAdvisor">
        <source>Database Engine Tuning Advisor</source>
        <target state="new">Database Engine Tuning Advisor</target>
        <note></note>
      </trans-unit>
      <trans-unit id="CategoryDataCollector">
        <source>Data Collector</source>
        <target state="new">Data Collector</target>
        <note></note>
      </trans-unit>
      <trans-unit id="JobAlreadyExists">
        <source>A job named '{0}' already exists.  Enter a unique name for the job.</source>
        <target state="new">A job named '{0}' already exists.  Enter a unique name for the job.</target>
        <note>.
 Parameters: 0 - jobName (string) </note>
      </trans-unit>
      <trans-unit id="JobStepNameCannotBeBlank">
        <source>The name of the job step cannot be blank.</source>
        <target state="new">The name of the job step cannot be blank.</target>
        <note></note>
      </trans-unit>
      <trans-unit id="JobStepNameAlreadyExists">
        <source>There is already a step named '{0}' for this job. You must specify a different name.</source>
        <target state="new">There is already a step named '{0}' for this job. You must specify a different name.</target>
        <note>.
 Parameters: 0 - jobName (string) </note>
      </trans-unit>
      <trans-unit id="AlertNameCannotBeBlank">
        <source>The name of the alert cannot be blank.</source>
        <target state="new">The name of the alert cannot be blank.</target>
        <note></note>
      </trans-unit>
      <trans-unit id="CannotCreateNewAlert">
        <source>Cannot create new alert.</source>
        <target state="new">Cannot create new alert.</target>
        <note></note>
      </trans-unit>
      <trans-unit id="CannotAlterAlert">
        <source>Cannot alter alert.</source>
        <target state="new">Cannot alter alert.</target>
        <note></note>
      </trans-unit>
      <trans-unit id="SysadminAccount">
        <source>SQL Server Agent Service Account</source>
        <target state="new">SQL Server Agent Service Account</target>
        <note></note>
      </trans-unit>
      <trans-unit id="ProxyAccountNotFound">
        <source>Proxy account '{0}' does not exist on the server.</source>
        <target state="new">Proxy account '{0}' does not exist on the server.</target>
        <note>.
 Parameters: 0 - proxyName (string) </note>
      </trans-unit>
      <trans-unit id="CredentialNoLongerExists">
        <source>The object does no longer exist on server.</source>
        <target state="new">The object does no longer exist on server.</target>
        <note></note>
      </trans-unit>
      <trans-unit id="UnknownServerType">
        <source>Unknown server type '{0}'.</source>
        <target state="new">Unknown server type '{0}'.</target>
        <note>.
 Parameters: 0 - serverTypeName (string) </note>
      </trans-unit>
      <trans-unit id="SetOwnerFailed">
        <source>The current login does not have permissions to set the database owner to '{0}'  The database was created successfully however.</source>
        <target state="new">The current login does not have permissions to set the database owner to '{0}'  The database was created successfully however.</target>
        <note>.
 Parameters: 0 - ownerName (string) </note>
      </trans-unit>
      <trans-unit id="TargetServerNotSelected">
        <source>You must specify the Target Servers on which this multi server job will execute.</source>
        <target state="new">You must specify the Target Servers on which this multi server job will execute.</target>
        <note></note>
      </trans-unit>
      <trans-unit id="UnexpectedRunType">
        <source>Unexpected run type.</source>
        <target state="new">Unexpected run type.</target>
        <note></note>
      </trans-unit>
      <trans-unit id="UnknownSizeUnit">
        <source>Unknown size unit {0}</source>
        <target state="new">Unknown size unit {0}</target>
        <note>.
 Parameters: 0 - unit (string) </note>
      </trans-unit>
      <trans-unit id="SessionNotFound">
        <source>Cannot find requested XEvent session</source>
        <target state="new">Cannot find requested XEvent session</target>
        <note></note>
      </trans-unit>
      <trans-unit id="StopSessionFailed">
        <source>Failed to stop session: {0}</source>
        <target state="new">Failed to stop session: {0}</target>
        <note>.
 Parameters: 0 - error (String) </note>
      </trans-unit>
      <trans-unit id="StartSessionFailed">
        <source>Failed to start session: {0}</source>
        <target state="new">Failed to start session: {0}</target>
        <note>.
 Parameters: 0 - error (String) </note>
      </trans-unit>
      <trans-unit id="CreateSessionFailed">
        <source>Failed to create session: {0}</source>
        <target state="new">Failed to create session: {0}</target>
        <note>.
 Parameters: 0 - error (String) </note>
      </trans-unit>
      <trans-unit id="PauseSessionFailed">
        <source>Failed to pause session: {0}</source>
        <target state="new">Failed to pause session: {0}</target>
        <note>.
 Parameters: 0 - error (String) </note>
      </trans-unit>
      <trans-unit id="SessionAlreadyExists">
        <source>An XEvent session named {0} already exists</source>
        <target state="new">An XEvent session named {0} already exists</target>
        <note>.
 Parameters: 0 - sessionName (String) </note>
      </trans-unit>
      <trans-unit id="InvalidScheduleTitle">
        <source>Invalid Schedule</source>
        <target state="new">Invalid Schedule</target>
        <note> Schedule error message</note>
      </trans-unit>
      <trans-unit id="InvalidWeeklySchedule">
        <source>Select at least one day to be part of this weekly schedule.</source>
        <target state="new">Select at least one day to be part of this weekly schedule.</target>
        <note></note>
      </trans-unit>
      <trans-unit id="StartDateGreaterThanEndDate">
        <source>The job schedule starting date cannot be greater than the ending date.</source>
        <target state="new">The job schedule starting date cannot be greater than the ending date.</target>
        <note></note>
      </trans-unit>
      <trans-unit id="StartTimeGreaterThanEndTime">
        <source>The job schedule starting time cannot be after the ending time.</source>
        <target state="new">The job schedule starting time cannot be after the ending time.</target>
        <note></note>
      </trans-unit>
      <trans-unit id="EndTimeEqualToStartTime">
        <source>The job schedule ending time must be after the starting time.</source>
        <target state="new">The job schedule ending time must be after the starting time.</target>
        <note></note>
      </trans-unit>
      <trans-unit id="InvalidStartDate">
        <source>Start date must be on or after January 1, 1990.</source>
        <target state="new">Start date must be on or after January 1, 1990.</target>
        <note></note>
      </trans-unit>
      <trans-unit id="ScheduleNameAlreadyExists">
        <source>There is already a schedule named '{0}' for this job.  You must specify a different name.</source>
        <target state="new">There is already a schedule named '{0}' for this job.  You must specify a different name.</target>
        <note>.
 Parameters: 0 - scheduleName (string) </note>
      </trans-unit>
      <trans-unit id="JobServerIsNotAvailable">
        <source>Job server is not available</source>
        <target state="new">Job server is not available</target>
        <note> Exception thrown when job server is not available</note>
      </trans-unit>
      <trans-unit id="NeverBackedUp">
        <source>Never</source>
        <target state="new">Never</target>
        <note></note>
      </trans-unit>
      <trans-unit id="Error_InvalidDirectoryName">
        <source>Path {0} is not a valid directory</source>
        <target state="new">Path {0} is not a valid directory</target>
        <note></note>
      </trans-unit>
      <trans-unit id="Error_ExistingDirectoryName">
        <source>For directory {0} a file with name {1} already exist</source>
        <target state="new">For directory {0} a file with name {1} already exist</target>
        <note></note>
      </trans-unit>
      <trans-unit id="EE_ExecutionInfo_InitializingLoop">
        <source>Beginning execution loop</source>
        <target state="new">Beginning execution loop</target>
        <note></note>
      </trans-unit>
      <trans-unit id="EE_BatchExecutionError_Ignoring">
        <source>An error occurred while the batch was being executed, but the error has been ignored.</source>
        <target state="new">An error occurred while the batch was being executed, but the error has been ignored.</target>
        <note></note>
      </trans-unit>
      <trans-unit id="EE_ExecutionInfo_FinalizingLoop">
        <source>Batch execution completed {0} times...</source>
        <target state="new">Batch execution completed {0} times...</target>
        <note></note>
      </trans-unit>
      <trans-unit id="BatchParserWrapperExecutionError">
        <source>Batch parser wrapper execution: {0} found... at line {1}: {2}    Description: {3}</source>
        <target state="new">Batch parser wrapper execution: {0} found... at line {1}: {2}    Description: {3}</target>
        <note></note>
      </trans-unit>
      <trans-unit id="ExtractInvalidVersion">
        <source>Invalid version '{0}' passed. Version must be in the format x.x.x.x where x is a number.</source>
        <target state="new">Invalid version '{0}' passed. Version must be in the format x.x.x.x where x is a number.</target>
        <note></note>
      </trans-unit>
      <trans-unit id="ExportBacpacTaskName">
        <source>Export bacpac</source>
        <target state="new">Export bacpac</target>
        <note></note>
      </trans-unit>
      <trans-unit id="ImportBacpacTaskName">
        <source>Import bacpac</source>
        <target state="new">Import bacpac</target>
        <note></note>
      </trans-unit>
      <trans-unit id="ExtractDacpacTaskName">
        <source>Extract dacpac</source>
        <target state="new">Extract dacpac</target>
        <note></note>
      </trans-unit>
      <trans-unit id="DeployDacpacTaskName">
        <source>Deploy dacpac</source>
        <target state="new">Deploy dacpac</target>
        <note></note>
      </trans-unit>
      <trans-unit id="GenerateScriptTaskName">
        <source>Generate script</source>
        <target state="new">Generate script</target>
        <note></note>
      </trans-unit>
      <trans-unit id="PublishChangesTaskName">
        <source>Apply schema compare changes</source>
        <target state="new">Apply schema compare changes</target>
        <note></note>
      </trans-unit>
      <trans-unit id="SchemaCompareExcludeIncludeNodeNotFound">
        <source>Failed to find the specified change in the model</source>
        <target state="new">Failed to find the specified change in the model</target>
        <note></note>
      </trans-unit>
      <trans-unit id="OpenScmpConnectionBasedModelParsingError">
        <source>Error encountered while trying to parse connection information for endpoint '{0}' with error message '{1}'</source>
        <target state="new">Error encountered while trying to parse connection information for endpoint '{0}' with error message '{1}'</target>
        <note></note>
      </trans-unit>
      <trans-unit id="SchemaCompareSessionNotFound">
        <source>Could not find the schema compare session to cancel</source>
        <target state="new">Could not find the schema compare session to cancel</target>
        <note></note>
      </trans-unit>
      <trans-unit id="SerializationServiceUnsupportedFormat">
        <source>Unsupported Save Format: {0}</source>
        <target state="new">Unsupported Save Format: {0}</target>
        <note>.
 Parameters: 0 - formatName (string) </note>
      </trans-unit>
      <trans-unit id="SerializationServiceRequestInProgress">
        <source>A request for file {0} is already in progress</source>
        <target state="new">A request for file {0} is already in progress</target>
        <note>.
 Parameters: 0 - filePath (string) </note>
      </trans-unit>
      <trans-unit id="SerializationServiceRequestNotFound">
        <source>Cannot serialize more data as no request for file {0} could be found</source>
        <target state="new">Cannot serialize more data as no request for file {0} could be found</target>
        <note>.
 Parameters: 0 - filePath (string) </note>
      </trans-unit>
      <trans-unit id="ConnectionServiceConnStringInvalidColumnEncryptionSetting">
        <source>Invalid value '{0}' for ComlumEncryption. Valid values are 'Enabled' and 'Disabled'.</source>
        <target state="new">Invalid value '{0}' for ComlumEncryption. Valid values are 'Enabled' and 'Disabled'.</target>
        <note>.
 Parameters: 0 - columnEncryptionSetting (string) </note>
      </trans-unit>
      <trans-unit id="ConnectionServiceConnStringInvalidEncryptOption">
        <source>Invalid value '{0}' for Encrypt. Valid values are 'Optional', 'Mandatory', 'Strict', 'True', 'False', 'Yes' and 'No'.</source>
        <target state="new">Invalid value '{0}' for Encrypt. Valid values are 'Optional', 'Mandatory', 'Strict', 'True', 'False', 'Yes' and 'No'.</target>
        <note>.
 Parameters: 0 - encrypt (string) </note>
      </trans-unit>
      <trans-unit id="ConnectionServiceConnStringInvalidEnclaveAttestationProtocol">
        <source>Invalid value '{0}' for Attestation protocol. Valid values are 'AAS', 'HGS' and 'None'.</source>
        <target state="new">Invalid value '{0}' for Attestation protocol. Valid values are 'AAS', 'HGS' and 'None'.</target>
        <note>.
 Parameters: 0 - enclaveAttestationProtocol (string) </note>
      </trans-unit>
      <trans-unit id="ConnectionServiceConnStringInvalidAlwaysEncryptedOptionCombination">
        <source>The Attestation protocol and Attestation URL requires Always Encrypted with Secure enclaves to be set to Enabled.</source>
        <target state="new">The Attestation protocol and Attestation URL requires Always Encrypted with Secure enclaves to be set to Enabled.</target>
        <note></note>
      </trans-unit>
      <trans-unit id="SqlCmdExitOnError">
        <source>An error was encountered during execution of batch. Exiting.</source>
        <target state="new">An error was encountered during execution of batch. Exiting.</target>
        <note></note>
      </trans-unit>
      <trans-unit id="SqlCmdUnsupportedToken">
        <source>Encountered unsupported token {0}</source>
        <target state="new">Encountered unsupported token {0}</target>
        <note></note>
      </trans-unit>
      <trans-unit id="SqlAssessmentGenerateScriptTaskName">
        <source>Generate SQL Assessment script</source>
        <target state="new">Generate SQL Assessment script</target>
        <note></note>
      </trans-unit>
      <trans-unit id="SqlAssessmentQueryInvalidOwnerUri">
        <source>Not connected to a server</source>
        <target state="new">Not connected to a server</target>
        <note></note>
      </trans-unit>
      <trans-unit id="SqlAssessmentConnectingError">
        <source>Cannot connect to the server</source>
        <target state="new">Cannot connect to the server</target>
        <note></note>
      </trans-unit>
      <trans-unit id="SqlAssessmentUnsuppoertedEdition">
        <source>Unsupported engine edition {0}</source>
        <target state="new">Unsupported engine edition {0}</target>
        <note>.
 Parameters: 0 - editionCode (int) </note>
      </trans-unit>
      <trans-unit id="ParameterizationDetails">
        <source>{0} will be converted to a Microsoft.Data.SqlClient.SqlParameter object with the following properties: SqlDbType = {1}, Size = {2}, Precision = {3}, Scale = {4}, SqlValue = {5}</source>
        <target state="new">{0} will be converted to a Microsoft.Data.SqlClient.SqlParameter object with the following properties: SqlDbType = {1}, Size = {2}, Precision = {3}, Scale = {4}, SqlValue = {5}</target>
        <note>.
 Parameters: 0 - variableName (string), 1 - sqlDbType (string), 2 - size (int), 3 - precision (int), 4 - scale (int), 5 - sqlValue (string) </note>
      </trans-unit>
      <trans-unit id="ErrorMessageHeader">
        <source>Line {0}</source>
        <target state="new">Line {0}</target>
        <note>.
 Parameters: 0 - lineNumber (int) </note>
      </trans-unit>
      <trans-unit id="ErrorMessage">
        <source>Unable to convert {0} to a Microsoft.Data.SqlClient.SqlParameter object. The specified literal cannot be converted to {1}(Microsoft.Data.SqlDbType). Literal value: {2}</source>
        <target state="new">Unable to convert {0} to a Microsoft.Data.SqlClient.SqlParameter object. The specified literal cannot be converted to {1}(Microsoft.Data.SqlDbType). Literal value: {2}</target>
        <note>.
 Parameters: 0 - variableName (string), 1 - sqlDataType (string), 2 - literalValue (string) </note>
      </trans-unit>
      <trans-unit id="DateTimeErrorMessage">
        <source>Unable to convert {0} to a Microsoft.Data.SqlClient.SqlParameter object. The specified literal cannot be converted to {1}(Microsoft.Data.SqlDbType), as it used an unsupported date/time format. Use one of the supported date/time formats. Literal value: {2}</source>
        <target state="new">Unable to convert {0} to a Microsoft.Data.SqlClient.SqlParameter object. The specified literal cannot be converted to {1}(Microsoft.Data.SqlDbType), as it used an unsupported date/time format. Use one of the supported date/time formats. Literal value: {2}</target>
        <note>.
 Parameters: 0 - variableName (string), 1 - sqlDataType (string), 2 - literalValue (string) </note>
      </trans-unit>
      <trans-unit id="BinaryLiteralPrefixMissingError">
        <source>Unable to convert {0} to a Microsoft.Data.SqlClient.SqlParameter object. The specified literal cannot be converted to {1}(Microsoft.Data.SqlDbType), as prefix 0x is expected for a binary literals.  Literal value: {2}</source>
        <target state="new">Unable to convert {0} to a Microsoft.Data.SqlClient.SqlParameter object. The specified literal cannot be converted to {1}(Microsoft.Data.SqlDbType), as prefix 0x is expected for a binary literals.  Literal value: {2}</target>
        <note>.
 Parameters: 0 - variableName (string), 1 - sqlDataType (string), 2 - literalValue (string) </note>
      </trans-unit>
      <trans-unit id="ParsingErrorHeader">
        <source>Line {0}, column {1}</source>
        <target state="new">Line {0}, column {1}</target>
        <note>.
 Parameters: 0 - lineNumber (int), 1 - columnNumber (int) </note>
      </trans-unit>
      <trans-unit id="ScriptTooLarge">
        <source>The current script is too large for Parameterization for Always Encrypted, please disable Parameterization for Always Encrypted in Query Options (Query &gt; Query Options &gt; Execution &gt; Advanced). Maximum allowable length: {0} characters, Current script length: {1} characters</source>
        <target state="new">The current script is too large for Parameterization for Always Encrypted, please disable Parameterization for Always Encrypted in Query Options (Query &gt; Query Options &gt; Execution &gt; Advanced). Maximum allowable length: {0} characters, Current script length: {1} characters</target>
        <note>.
 Parameters: 0 - maxChars (int), 1 - currentChars (int) </note>
      </trans-unit>
      <trans-unit id="ProjectExtractTaskName">
        <source>Extract project files</source>
        <target state="new">Extract project files</target>
        <note></note>
      </trans-unit>
      <trans-unit id="ValidateStreamingJobTaskName">
        <source>Validate streaming job</source>
        <target state="new">Validate streaming job</target>
        <note></note>
      </trans-unit>
      <trans-unit id="StreamNotFoundInModel">
        <source>Streaming query statement contains a reference to missing {0} stream '{1}'.  You must add it to the database model.</source>
        <target state="new">Streaming query statement contains a reference to missing {0} stream '{1}'.  You must add it to the database model.</target>
        <note>.
 Parameters: 0 - streamType (string), 1 - missingStreamName (string) </note>
      </trans-unit>
      <trans-unit id="Input">
        <source>input</source>
        <target state="new">input</target>
        <note></note>
      </trans-unit>
      <trans-unit id="Output">
        <source>output</source>
        <target state="new">output</target>
        <note></note>
      </trans-unit>
      <trans-unit id="StreamingJobValidationFailed">
        <source>Validation for external streaming job '{0}' failed:</source>
        <target state="new">Validation for external streaming job '{0}' failed:</target>
        <note>.
 Parameters: 0 - jobName (string) </note>
      </trans-unit>
      <trans-unit id="FragmentShouldHaveOnlyOneBatch">
        <source>TSQL fragment should contain exactly one batch.</source>
        <target state="new">TSQL fragment should contain exactly one batch.</target>
        <note></note>
      </trans-unit>
      <trans-unit id="NoCreateStreamingJobStatementFound">
        <source>No External Streaming Job creation TSQL found (EXEC sp_create_streaming_job statement).</source>
        <target state="new">No External Streaming Job creation TSQL found (EXEC sp_create_streaming_job statement).</target>
        <note></note>
      </trans-unit>
      <trans-unit id="CouldntFindAzureFunction">
        <source>Couldn't find Azure function with FunctionName '{0}' in {1}</source>
        <target state="new">Couldn't find Azure function with FunctionName '{0}' in {1}</target>
        <note>.
 Parameters: 0 - functionName (string), 1 - fileName (string) </note>
      </trans-unit>
      <trans-unit id="MoreThanOneAzureFunctionWithName">
        <source>More than one Azure function found with the FunctionName '{0}' in {1}</source>
        <target state="new">More than one Azure function found with the FunctionName '{0}' in {1}</target>
        <note>.
 Parameters: 0 - functionName (string), 1 - fileName (string) </note>
      </trans-unit>
      <trans-unit id="SqlBindingsNet5NotSupported">
        <source>Adding SQL bindings is not supported for .NET 5</source>
        <target state="new">Adding SQL bindings is not supported for .NET 5</target>
        <note></note>
      </trans-unit>
      <trans-unit id="Statement">
        <source>Statement</source>
        <target state="new">Statement</target>
        <note> Statement</note>
      </trans-unit>
      <trans-unit id="StatementDesc">
        <source>In most cases, contains the text of the Transact-SQL statement.  For rows of type PLAN_ROW, contains a description of the operation.</source>
        <target state="new">In most cases, contains the text of the Transact-SQL statement.  For rows of type PLAN_ROW, contains a description of the operation.</target>
        <note> Statement description</note>
      </trans-unit>
      <trans-unit id="PhysicalOperation">
        <source>Physical Operation</source>
        <target state="new">Physical Operation</target>
        <note> Physical Operation</note>
      </trans-unit>
      <trans-unit id="PhysicalOperationDesc">
        <source>Physical implementation algorithm for the node. For rows of type PLAN_ROWS only.</source>
        <target state="new">Physical implementation algorithm for the node. For rows of type PLAN_ROWS only.</target>
        <note> Physical Operation description</note>
      </trans-unit>
      <trans-unit id="LogicalOperation">
        <source>Logical Operation</source>
        <target state="new">Logical Operation</target>
        <note> Logical Operation</note>
      </trans-unit>
      <trans-unit id="LogicalOperationDesc">
        <source>Relational algebraic operator this node represents. For rows of type PLAN_ROWS only.</source>
        <target state="new">Relational algebraic operator this node represents. For rows of type PLAN_ROWS only.</target>
        <note> Logical Operation description</note>
      </trans-unit>
      <trans-unit id="OperationDescriptionShort">
        <source>Description</source>
        <target state="new">Description</target>
        <note> Operation description. Short</note>
      </trans-unit>
      <trans-unit id="OperationDescription">
        <source>Operation description.</source>
        <target state="new">Operation description.</target>
        <note> Operation description</note>
      </trans-unit>
      <trans-unit id="OperationArgumentShort">
        <source>Argument</source>
        <target state="new">Argument</target>
        <note> Operation Argument. Short</note>
      </trans-unit>
      <trans-unit id="OperationArgumentDescription">
        <source>Provides supplemental information about the operation being performed. The contents of this column depend on the physical operator.</source>
        <target state="new">Provides supplemental information about the operation being performed. The contents of this column depend on the physical operator.</target>
        <note> Operation Argument description</note>
      </trans-unit>
      <trans-unit id="ObjectShort">
        <source>Object</source>
        <target state="new">Object</target>
        <note> Object field</note>
      </trans-unit>
      <trans-unit id="ObjectDescription">
        <source>Object.</source>
        <target state="new">Object.</target>
        <note> Object field description</note>
      </trans-unit>
      <trans-unit id="IndexKind">
        <source>Index Kind</source>
        <target state="new">Index Kind</target>
        <note> IndexKind field</note>
      </trans-unit>
      <trans-unit id="IndexKindDescription">
        <source>Type of index for the referenced object.</source>
        <target state="new">Type of index for the referenced object.</target>
        <note> IndexKind field description</note>
      </trans-unit>
      <trans-unit id="DefinedValues">
        <source>Defined Values</source>
        <target state="new">Defined Values</target>
        <note> Defined Values</note>
      </trans-unit>
      <trans-unit id="DefinedValuesDescription">
        <source>Contains a comma-separated list of values introduced by this operator, which may be computed expressions present in the current query, or internal values introduced by the query processor in order to process this query.  For rows of type PLAN_ROWS only.</source>
        <target state="new">Contains a comma-separated list of values introduced by this operator, which may be computed expressions present in the current query, or internal values introduced by the query processor in order to process this query.  For rows of type PLAN_ROWS only.</target>
        <note> Defined Values description</note>
      </trans-unit>
      <trans-unit id="OutputList">
        <source>Output List</source>
        <target state="new">Output List</target>
        <note> Output List</note>
      </trans-unit>
      <trans-unit id="OutputListDescription">
        <source>Contains a comma-separated list of columns being projected by the current operation.</source>
        <target state="new">Contains a comma-separated list of columns being projected by the current operation.</target>
        <note> Output List</note>
      </trans-unit>
      <trans-unit id="Warnings">
        <source>Warnings</source>
        <target state="new">Warnings</target>
        <note> Warnings</note>
      </trans-unit>
      <trans-unit id="WarningsDescription">
        <source>Contains a comma-separated list of warning messages relating to the current operation. Warning messages may include the string 'NO STATS:()' with a list of columns.</source>
        <target state="new">Contains a comma-separated list of warning messages relating to the current operation. Warning messages may include the string 'NO STATS:()' with a list of columns.</target>
        <note> Warnings description</note>
      </trans-unit>
      <trans-unit id="Parallel">
        <source>Parallel</source>
        <target state="new">Parallel</target>
        <note> Parallel</note>
      </trans-unit>
      <trans-unit id="ParallelDescription">
        <source>Whether the operator is running in parallel.</source>
        <target state="new">Whether the operator is running in parallel.</target>
        <note> Parallel description</note>
      </trans-unit>
      <trans-unit id="EstimatedNumberOfRowsPerExecution">
        <source>Estimated Number of Rows Per Execution</source>
        <target state="new">Estimated Number of Rows Per Execution</target>
        <note> Estimated Number of Rows Per Execution</note>
      </trans-unit>
      <trans-unit id="EstimatedNumberOfRowsPerExecutionDescription">
        <source>Estimated number of rows per execution output by this operator. This is for PLAN_ROWS only.</source>
        <target state="new">Estimated number of rows per execution output by this operator. This is for PLAN_ROWS only.</target>
        <note> Estimated Number of Rows Per Execution description</note>
      </trans-unit>
      <trans-unit id="EstimatedNumberOfRowsForAllExecutions">
        <source>Estimated Number of Rows for All Executions</source>
        <target state="new">Estimated Number of Rows for All Executions</target>
        <note> Estimated Number of Rows for All Executions</note>
      </trans-unit>
      <trans-unit id="EstimatedNumberOfRowsForAllExecutionsDescription">
        <source>Estimated number of rows for all executions output by this operator. This is for PLAN_ROWS only.</source>
        <target state="new">Estimated number of rows for all executions output by this operator. This is for PLAN_ROWS only.</target>
        <note> Estimated Number of Rows for All Executions description</note>
      </trans-unit>
      <trans-unit id="EstimatedRowsRead">
        <source>Estimated Number of Rows to be Read</source>
        <target state="new">Estimated Number of Rows to be Read</target>
        <note> Estimated Rows Read</note>
      </trans-unit>
      <trans-unit id="EstimatedRowsReadDescription">
        <source>Number of rows estimated to be read by this operator. This value may differ from "Estimated Number of Rows for All Executions" if the operator has a predicate.</source>
        <target state="new">Number of rows estimated to be read by this operator. This value may differ from "Estimated Number of Rows for All Executions" if the operator has a predicate.</target>
        <note> Estimated Rows Read description</note>
      </trans-unit>
      <trans-unit id="IsGraphDBTransitiveClosure">
        <source>Is GraphDB Transitive Closure</source>
        <target state="new">Is GraphDB Transitive Closure</target>
        <note> GraphDB Transitive Closure</note>
      </trans-unit>
      <trans-unit id="IsGraphDBTransitiveClosureDescription">
        <source>Whether the sequence represents a GraphDB transitive closure.</source>
        <target state="new">Whether the sequence represents a GraphDB transitive closure.</target>
        <note> GraphDB Transitive Closure Description</note>
      </trans-unit>
      <trans-unit id="IsInterleavedExecuted">
        <source>IsInterleavedExecuted</source>
        <target state="new">IsInterleavedExecuted</target>
        <note> Interleaved Executed</note>
      </trans-unit>
      <trans-unit id="IsInterleavedExecutedDescription">
        <source>Whether the operator is interleaved executed.</source>
        <target state="new">Whether the operator is interleaved executed.</target>
        <note> Interleaved Executed Description</note>
      </trans-unit>
      <trans-unit id="IsAdaptive">
        <source>Is Adaptive</source>
        <target state="new">Is Adaptive</target>
        <note> Is Adaptive</note>
      </trans-unit>
      <trans-unit id="IsAdaptiveDescription">
        <source>Whether the operator is adaptive.</source>
        <target state="new">Whether the operator is adaptive.</target>
        <note> Is Adaptive description</note>
      </trans-unit>
      <trans-unit id="AdaptiveThresholdRows">
        <source>Adaptive Threshold Rows</source>
        <target state="new">Adaptive Threshold Rows</target>
        <note> Adaptive Threshold Rows</note>
      </trans-unit>
      <trans-unit id="AdaptiveThresholdRowsDescription">
        <source>If this is an adaptive operator, the cardinality at which it adapts.</source>
        <target state="new">If this is an adaptive operator, the cardinality at which it adapts.</target>
        <note> Adaptive Threshold Rows description</note>
      </trans-unit>
      <trans-unit id="EstimatedJoinType">
        <source>Estimated Join Type</source>
        <target state="new">Estimated Join Type</target>
        <note> Estimated Join Type</note>
      </trans-unit>
      <trans-unit id="EstimatedJoinTypeDescription">
        <source>The join type (nested loops or hash join) estimated by the query optimizer before adapting.</source>
        <target state="new">The join type (nested loops or hash join) estimated by the query optimizer before adapting.</target>
        <note> Estimated Join Type description</note>
      </trans-unit>
      <trans-unit id="ActualJoinType">
        <source>Actual Join Type</source>
        <target state="new">Actual Join Type</target>
        <note> Actual Join Type</note>
      </trans-unit>
      <trans-unit id="ActualJoinTypeDescription">
        <source>The actual join picked (nested loops or hash join) as part of adaptive join execution.</source>
        <target state="new">The actual join picked (nested loops or hash join) as part of adaptive join execution.</target>
        <note> Actual Join Type Description</note>
      </trans-unit>
      <trans-unit id="EstimatedRowSize">
        <source>Estimated Row Size</source>
        <target state="new">Estimated Row Size</target>
        <note> Estimated Row Size</note>
      </trans-unit>
      <trans-unit id="EstimatedRowSizeDescription">
        <source>Estimated average row size of the row being passed through this operator.</source>
        <target state="new">Estimated average row size of the row being passed through this operator.</target>
        <note> Estimated Row Size description</note>
      </trans-unit>
      <trans-unit id="EstimatedIoCost">
        <source>Estimated I/O Cost</source>
        <target state="new">Estimated I/O Cost</target>
        <note> Estimated IO Cost</note>
      </trans-unit>
      <trans-unit id="EstimatedIoCostDescription">
        <source>Estimated I/O cost for this operator. For rows of type PLAN_ROWS only.</source>
        <target state="new">Estimated I/O cost for this operator. For rows of type PLAN_ROWS only.</target>
        <note> Estimated IO Cost description</note>
      </trans-unit>
      <trans-unit id="EstimatedCpuCost">
        <source>Estimated CPU Cost</source>
        <target state="new">Estimated CPU Cost</target>
        <note> Estimated CPU Cost</note>
      </trans-unit>
      <trans-unit id="EstimatedCpuCostDescription">
        <source>Estimated CPU cost for this operator. For rows of type PLAN_ROWS only.</source>
        <target state="new">Estimated CPU cost for this operator. For rows of type PLAN_ROWS only.</target>
        <note> Estimated CPU Cost description</note>
      </trans-unit>
      <trans-unit id="EstimatedNumberOfExecutions">
        <source>Estimated Number of Executions</source>
        <target state="new">Estimated Number of Executions</target>
        <note> Estimated Number of Executions</note>
      </trans-unit>
      <trans-unit id="EstimatedNumberOfExecutionsDescription">
        <source>Estimated number of times this operator will be executed while running the current query.</source>
        <target state="new">Estimated number of times this operator will be executed while running the current query.</target>
        <note> Estimated Number of Executions description</note>
      </trans-unit>
      <trans-unit id="EstimatedOperatorCost">
        <source>Estimated Operator Cost</source>
        <target state="new">Estimated Operator Cost</target>
        <note> Show plan node property name</note>
      </trans-unit>
      <trans-unit id="EstimatedOperatorCostDescription">
        <source>Estimated cost of this operator.</source>
        <target state="new">Estimated cost of this operator.</target>
        <note> Estimated Costs description</note>
      </trans-unit>
      <trans-unit id="EstimatedSubtreeCost">
        <source>Estimated Subtree Cost</source>
        <target state="new">Estimated Subtree Cost</target>
        <note> Estimated Subtree Cost</note>
      </trans-unit>
      <trans-unit id="EstimatedSubtreeCostDescription">
        <source>Estimated cumulative cost of this operation and all child operations.</source>
        <target state="new">Estimated cumulative cost of this operation and all child operations.</target>
        <note> Estimated Subtree Cost description</note>
      </trans-unit>
      <trans-unit id="NumberOfRows">
        <source>Actual Number of Rows for All Executions</source>
        <target state="new">Actual Number of Rows for All Executions</target>
        <note> Number of Rows</note>
      </trans-unit>
      <trans-unit id="NumberOfRowsDescription">
        <source>Actual number of rows for All Executions output by this operator. For rows of type PLAN_ROWS only.</source>
        <target state="new">Actual number of rows for All Executions output by this operator. For rows of type PLAN_ROWS only.</target>
        <note> Number of Rows description</note>
      </trans-unit>
      <trans-unit id="ActualRowsRead">
        <source>Number of Rows Read</source>
        <target state="new">Number of Rows Read</target>
        <note> Number of Rows Read by a Rowset (Table or Index)</note>
      </trans-unit>
      <trans-unit id="ActualRowsReadDescription">
        <source>Number of rows read from a table or an index prior to applying a predicate filter. For rows of type PLAN_ROWS only.</source>
        <target state="new">Number of rows read from a table or an index prior to applying a predicate filter. For rows of type PLAN_ROWS only.</target>
        <note> Number of Rows Read by a Rowset (Table or Index) Description</note>
      </trans-unit>
      <trans-unit id="NumberOfBatches">
        <source>Actual Number of Batches</source>
        <target state="new">Actual Number of Batches</target>
        <note> Number of Batches</note>
      </trans-unit>
      <trans-unit id="NumberOfBatchesDescription">
        <source>Actual number of Batches output by this operator.</source>
        <target state="new">Actual number of Batches output by this operator.</target>
        <note> Number of Batches description</note>
      </trans-unit>
      <trans-unit id="NumberOfExecutions">
        <source>Number of Executions</source>
        <target state="new">Number of Executions</target>
        <note> Number of Executions</note>
      </trans-unit>
      <trans-unit id="NumberOfExecutionsDescription">
        <source>Number of times this operator will be executed while running the current query.</source>
        <target state="new">Number of times this operator will be executed while running the current query.</target>
        <note> Number of Executions description</note>
      </trans-unit>
      <trans-unit id="EstimatedDataSize">
        <source>Estimated Data Size</source>
        <target state="new">Estimated Data Size</target>
        <note> Estimated Data Size</note>
      </trans-unit>
      <trans-unit id="EstimatedDataSizeDescription">
        <source>Estimated data size of the data being passed through this operator.</source>
        <target state="new">Estimated data size of the data being passed through this operator.</target>
        <note> Estimated Data Size description</note>
      </trans-unit>
      <trans-unit id="ParameterList">
        <source>Parameter List</source>
        <target state="new">Parameter List</target>
        <note> Show plan's simple root node property</note>
      </trans-unit>
      <trans-unit id="ParameterListDescription">
        <source>Parameter list.</source>
        <target state="new">Parameter list.</target>
        <note> Show plan's simple root node property description</note>
      </trans-unit>
      <trans-unit id="MemoryFractions">
        <source>Memory Fractions</source>
        <target state="new">Memory Fractions</target>
        <note> Show plan's simple root node property</note>
      </trans-unit>
      <trans-unit id="MemoryFractionsDescription">
        <source>Memory fractions.</source>
        <target state="new">Memory fractions.</target>
        <note> Show plan's simple root node property description</note>
      </trans-unit>
      <trans-unit id="MemoryFractionsInput">
        <source>Memory Fractions Input</source>
        <target state="new">Memory Fractions Input</target>
        <note> Show plan's simple root node property</note>
      </trans-unit>
      <trans-unit id="MemoryFractionsInputDescription">
        <source>Memory fractions input.</source>
        <target state="new">Memory fractions input.</target>
        <note> Show plan's simple root node property description</note>
      </trans-unit>
      <trans-unit id="MemoryFractionsOutput">
        <source>Memory Fractions Output</source>
        <target state="new">Memory Fractions Output</target>
        <note> Show plan's simple root node property</note>
      </trans-unit>
      <trans-unit id="MemoryFractionsOutputDescription">
        <source>Memory fractions output.</source>
        <target state="new">Memory fractions output.</target>
        <note> Show plan's simple root node property description</note>
      </trans-unit>
      <trans-unit id="UdxName">
        <source>Name</source>
        <target state="new">Name</target>
        <note> Show plan's UDX node property</note>
      </trans-unit>
      <trans-unit id="UdxNameDescription">
        <source>Name.</source>
        <target state="new">Name.</target>
        <note> Show plan's UDX node property description</note>
      </trans-unit>
      <trans-unit id="Values">
        <source>Values</source>
        <target state="new">Values</target>
        <note> Show plan's ConstantScan node property</note>
      </trans-unit>
      <trans-unit id="ValuesDescription">
        <source>Values.</source>
        <target state="new">Values.</target>
        <note> Show plan's ConstantScan node property description</note>
      </trans-unit>
      <trans-unit id="CachedPlanSize">
        <source>Cached plan size</source>
        <target state="new">Cached plan size</target>
        <note> CachedPlanSize property</note>
      </trans-unit>
      <trans-unit id="CachedPlanSizeDescription">
        <source>Cached plan size.</source>
        <target state="new">Cached plan size.</target>
        <note> Description for CachedPlanSize property</note>
      </trans-unit>
      <trans-unit id="UsePlan">
        <source>Use plan</source>
        <target state="new">Use plan</target>
        <note> UsePlan property</note>
      </trans-unit>
      <trans-unit id="ContainsInlineScalarTsqlUdfs">
        <source>Contains Inline Scalar Tsql Udfs</source>
        <target state="new">Contains Inline Scalar Tsql Udfs</target>
        <note> InlineScalarTsqlUdf property</note>
      </trans-unit>
      <trans-unit id="DegreeOfParallelism">
        <source>Degree of Parallelism</source>
        <target state="new">Degree of Parallelism</target>
        <note> DegreeOfParallelism property</note>
      </trans-unit>
      <trans-unit id="DegreeOfParallelismDescription">
        <source>Degree of parallelism.</source>
        <target state="new">Degree of parallelism.</target>
        <note> Description for DegreeOfParallelism property</note>
      </trans-unit>
      <trans-unit id="EffectiveDegreeOfParallelism">
        <source>Effective Degree of Parallelism</source>
        <target state="new">Effective Degree of Parallelism</target>
        <note> EffectiveDegreeOfParallelism property</note>
      </trans-unit>
      <trans-unit id="EffectiveDegreeOfParallelismDescription">
        <source>Max degree of parallelism during columnstore index build.</source>
        <target state="new">Max degree of parallelism during columnstore index build.</target>
        <note> Description for EffectiveDegreeOfParallelism property</note>
      </trans-unit>
      <trans-unit id="MemoryGrant">
        <source>Memory Grant</source>
        <target state="new">Memory Grant</target>
        <note> Root node for show plan property</note>
      </trans-unit>
      <trans-unit id="MemoryGrantDescription">
        <source>Memory grant.</source>
        <target state="new">Memory grant.</target>
        <note> Description for MemoryGrant property</note>
      </trans-unit>
      <trans-unit id="RemoteDestination">
        <source>Remote Destination</source>
        <target state="new">Remote Destination</target>
        <note> Show plan node property</note>
      </trans-unit>
      <trans-unit id="RemoteDestinationDescription">
        <source>Remote object.</source>
        <target state="new">Remote object.</target>
        <note> Show plan node property description</note>
      </trans-unit>
      <trans-unit id="RemoteObject">
        <source>Remote Object</source>
        <target state="new">Remote Object</target>
        <note> Show plan node property</note>
      </trans-unit>
      <trans-unit id="RemoteObjectDescription">
        <source>Remote object.</source>
        <target state="new">Remote object.</target>
        <note> Show plan node property description</note>
      </trans-unit>
      <trans-unit id="RemoteSource">
        <source>Remote Source</source>
        <target state="new">Remote Source</target>
        <note> Show plan node property</note>
      </trans-unit>
      <trans-unit id="RemoteSourceDescription">
        <source>Remote source.</source>
        <target state="new">Remote source.</target>
        <note> Show plan node property description</note>
      </trans-unit>
      <trans-unit id="UsedUdxColumns">
        <source>Used UDX Columns</source>
        <target state="new">Used UDX Columns</target>
        <note> Show plan node property</note>
      </trans-unit>
      <trans-unit id="UsedUdxColumnsDescription">
        <source>Used UDX columns.</source>
        <target state="new">Used UDX columns.</target>
        <note> Show plan node property description</note>
      </trans-unit>
      <trans-unit id="InnerSideJoinColumns">
        <source>Inner Side Join columns</source>
        <target state="new">Inner Side Join columns</target>
        <note> Show plan node property</note>
      </trans-unit>
      <trans-unit id="InnerSideJoinColumnsDescription">
        <source>Inner side join columns.</source>
        <target state="new">Inner side join columns.</target>
        <note> Show plan node property description</note>
      </trans-unit>
      <trans-unit id="OuterSideJoinColumns">
        <source>Outer Side Join columns</source>
        <target state="new">Outer Side Join columns</target>
        <note> Show plan node property</note>
      </trans-unit>
      <trans-unit id="OuterSideJoinColumnsDescription">
        <source>Outer side join columns.</source>
        <target state="new">Outer side join columns.</target>
        <note> Show plan node property description</note>
      </trans-unit>
      <trans-unit id="WhereJoinColumns">
        <source>Where (join columns)</source>
        <target state="new">Where (join columns)</target>
        <note> Show plan node property</note>
      </trans-unit>
      <trans-unit id="Residual">
        <source>Residual</source>
        <target state="new">Residual</target>
        <note> Show plan node property</note>
      </trans-unit>
      <trans-unit id="ResidualDescription">
        <source>Residual.</source>
        <target state="new">Residual.</target>
        <note> Show plan node property description</note>
      </trans-unit>
      <trans-unit id="PassThru">
        <source>Pass Through</source>
        <target state="new">Pass Through</target>
        <note> Show plan node property</note>
      </trans-unit>
      <trans-unit id="PassThruDescription">
        <source>Pass throuh.</source>
        <target state="new">Pass throuh.</target>
        <note> Show plan node property description</note>
      </trans-unit>
      <trans-unit id="ManyToMany">
        <source>Many to Many</source>
        <target state="new">Many to Many</target>
        <note> Show plan node property</note>
      </trans-unit>
      <trans-unit id="ManyToManyDescription">
        <source>Many to many.</source>
        <target state="new">Many to many.</target>
        <note> Show plan node property description</note>
      </trans-unit>
      <trans-unit id="PartitionColumns">
        <source>Partition Columns</source>
        <target state="new">Partition Columns</target>
        <note> Show plan node property</note>
      </trans-unit>
      <trans-unit id="PartitionColumnsDescription">
        <source>Partition columns.</source>
        <target state="new">Partition columns.</target>
        <note> Show plan node property description</note>
      </trans-unit>
      <trans-unit id="Ascending">
        <source>Ascending</source>
        <target state="new">Ascending</target>
        <note> Column sort type</note>
      </trans-unit>
      <trans-unit id="Descending">
        <source>Descending</source>
        <target state="new">Descending</target>
        <note> Column sort type</note>
      </trans-unit>
      <trans-unit id="HashKeys">
        <source>Hash Keys</source>
        <target state="new">Hash Keys</target>
        <note> Show plan node property</note>
      </trans-unit>
      <trans-unit id="HashKeysDescription">
        <source>Hash keys.</source>
        <target state="new">Hash keys.</target>
        <note> Show plan node property description</note>
      </trans-unit>
      <trans-unit id="ProbeColumn">
        <source>Probe Column</source>
        <target state="new">Probe Column</target>
        <note> Show plan node property</note>
      </trans-unit>
      <trans-unit id="ProbeColumnDescription">
        <source>Probe column.</source>
        <target state="new">Probe column.</target>
        <note> Show plan node property description</note>
      </trans-unit>
      <trans-unit id="PartitioningType">
        <source>Partitioning Type</source>
        <target state="new">Partitioning Type</target>
        <note> Show plan node property</note>
      </trans-unit>
      <trans-unit id="PartitioningTypeDescription">
        <source>Partitioning type.</source>
        <target state="new">Partitioning type.</target>
        <note> Show plan node property description</note>
      </trans-unit>
      <trans-unit id="GroupBy">
        <source>Group By</source>
        <target state="new">Group By</target>
        <note> Show plan node property</note>
      </trans-unit>
      <trans-unit id="GroupByDescription">
        <source>Group by.</source>
        <target state="new">Group by.</target>
        <note> Show plan node property description</note>
      </trans-unit>
      <trans-unit id="GroupingSets">
        <source>Grouping Sets</source>
        <target state="new">Grouping Sets</target>
        <note> Show plan node property</note>
      </trans-unit>
      <trans-unit id="GroupingSetsDescription">
        <source>The group sets list. Each Value is a reverse bit map for the grouping columns in Group By property.</source>
        <target state="new">The group sets list. Each Value is a reverse bit map for the grouping columns in Group By property.</target>
        <note> Show plan node property description</note>
      </trans-unit>
      <trans-unit id="SegmentColumn">
        <source>Segment Column</source>
        <target state="new">Segment Column</target>
        <note> Show plan node property</note>
      </trans-unit>
      <trans-unit id="SegmentColumnDescription">
        <source>Segment column.</source>
        <target state="new">Segment column.</target>
        <note> Show plan node property description</note>
      </trans-unit>
      <trans-unit id="RankColumns">
        <source>Rank Columns</source>
        <target state="new">Rank Columns</target>
        <note> Show plan node property</note>
      </trans-unit>
      <trans-unit id="RankColumnsDescription">
        <source>Rank columns.</source>
        <target state="new">Rank columns.</target>
        <note> Show plan node property description</note>
      </trans-unit>
      <trans-unit id="Predicate">
        <source>Predicate</source>
        <target state="new">Predicate</target>
        <note> Show plan node property</note>
      </trans-unit>
      <trans-unit id="PredicateDescription">
        <source>Predicate.</source>
        <target state="new">Predicate.</target>
        <note> Show plan node property description</note>
      </trans-unit>
      <trans-unit id="OuterReferences">
        <source>Outer References</source>
        <target state="new">Outer References</target>
        <note> Show plan node property</note>
      </trans-unit>
      <trans-unit id="OuterReferencesDescription">
        <source>Outer references.</source>
        <target state="new">Outer references.</target>
        <note> Show plan node property description</note>
      </trans-unit>
      <trans-unit id="ScalarOperator">
        <source>Scalar Operator</source>
        <target state="new">Scalar Operator</target>
        <note> Show plan node property</note>
      </trans-unit>
      <trans-unit id="ActionColumn">
        <source>Action Column</source>
        <target state="new">Action Column</target>
        <note> Show plan node property</note>
      </trans-unit>
      <trans-unit id="ActionColumnDescription">
        <source>Action column.</source>
        <target state="new">Action column.</target>
        <note> Show plan node property description</note>
      </trans-unit>
      <trans-unit id="OriginalActionColumn">
        <source>Original Action Column</source>
        <target state="new">Original Action Column</target>
        <note> Show plan node property</note>
      </trans-unit>
      <trans-unit id="OriginalActionColumnDescription">
        <source>Original Action column.</source>
        <target state="new">Original Action column.</target>
        <note> Show plan node property description</note>
      </trans-unit>
      <trans-unit id="Rows">
        <source>Top Rows</source>
        <target state="new">Top Rows</target>
        <note> Show plan node property</note>
      </trans-unit>
      <trans-unit id="RowsDescription">
        <source>Top Rows.</source>
        <target state="new">Top Rows.</target>
        <note> Show plan node property description</note>
      </trans-unit>
      <trans-unit id="SeekPredicate">
        <source>Seek Predicate</source>
        <target state="new">Seek Predicate</target>
        <note> Show plan node property</note>
      </trans-unit>
      <trans-unit id="SeekPredicateDescription">
        <source>Seek predicate.</source>
        <target state="new">Seek predicate.</target>
        <note> Show plan node property description</note>
      </trans-unit>
      <trans-unit id="Partitioned">
        <source>Partitioned</source>
        <target state="new">Partitioned</target>
        <note> Show plan node property</note>
      </trans-unit>
      <trans-unit id="PartitionedDescription">
        <source>Whether the operation is on a partitioned table or index.</source>
        <target state="new">Whether the operation is on a partitioned table or index.</target>
        <note> Show plan node property description</note>
      </trans-unit>
      <trans-unit id="SeekKeys">
        <source>Seek Keys</source>
        <target state="new">Seek Keys</target>
        <note> Show plan node property</note>
      </trans-unit>
      <trans-unit id="SeekKeysDescription">
        <source>Keys used by a seek operation.</source>
        <target state="new">Keys used by a seek operation.</target>
        <note> Show plan node property description</note>
      </trans-unit>
      <trans-unit id="PartitionsAccessed">
        <source>Actual Partitions Accessed</source>
        <target state="new">Actual Partitions Accessed</target>
        <note> Show plan node property</note>
      </trans-unit>
      <trans-unit id="PartitionCount">
        <source>Actual Partition Count</source>
        <target state="new">Actual Partition Count</target>
        <note> Show plan node property</note>
      </trans-unit>
      <trans-unit id="TieColumns">
        <source>Tie Columns</source>
        <target state="new">Tie Columns</target>
        <note> Show plan node property</note>
      </trans-unit>
      <trans-unit id="TieColumnsDescription">
        <source>Tie columns.</source>
        <target state="new">Tie columns.</target>
        <note> Show plan node property description</note>
      </trans-unit>
      <trans-unit id="IsPercent">
        <source>Is Percent</source>
        <target state="new">Is Percent</target>
        <note> Show plan node property</note>
      </trans-unit>
      <trans-unit id="IsPercentDescription">
        <source>Is percent.</source>
        <target state="new">Is percent.</target>
        <note> Show plan node property description</note>
      </trans-unit>
      <trans-unit id="WithTies">
        <source>With Ties</source>
        <target state="new">With Ties</target>
        <note> Show plan node property</note>
      </trans-unit>
      <trans-unit id="WithTiesDescription">
        <source>With ties.</source>
        <target state="new">With ties.</target>
        <note> Show plan node property description</note>
      </trans-unit>
      <trans-unit id="PartitionId">
        <source>Partition ID</source>
        <target state="new">Partition ID</target>
        <note> Show plan node property</note>
      </trans-unit>
      <trans-unit id="PartitionIdDescription">
        <source>Partition ID.</source>
        <target state="new">Partition ID.</target>
        <note> Show plan node property description</note>
      </trans-unit>
      <trans-unit id="Ordered">
        <source>Ordered</source>
        <target state="new">Ordered</target>
        <note> Show plan node property</note>
      </trans-unit>
      <trans-unit id="OrderedDescription">
        <source>Ordered.</source>
        <target state="new">Ordered.</target>
        <note> Show plan node property description</note>
      </trans-unit>
      <trans-unit id="ScanDirection">
        <source>Scan Direction</source>
        <target state="new">Scan Direction</target>
        <note> ScanDirection property</note>
      </trans-unit>
      <trans-unit id="ScanDirectionDescription">
        <source>Direction of the scan operation as either forward or backward.</source>
        <target state="new">Direction of the scan operation as either forward or backward.</target>
        <note>ScanDirection property description</note>
      </trans-unit>
      <trans-unit id="ForcedIndex">
        <source>Forced Index</source>
        <target state="new">Forced Index</target>
        <note> Show plan node property</note>
      </trans-unit>
      <trans-unit id="ForcedIndexDescription">
        <source>Forced index.</source>
        <target state="new">Forced index.</target>
        <note> Show plan node property description</note>
      </trans-unit>
      <trans-unit id="SetPredicate">
        <source>Predicate</source>
        <target state="new">Predicate</target>
        <note> Show plan node property</note>
      </trans-unit>
      <trans-unit id="SetPredicateDescription">
        <source>Predicate</source>
        <target state="new">Predicate</target>
        <note> Show plan node property description</note>
      </trans-unit>
      <trans-unit id="TopExpression">
        <source>Top Expression</source>
        <target state="new">Top Expression</target>
        <note> Show plan node property</note>
      </trans-unit>
      <trans-unit id="TopExpressionDescription">
        <source>Top expression.</source>
        <target state="new">Top expression.</target>
        <note> Show plan node property description</note>
      </trans-unit>
      <trans-unit id="HashKeysBuild">
        <source>Hash Keys Build</source>
        <target state="new">Hash Keys Build</target>
        <note> Show plan node property</note>
      </trans-unit>
      <trans-unit id="HashKeysBuildDescription">
        <source>Hash keys build.</source>
        <target state="new">Hash keys build.</target>
        <note> Show plan node property description</note>
      </trans-unit>
      <trans-unit id="HashKeysProbe">
        <source>Hash Keys Probe</source>
        <target state="new">Hash Keys Probe</target>
        <note> Show plan node property</note>
      </trans-unit>
      <trans-unit id="HashKeysProbeDescription">
        <source>Hash keys probe.</source>
        <target state="new">Hash keys probe.</target>
        <note> Show plan node property description</note>
      </trans-unit>
      <trans-unit id="BuildResidual">
        <source>Build Residual</source>
        <target state="new">Build Residual</target>
        <note> Show plan node property</note>
      </trans-unit>
      <trans-unit id="BuildResidualDescription">
        <source>Build residual.</source>
        <target state="new">Build residual.</target>
        <note> Show plan node property description</note>
      </trans-unit>
      <trans-unit id="ProbeResidual">
        <source>Probe Residual</source>
        <target state="new">Probe Residual</target>
        <note> Show plan node property</note>
      </trans-unit>
      <trans-unit id="ProbeResidualDescription">
        <source>Probe residual.</source>
        <target state="new">Probe residual.</target>
        <note> Show plan node property description</note>
      </trans-unit>
      <trans-unit id="SeekPredicates">
        <source>Seek Predicates</source>
        <target state="new">Seek Predicates</target>
        <note> Show plan node property</note>
      </trans-unit>
      <trans-unit id="SeekPredicatesDescription">
        <source>Seek predicates.</source>
        <target state="new">Seek predicates.</target>
        <note> Show plan node property description</note>
      </trans-unit>
      <trans-unit id="SetOptions">
        <source>Set Options</source>
        <target state="new">Set Options</target>
        <note> Set options property in show plan</note>
      </trans-unit>
      <trans-unit id="SetOptionsDescription">
        <source>Set options.</source>
        <target state="new">Set options.</target>
        <note> Set options property in show plan description</note>
      </trans-unit>
      <trans-unit id="OptimizationLevel">
        <source>Optimization Level</source>
        <target state="new">Optimization Level</target>
        <note> Optimization Level property in show plan</note>
      </trans-unit>
      <trans-unit id="OptimizationLevelDescription">
        <source>Optimization level.</source>
        <target state="new">Optimization level.</target>
        <note> Optimization Level property in show plan description</note>
      </trans-unit>
      <trans-unit id="StatementOptmEarlyAbortReason">
        <source>Reason For Early Termination Of Statement Optimization</source>
        <target state="new">Reason For Early Termination Of Statement Optimization</target>
        <note> StatementOptmEarlyAbortReason property</note>
      </trans-unit>
      <trans-unit id="TimeOut">
        <source>Time Out</source>
        <target state="new">Time Out</target>
        <note> StatementOptmEarlyAbortReason property value</note>
      </trans-unit>
      <trans-unit id="MemoryLimitExceeded">
        <source>Memory Limit Exceeded</source>
        <target state="new">Memory Limit Exceeded</target>
        <note> StatementOptmEarlyAbortReason property value</note>
      </trans-unit>
      <trans-unit id="GoodEnoughPlanFound">
        <source>Good Enough Plan Found</source>
        <target state="new">Good Enough Plan Found</target>
        <note> StatementOptmEarlyAbortReason property value</note>
      </trans-unit>
      <trans-unit id="EstimatedRebinds">
        <source>Estimated Rebinds</source>
        <target state="new">Estimated Rebinds</target>
        <note> Estimated Rebinds</note>
      </trans-unit>
      <trans-unit id="EstimatedRebindsDescription">
        <source>Estimated rebinds.</source>
        <target state="new">Estimated rebinds.</target>
        <note> Estimated Rebinds Description</note>
      </trans-unit>
      <trans-unit id="EstimatedRewinds">
        <source>Estimated Rewinds</source>
        <target state="new">Estimated Rewinds</target>
        <note> Estimated Rewinds</note>
      </trans-unit>
      <trans-unit id="EstimatedRewindsDescription">
        <source>Estimated rewinds.</source>
        <target state="new">Estimated rewinds.</target>
        <note> Estimated Rewinds Description</note>
      </trans-unit>
      <trans-unit id="ActualLocallyAggregatedRows">
        <source>Actual Number of Locally Aggregated Rows</source>
        <target state="new">Actual Number of Locally Aggregated Rows</target>
        <note> Actual Locally Aggregated Rows</note>
      </trans-unit>
      <trans-unit id="ActualLocallyAggregatedRowsDescription">
        <source>Actual number of locally aggregated rows</source>
        <target state="new">Actual number of locally aggregated rows</target>
        <note> Actual Locally Aggregated Rows Description</note>
      </trans-unit>
      <trans-unit id="ActualRebinds">
        <source>Actual Rebinds</source>
        <target state="new">Actual Rebinds</target>
        <note> Actual Rebinds</note>
      </trans-unit>
      <trans-unit id="ActualRebindsDescription">
        <source>Actual Rebinds.</source>
        <target state="new">Actual Rebinds.</target>
        <note> Actual Rebinds Description</note>
      </trans-unit>
      <trans-unit id="ActualRewinds">
        <source>Actual Rewinds</source>
        <target state="new">Actual Rewinds</target>
        <note> Actual Rewinds</note>
      </trans-unit>
      <trans-unit id="ActualRewindsDescription">
        <source>Actual Rewinds.</source>
        <target state="new">Actual Rewinds.</target>
        <note> Actual Rewinds Description</note>
      </trans-unit>
      <trans-unit id="ActualIOStatistics">
        <source>Actual I/O Statistics</source>
        <target state="new">Actual I/O Statistics</target>
        <note> Actual I/O Statistics</note>
      </trans-unit>
      <trans-unit id="ActualIOStatisticsDescription">
        <source>Actual I/O Statistics</source>
        <target state="new">Actual I/O Statistics</target>
        <note> Actual I/O Statistics Description</note>
      </trans-unit>
      <trans-unit id="ActualTimeStatistics">
        <source>Actual Time Statistics</source>
        <target state="new">Actual Time Statistics</target>
        <note> Actual Time Statistics</note>
      </trans-unit>
      <trans-unit id="ActualTimeStatisticsDescription">
        <source>Actual Time Statistics</source>
        <target state="new">Actual Time Statistics</target>
        <note> Actual Time Statistics Description</note>
      </trans-unit>
      <trans-unit id="ActualElapsedms">
        <source>Actual Elapsed Time (ms)</source>
        <target state="new">Actual Elapsed Time (ms)</target>
        <note> Actual Elapsed Milliseconds</note>
      </trans-unit>
      <trans-unit id="ActualElapsedmsDescription">
        <source>Actual elapsed time in milliseconds</source>
        <target state="new">Actual elapsed time in milliseconds</target>
        <note> Actual Elapsed Milliseconds Description</note>
      </trans-unit>
      <trans-unit id="ActualCPUms">
        <source>Actual Elapsed CPU Time (ms)</source>
        <target state="new">Actual Elapsed CPU Time (ms)</target>
        <note> Actual CPU Time Milliseconds</note>
      </trans-unit>
      <trans-unit id="ActualCPUmsDescription">
        <source>Actual elapsed CPU time in milliseconds</source>
        <target state="new">Actual elapsed CPU time in milliseconds</target>
        <note> Actual CPU Time Milliseconds Description</note>
      </trans-unit>
      <trans-unit id="ActualScans">
        <source>Actual Scans</source>
        <target state="new">Actual Scans</target>
        <note> Actual Scans</note>
      </trans-unit>
      <trans-unit id="ActualScansDescription">
        <source>Actual Scans</source>
        <target state="new">Actual Scans</target>
        <note> Actual Scans Description</note>
      </trans-unit>
      <trans-unit id="ActualLogicalReads">
        <source>Actual Logical Reads</source>
        <target state="new">Actual Logical Reads</target>
        <note> Actual Logical Reads</note>
      </trans-unit>
      <trans-unit id="ActualLogicalReadsDescription">
        <source>Actual Logical Reads</source>
        <target state="new">Actual Logical Reads</target>
        <note> Actual Logical Reads Description</note>
      </trans-unit>
      <trans-unit id="ActualPhysicalReads">
        <source>Actual Physical Reads</source>
        <target state="new">Actual Physical Reads</target>
        <note> Actual Physical Reads</note>
      </trans-unit>
      <trans-unit id="ActualPhysicalReadsDescription">
        <source>Actual Physical Reads</source>
        <target state="new">Actual Physical Reads</target>
        <note> Actual Physical Reads Description</note>
      </trans-unit>
      <trans-unit id="ActualPageServerReads">
        <source>Actual Page Server Reads</source>
        <target state="new">Actual Page Server Reads</target>
        <note> Actual Page Server Reads</note>
      </trans-unit>
      <trans-unit id="ActualPageServerReadsDescription">
        <source>Actual Page Server Reads</source>
        <target state="new">Actual Page Server Reads</target>
        <note> Actual Page Server Reads Description</note>
      </trans-unit>
      <trans-unit id="ActualReadAheads">
        <source>Actual Read Aheads</source>
        <target state="new">Actual Read Aheads</target>
        <note> Actual Read Aheads</note>
      </trans-unit>
      <trans-unit id="ActualReadAheadsDescription">
        <source>Actual Read Aheads</source>
        <target state="new">Actual Read Aheads</target>
        <note> Actual Read Aheads Description</note>
      </trans-unit>
      <trans-unit id="ActualPageServerReadAheads">
        <source>Actual Page Server Read Aheads</source>
        <target state="new">Actual Page Server Read Aheads</target>
        <note> Actual Page Server Read Aheads</note>
      </trans-unit>
      <trans-unit id="ActualPageServerReadAheadsDescription">
        <source>Actual Page Server Read Aheads</source>
        <target state="new">Actual Page Server Read Aheads</target>
        <note> Actual Page Server Read Aheads Description</note>
      </trans-unit>
      <trans-unit id="ActualLobLogicalReads">
        <source>Actual Lob Logical Reads</source>
        <target state="new">Actual Lob Logical Reads</target>
        <note> Actual Lob Logical Reads</note>
      </trans-unit>
      <trans-unit id="ActualLobLogicalReadsDescription">
        <source>Actual Lob Logical Reads</source>
        <target state="new">Actual Lob Logical Reads</target>
        <note> Actual Lob Logical Reads Description</note>
      </trans-unit>
      <trans-unit id="ActualLobPhysicalReads">
        <source>Actual Lob Physical Reads</source>
        <target state="new">Actual Lob Physical Reads</target>
        <note> Actual Lob Physical Reads</note>
      </trans-unit>
      <trans-unit id="ActualLobPhysicalReadsDescription">
        <source>Actual Lob Physical Reads</source>
        <target state="new">Actual Lob Physical Reads</target>
        <note> Actual Lob Physical Reads Description</note>
      </trans-unit>
      <trans-unit id="ActualLobPageServerReads">
        <source>Actual Lob Page Server Reads</source>
        <target state="new">Actual Lob Page Server Reads</target>
        <note> Actual Lob Page Server Reads</note>
      </trans-unit>
      <trans-unit id="ActualLobPageServerReadsDescription">
        <source>Actual Lob Page Server Reads</source>
        <target state="new">Actual Lob Page Server Reads</target>
        <note> Actual Lob Page Server Reads Description</note>
      </trans-unit>
      <trans-unit id="ActualLobReadAheads">
        <source>Actual Lob Read Aheads</source>
        <target state="new">Actual Lob Read Aheads</target>
        <note> Actual Lob Read Aheads</note>
      </trans-unit>
      <trans-unit id="ActualLobReadAheadsDescription">
        <source>Actual Lob Read Aheads</source>
        <target state="new">Actual Lob Read Aheads</target>
        <note> Actual Lob Read Aheads Description</note>
      </trans-unit>
      <trans-unit id="ActualLobPageServerReadAheads">
        <source>Actual Lob Page Server Read Aheads</source>
        <target state="new">Actual Lob Page Server Read Aheads</target>
        <note> Actual Lob Page Server Read Aheads</note>
      </trans-unit>
      <trans-unit id="ActualLobPageServerReadAheadsDescription">
        <source>Actual Lob Page Server Read Aheads</source>
        <target state="new">Actual Lob Page Server Read Aheads</target>
        <note> Actual Lob Page Server Read Aheads Description</note>
      </trans-unit>
      <trans-unit id="ActualMemoryGrantStats">
        <source>Memory Usage</source>
        <target state="new">Memory Usage</target>
        <note> ActualMemoryGrantStats</note>
      </trans-unit>
      <trans-unit id="HpcRowCount">
        <source>Hpc Row Count</source>
        <target state="new">Hpc Row Count</target>
        <note> Hpc Row Count</note>
      </trans-unit>
      <trans-unit id="HpcRowCountDescription">
        <source>Number of rows processed by Hpc devices.</source>
        <target state="new">Number of rows processed by Hpc devices.</target>
        <note> Hpc Row Count Description</note>
      </trans-unit>
      <trans-unit id="HpcKernelElapsedUs">
        <source>Hpc Kernel Elapsed Time in Us</source>
        <target state="new">Hpc Kernel Elapsed Time in Us</target>
        <note> Hpc Kernel Elapsed Us</note>
      </trans-unit>
      <trans-unit id="HpcKernelElapsedUsDescription">
        <source>Elapsed time (in micro seconds) of Hpc device kernel execution.</source>
        <target state="new">Elapsed time (in micro seconds) of Hpc device kernel execution.</target>
        <note> Hpc Kernel Elapsed Us Description</note>
      </trans-unit>
      <trans-unit id="HpcHostToDeviceBytes">
        <source>Hpc Host To Device Bytes</source>
        <target state="new">Hpc Host To Device Bytes</target>
        <note> Hpc Host To Device Bytes</note>
      </trans-unit>
      <trans-unit id="HpcHostToDeviceBytesDescription">
        <source>Data transferred from host to Hpc device in bytes.</source>
        <target state="new">Data transferred from host to Hpc device in bytes.</target>
        <note> Hpc Host To Device Bytes Description</note>
      </trans-unit>
      <trans-unit id="HpcDeviceToHostBytes">
        <source>Hpc Device To Host Bytes</source>
        <target state="new">Hpc Device To Host Bytes</target>
        <note> Hpc Device To Host Bytes</note>
      </trans-unit>
      <trans-unit id="HpcDeviceToHostBytesDescription">
        <source>Data transferred from Hpc device to host in bytes.</source>
        <target state="new">Data transferred from Hpc device to host in bytes.</target>
        <note> Hpc Device To Host Bytes Description</note>
      </trans-unit>
      <trans-unit id="InputMemoryGrant">
        <source>Input Memory</source>
        <target state="new">Input Memory</target>
        <note> InputMemoryGrant</note>
      </trans-unit>
      <trans-unit id="OutputMemoryGrant">
        <source>Output Memory</source>
        <target state="new">Output Memory</target>
        <note> OutputMemoryGrant</note>
      </trans-unit>
      <trans-unit id="UsedMemoryGrant">
        <source>Used Memory</source>
        <target state="new">Used Memory</target>
        <note> UsedMemoryGrant</note>
      </trans-unit>
      <trans-unit id="Distinct">
        <source>Distinct</source>
        <target state="new">Distinct</target>
        <note> Distinct</note>
      </trans-unit>
      <trans-unit id="DistinctDescription">
        <source>Distinct.</source>
        <target state="new">Distinct.</target>
        <note> Distinct description</note>
      </trans-unit>
      <trans-unit id="OrderBy">
        <source>Order By</source>
        <target state="new">Order By</target>
        <note> OrderBy</note>
      </trans-unit>
      <trans-unit id="OrderByDescription">
        <source>Order by.</source>
        <target state="new">Order by.</target>
        <note> OrderBy description</note>
      </trans-unit>
      <trans-unit id="SpillOccurredDisplayString">
        <source>Operator used tempdb to spill data during execution</source>
        <target state="new">Operator used tempdb to spill data during execution</target>
        <note></note>
      </trans-unit>
      <trans-unit id="ColumnsWithNoStatistics">
        <source>Columns With No Statistics</source>
        <target state="new">Columns With No Statistics</target>
        <note> ColumnsWithNoStatistics property</note>
      </trans-unit>
      <trans-unit id="ColumnsWithNoStatisticsDescription">
        <source>Columns with no statistics warning.</source>
        <target state="new">Columns with no statistics warning.</target>
        <note> ColumnsWithNoStatistics property description</note>
      </trans-unit>
      <trans-unit id="NoJoinPredicate">
        <source>No Join Predicate</source>
        <target state="new">No Join Predicate</target>
        <note> NoJoinPredicate property</note>
      </trans-unit>
      <trans-unit id="NoJoinPredicateDescription">
        <source>No Join predicate warning.</source>
        <target state="new">No Join predicate warning.</target>
        <note> NoJoinPredicate property description</note>
      </trans-unit>
      <trans-unit id="SpillToTempDbOld">
        <source>Operator used tempdb to spill data during execution with spill level {0}</source>
        <target state="new">Operator used tempdb to spill data during execution with spill level {0}</target>
        <note> SpillToTempDbOld property</note>
      </trans-unit>
      <trans-unit id="SpillToTempDb">
        <source>Operator used tempdb to spill data during execution with spill level {0} and {1} spilled thread(s)</source>
        <target state="new">Operator used tempdb to spill data during execution with spill level {0} and {1} spilled thread(s)</target>
        <note> SpillToTempDb property</note>
      </trans-unit>
      <trans-unit id="SpillToTempDbDescription">
        <source>Spill to tempdb warning.</source>
        <target state="new">Spill to tempdb warning.</target>
        <note> SpillToTempDb property description</note>
      </trans-unit>
      <trans-unit id="SortSpillDetails">
        <source>Sort wrote {0} pages to and read {1} pages from tempdb with granted memory {2}KB and used memory {3}KB</source>
        <target state="new">Sort wrote {0} pages to and read {1} pages from tempdb with granted memory {2}KB and used memory {3}KB</target>
        <note> SortSpillDetails property</note>
      </trans-unit>
      <trans-unit id="SortSpillDetailsDescription">
        <source>Details of sort spill</source>
        <target state="new">Details of sort spill</target>
        <note> SortSpillDetails property description</note>
      </trans-unit>
      <trans-unit id="HashSpillDetails">
        <source>Hash wrote {0} pages to and read {1} pages from tempdb with granted memory {2}KB and used memory {3}KB</source>
        <target state="new">Hash wrote {0} pages to and read {1} pages from tempdb with granted memory {2}KB and used memory {3}KB</target>
        <note> HashSpillDetails property</note>
      </trans-unit>
      <trans-unit id="HashSpillDetailsDescription">
        <source>Details of hash spill</source>
        <target state="new">Details of hash spill</target>
        <note> HahSpillDetails property description</note>
      </trans-unit>
      <trans-unit id="FullUpdateForOnlineIndexBuild">
        <source>A partial update was converted to a full update because of an online index build</source>
        <target state="new">A partial update was converted to a full update because of an online index build</target>
        <note> FullUpdateForOnlineIndexBuild property</note>
      </trans-unit>
      <trans-unit id="FullUpdateForOnlineIndexBuildDescription">
        <source>Full update for online index build warning</source>
        <target state="new">Full update for online index build warning</target>
        <note> FullUpdateForOnlineIndexBuild property description</note>
      </trans-unit>
      <trans-unit id="Wait">
        <source>The query had to wait {0} seconds for {1} during execution</source>
        <target state="new">The query had to wait {0} seconds for {1} during execution</target>
        <note> Wait property</note>
      </trans-unit>
      <trans-unit id="WaitDescription">
        <source>Query wait warning.</source>
        <target state="new">Query wait warning.</target>
        <note> Wait property description</note>
      </trans-unit>
      <trans-unit id="PlanAffectingConvert">
        <source>Type conversion in expression ({0}) may affect "{1}" in query plan choice</source>
        <target state="new">Type conversion in expression ({0}) may affect "{1}" in query plan choice</target>
        <note> PlanAffectingConvert property</note>
      </trans-unit>
      <trans-unit id="PlanAffectingConvertDescription">
        <source>Plan-affecting type conversion warning.</source>
        <target state="new">Plan-affecting type conversion warning.</target>
        <note> PlanAffectingConvert property description</note>
      </trans-unit>
      <trans-unit id="MemoryGrantWarning">
        <source>The query memory grant detected "{0}", which may impact the reliability. Grant size: Initial {1} KB, Final {2} KB, Used {3} KB.</source>
        <target state="new">The query memory grant detected "{0}", which may impact the reliability. Grant size: Initial {1} KB, Final {2} KB, Used {3} KB.</target>
        <note> MemoryGrantWarning property</note>
      </trans-unit>
      <trans-unit id="MemoryGrantWarningDescription">
        <source>Details on memory grant warning</source>
        <target state="new">Details on memory grant warning</target>
        <note>MemoryGrantWarning property description</note>
      </trans-unit>
      <trans-unit id="StartupExpression">
        <source>Startup Expression</source>
        <target state="new">Startup Expression</target>
        <note> StartupExpression property</note>
      </trans-unit>
      <trans-unit id="StartupExpressionDescription">
        <source>Whether a filter startup expression is used.</source>
        <target state="new">Whether a filter startup expression is used.</target>
        <note> StartupExpression property description</note>
      </trans-unit>
      <trans-unit id="StartupExpressionPredicate">
        <source>Startup Expression Predicate</source>
        <target state="new">Startup Expression Predicate</target>
        <note> StartupExpressionPredicate property</note>
      </trans-unit>
      <trans-unit id="Query">
        <source>Query</source>
        <target state="new">Query</target>
        <note> Query property</note>
      </trans-unit>
      <trans-unit id="Stack">
        <source>With Stack</source>
        <target state="new">With Stack</target>
        <note> Stack property</note>
      </trans-unit>
      <trans-unit id="RowCount">
        <source>Is Row Count</source>
        <target state="new">Is Row Count</target>
        <note> RowCount property</note>
      </trans-unit>
      <trans-unit id="Optimized">
        <source>Optimized</source>
        <target state="new">Optimized</target>
        <note> Optimized property</note>
      </trans-unit>
      <trans-unit id="WithPrefetch">
        <source>With Prefetch</source>
        <target state="new">With Prefetch</target>
        <note> WithPrefetch property</note>
      </trans-unit>
      <trans-unit id="Prefix">
        <source>Prefix</source>
        <target state="new">Prefix</target>
        <note> Prefix property</note>
      </trans-unit>
      <trans-unit id="StartRange">
        <source>Start</source>
        <target state="new">Start</target>
        <note> StartRange property</note>
      </trans-unit>
      <trans-unit id="StartRangeDescription">
        <source>Start of the range.</source>
        <target state="new">Start of the range.</target>
        <note> StartRange property description</note>
      </trans-unit>
      <trans-unit id="EndRange">
        <source>End</source>
        <target state="new">End</target>
        <note> EndRange property</note>
      </trans-unit>
      <trans-unit id="EndRangeDescription">
        <source>End of the range.</source>
        <target state="new">End of the range.</target>
        <note> EndRange property description</note>
      </trans-unit>
      <trans-unit id="RangeColumns">
        <source>Range Columns</source>
        <target state="new">Range Columns</target>
        <note> RangeColumns property</note>
      </trans-unit>
      <trans-unit id="RangeExpressions">
        <source>Range Expressions</source>
        <target state="new">Range Expressions</target>
        <note> RangeExpressions property</note>
      </trans-unit>
      <trans-unit id="ScanType">
        <source>Scan Type</source>
        <target state="new">Scan Type</target>
        <note> ScanType property</note>
      </trans-unit>
      <trans-unit id="ColumnReference">
        <source>Column Reference</source>
        <target state="new">Column Reference</target>
        <note> ColumnReference property</note>
      </trans-unit>
      <trans-unit id="ObjectServer">
        <source>Server</source>
        <target state="new">Server</target>
        <note> Server property</note>
      </trans-unit>
      <trans-unit id="ObjectServerDescription">
        <source>Server name for the referenced object.</source>
        <target state="new">Server name for the referenced object.</target>
        <note> Server property description</note>
      </trans-unit>
      <trans-unit id="ObjectDatabase">
        <source>Database</source>
        <target state="new">Database</target>
        <note> Database property</note>
      </trans-unit>
      <trans-unit id="ObjectDatabaseDescription">
        <source>Database name for the referenced object.</source>
        <target state="new">Database name for the referenced object.</target>
        <note> Database property description</note>
      </trans-unit>
      <trans-unit id="ObjectIndex">
        <source>Index</source>
        <target state="new">Index</target>
        <note> Index property</note>
      </trans-unit>
      <trans-unit id="ObjectIndexDescription">
        <source>Index name for the referenced object.</source>
        <target state="new">Index name for the referenced object.</target>
        <note> Index property description</note>
      </trans-unit>
      <trans-unit id="ObjectSchema">
        <source>Schema</source>
        <target state="new">Schema</target>
        <note> Schema property</note>
      </trans-unit>
      <trans-unit id="ObjectSchemaDescription">
        <source>Schema name for the referenced object.</source>
        <target state="new">Schema name for the referenced object.</target>
        <note> Schema property description</note>
      </trans-unit>
      <trans-unit id="ObjectTable">
        <source>Table</source>
        <target state="new">Table</target>
        <note> Table property</note>
      </trans-unit>
      <trans-unit id="ObjectTableDescription">
        <source>Table name for the referenced object.</source>
        <target state="new">Table name for the referenced object.</target>
        <note> Table property description </note>
      </trans-unit>
      <trans-unit id="ObjectAlias">
        <source>Alias</source>
        <target state="new">Alias</target>
        <note> Alias property</note>
      </trans-unit>
      <trans-unit id="ObjectAliasDescription">
        <source>Alias used for the referenced object.</source>
        <target state="new">Alias used for the referenced object.</target>
        <note> Alias property description</note>
      </trans-unit>
      <trans-unit id="ObjectColumn">
        <source>Column</source>
        <target state="new">Column</target>
        <note> Column property</note>
      </trans-unit>
      <trans-unit id="ObjectColumnDescription">
        <source>Column name for the referenced object.</source>
        <target state="new">Column name for the referenced object.</target>
        <note> Column property description</note>
      </trans-unit>
      <trans-unit id="ObjectComputedColumn">
        <source>Computed Column</source>
        <target state="new">Computed Column</target>
        <note> ComputedColumn property</note>
      </trans-unit>
      <trans-unit id="ObjectComputedColumnDescription">
        <source>Whether this is a computed column.</source>
        <target state="new">Whether this is a computed column.</target>
        <note> ComputedColumn property description</note>
      </trans-unit>
      <trans-unit id="ParameterDataType">
        <source>Parameter Data Type</source>
        <target state="new">Parameter Data Type</target>
        <note> ParameterDataType property</note>
      </trans-unit>
      <trans-unit id="ParameterCompiledValue">
        <source>Parameter Compiled Value</source>
        <target state="new">Parameter Compiled Value</target>
        <note> ParameterCompiledValue property</note>
      </trans-unit>
      <trans-unit id="ParameterRuntimeValue">
        <source>Parameter Runtime Value</source>
        <target state="new">Parameter Runtime Value</target>
        <note> ParameterRuntimeValue property</note>
      </trans-unit>
      <trans-unit id="CursorPlan">
        <source>Cursor Plan</source>
        <target state="new">Cursor Plan</target>
        <note> CursorPlan property</note>
      </trans-unit>
      <trans-unit id="CursorOperation">
        <source>Cursor Operation</source>
        <target state="new">Cursor Operation</target>
        <note> CursorOperation property</note>
      </trans-unit>
      <trans-unit id="CursorName">
        <source>Cursor Name</source>
        <target state="new">Cursor Name</target>
        <note> CursorName property</note>
      </trans-unit>
      <trans-unit id="CursorActualType">
        <source>Cursor Actual Type</source>
        <target state="new">Cursor Actual Type</target>
        <note> CursorActualType property</note>
      </trans-unit>
      <trans-unit id="CursorRequestedType">
        <source>Cursor Requested Type</source>
        <target state="new">Cursor Requested Type</target>
        <note> CursorRequestedType property</note>
      </trans-unit>
      <trans-unit id="CursorConcurrency">
        <source>Cursor Concurrency</source>
        <target state="new">Cursor Concurrency</target>
        <note> CursorConcurrency property</note>
      </trans-unit>
      <trans-unit id="ForwardOnly">
        <source>Forward Only</source>
        <target state="new">Forward Only</target>
        <note> ForwardOnly property</note>
      </trans-unit>
      <trans-unit id="QueryPlan">
        <source>Query Plan</source>
        <target state="new">Query Plan</target>
        <note> QueryPlan property</note>
      </trans-unit>
      <trans-unit id="OperationType">
        <source>Operation Type</source>
        <target state="new">Operation Type</target>
        <note> OperationType property</note>
      </trans-unit>
      <trans-unit id="NodeId">
        <source>Node ID</source>
        <target state="new">Node ID</target>
        <note> Node ID property</note>
      </trans-unit>
      <trans-unit id="PrimaryNodeId">
        <source>Primary Node ID</source>
        <target state="new">Primary Node ID</target>
        <note> Primary Node ID property</note>
      </trans-unit>
      <trans-unit id="InternalInfo">
        <source>Internal Debugging Information</source>
        <target state="new">Internal Debugging Information</target>
        <note> Internal Info property</note>
      </trans-unit>
      <trans-unit id="ForeignKeyReferencesCount">
        <source>Foreign Key References Count</source>
        <target state="new">Foreign Key References Count</target>
        <note> Foreign Key References Count property</note>
      </trans-unit>
      <trans-unit id="NoMatchingIndexCount">
        <source>No Matching Indexes Count</source>
        <target state="new">No Matching Indexes Count</target>
        <note> No Matching Index Count property</note>
      </trans-unit>
      <trans-unit id="PartialMatchingIndexCount">
        <source>Partial Matching Indexes Count</source>
        <target state="new">Partial Matching Indexes Count</target>
        <note> Partial Matching Index Count property</note>
      </trans-unit>
      <trans-unit id="LogicalOpCollapse">
        <source>Collapse</source>
        <target state="new">Collapse</target>
        <note> Logical operator</note>
      </trans-unit>
      <trans-unit id="LogicalOpConcatenation">
        <source>Concatenation</source>
        <target state="new">Concatenation</target>
        <note> Logical operator</note>
      </trans-unit>
      <trans-unit id="LogicalOpConstantScan">
        <source>Constant Scan</source>
        <target state="new">Constant Scan</target>
        <note> Logical operator</note>
      </trans-unit>
      <trans-unit id="LogicalOpGatherStreams">
        <source>Gather Streams</source>
        <target state="new">Gather Streams</target>
        <note> Logical operator</note>
      </trans-unit>
      <trans-unit id="LogicalOpRepartitionStreams">
        <source>Repartition Streams</source>
        <target state="new">Repartition Streams</target>
        <note> Logical operator</note>
      </trans-unit>
      <trans-unit id="LogicalOpDistributeStreams">
        <source>Distribute Streams</source>
        <target state="new">Distribute Streams</target>
        <note> Logical operator</note>
      </trans-unit>
      <trans-unit id="LogicalOpFilter">
        <source>Filter</source>
        <target state="new">Filter</target>
        <note> Logical operator</note>
      </trans-unit>
      <trans-unit id="LogicalOpAssert">
        <source>Assert</source>
        <target state="new">Assert</target>
        <note> Logical operator</note>
      </trans-unit>
      <trans-unit id="LogicalOpLogRowScan">
        <source>Log Row Scan</source>
        <target state="new">Log Row Scan</target>
        <note> Logical operator</note>
      </trans-unit>
      <trans-unit id="LogicalOpPrint">
        <source>Print</source>
        <target state="new">Print</target>
        <note> Logical operator</note>
      </trans-unit>
      <trans-unit id="LogicalOpComputeScalar">
        <source>Compute Scalar</source>
        <target state="new">Compute Scalar</target>
        <note> Logical operator</note>
      </trans-unit>
      <trans-unit id="LogicalOpMergeInterval">
        <source>Merge Interval</source>
        <target state="new">Merge Interval</target>
        <note> Logical operator</note>
      </trans-unit>
      <trans-unit id="LogicalOpRank">
        <source>Rank</source>
        <target state="new">Rank</target>
        <note> Logical operator</note>
      </trans-unit>
      <trans-unit id="LogicalOpSegment">
        <source>Segment</source>
        <target state="new">Segment</target>
        <note> Logical operator</note>
      </trans-unit>
      <trans-unit id="LogicalOpSequence">
        <source>Sequence</source>
        <target state="new">Sequence</target>
        <note> Logical operator</note>
      </trans-unit>
      <trans-unit id="LogicalOpSplit">
        <source>Split</source>
        <target state="new">Split</target>
        <note> Logical operator</note>
      </trans-unit>
      <trans-unit id="LogicalOpAggregate">
        <source>Aggregate</source>
        <target state="new">Aggregate</target>
        <note> Logical operator</note>
      </trans-unit>
      <trans-unit id="LogicalOpTableScan">
        <source>Table Scan</source>
        <target state="new">Table Scan</target>
        <note> Logical operator</note>
      </trans-unit>
      <trans-unit id="LogicalOpClusteredIndexScan">
        <source>Clustered Index Scan</source>
        <target state="new">Clustered Index Scan</target>
        <note> Logical operator</note>
      </trans-unit>
      <trans-unit id="LogicalOpClusteredIndexSeek">
        <source>Clustered Index Seek</source>
        <target state="new">Clustered Index Seek</target>
        <note> Logical operator</note>
      </trans-unit>
      <trans-unit id="LogicalOpDeletedScan">
        <source>Deleted Scan</source>
        <target state="new">Deleted Scan</target>
        <note> Logical operator</note>
      </trans-unit>
      <trans-unit id="LogicalOpInsertedScan">
        <source>Inserted Scan</source>
        <target state="new">Inserted Scan</target>
        <note> Logical operator</note>
      </trans-unit>
      <trans-unit id="LogicalOpParameterTableScan">
        <source>Parameter Table Scan</source>
        <target state="new">Parameter Table Scan</target>
        <note> Logical operator</note>
      </trans-unit>
      <trans-unit id="LogicalOpPut">
        <source>Put</source>
        <target state="new">Put</target>
        <note> Logical operator</note>
      </trans-unit>
      <trans-unit id="LogicalOpIndexScan">
        <source>Index Scan</source>
        <target state="new">Index Scan</target>
        <note> Logical operator</note>
      </trans-unit>
      <trans-unit id="LogicalOpIndexSeek">
        <source>Index Seek</source>
        <target state="new">Index Seek</target>
        <note> Logical operator</note>
      </trans-unit>
      <trans-unit id="LogicalOpRemoteScan">
        <source>Remote Scan</source>
        <target state="new">Remote Scan</target>
        <note> Logical operator</note>
      </trans-unit>
      <trans-unit id="LogicalOpRemoteIndexScan">
        <source>Remote Index Scan</source>
        <target state="new">Remote Index Scan</target>
        <note> Logical operator</note>
      </trans-unit>
      <trans-unit id="LogicalOpRemoteIndexSeek">
        <source>Remote Index Seek</source>
        <target state="new">Remote Index Seek</target>
        <note> Logical operator</note>
      </trans-unit>
      <trans-unit id="LogicalOpRemoteQuery">
        <source>Remote Query</source>
        <target state="new">Remote Query</target>
        <note> Logical operator</note>
      </trans-unit>
      <trans-unit id="LogicalOpRemoteInsert">
        <source>Remote Insert</source>
        <target state="new">Remote Insert</target>
        <note> Logical operator</note>
      </trans-unit>
      <trans-unit id="LogicalOpRemoteUpdate">
        <source>Remote Update</source>
        <target state="new">Remote Update</target>
        <note> Logical operator</note>
      </trans-unit>
      <trans-unit id="LogicalOpRemoteDelete">
        <source>Remote Delete</source>
        <target state="new">Remote Delete</target>
        <note> Logical operator</note>
      </trans-unit>
      <trans-unit id="LogicalOpClusteredUpdate">
        <source>Clustered Update</source>
        <target state="new">Clustered Update</target>
        <note> Logical operator</note>
      </trans-unit>
      <trans-unit id="LogicalOpDistinctSort">
        <source>Distinct Sort</source>
        <target state="new">Distinct Sort</target>
        <note> Logical operator</note>
      </trans-unit>
      <trans-unit id="LogicalOpSort">
        <source>Sort</source>
        <target state="new">Sort</target>
        <note> Logical operator</note>
      </trans-unit>
      <trans-unit id="LogicalOpTopNSort">
        <source>Top N Sort</source>
        <target state="new">Top N Sort</target>
        <note> Logical operator</note>
      </trans-unit>
      <trans-unit id="LogicalOpEagerSpool">
        <source>Eager Spool</source>
        <target state="new">Eager Spool</target>
        <note> Logical operator</note>
      </trans-unit>
      <trans-unit id="LogicalOpLazySpool">
        <source>Lazy Spool</source>
        <target state="new">Lazy Spool</target>
        <note> Logical operator</note>
      </trans-unit>
      <trans-unit id="LogicalOpUpdate">
        <source>Update</source>
        <target state="new">Update</target>
        <note> Logical operator</note>
      </trans-unit>
      <trans-unit id="LogicalOpInsert">
        <source>Insert</source>
        <target state="new">Insert</target>
        <note> Logical operator</note>
      </trans-unit>
      <trans-unit id="LogicalOpDelete">
        <source>Delete</source>
        <target state="new">Delete</target>
        <note> Logical operator</note>
      </trans-unit>
      <trans-unit id="LogicalOpMerge">
        <source>Merge</source>
        <target state="new">Merge</target>
        <note> Logical operator</note>
      </trans-unit>
      <trans-unit id="LogicalOpTop">
        <source>Top</source>
        <target state="new">Top</target>
        <note> Logical operator</note>
      </trans-unit>
      <trans-unit id="LogicalOpDistinct">
        <source>Distinct</source>
        <target state="new">Distinct</target>
        <note> Logical operator</note>
      </trans-unit>
      <trans-unit id="LogicalOpFlowDistinct">
        <source>Flow Distinct</source>
        <target state="new">Flow Distinct</target>
        <note> Logical operator</note>
      </trans-unit>
      <trans-unit id="LogicalOpPartialAggregate">
        <source>Partial Aggregate</source>
        <target state="new">Partial Aggregate</target>
        <note> Logical operator</note>
      </trans-unit>
      <trans-unit id="LogicalOpInnerApply">
        <source>Inner Apply</source>
        <target state="new">Inner Apply</target>
        <note> Logical operator</note>
      </trans-unit>
      <trans-unit id="LogicalOpInnerJoin">
        <source>Inner Join</source>
        <target state="new">Inner Join</target>
        <note> Logical operator</note>
      </trans-unit>
      <trans-unit id="LogicalOpLeftAntiSemiApply">
        <source>Left Anti Semi Apply</source>
        <target state="new">Left Anti Semi Apply</target>
        <note> Logical operator</note>
      </trans-unit>
      <trans-unit id="LogicalOpLeftSemiApply">
        <source>Left Semi Apply</source>
        <target state="new">Left Semi Apply</target>
        <note> Logical operator</note>
      </trans-unit>
      <trans-unit id="LogicalOpLeftOuterApply">
        <source>Left Outer Apply</source>
        <target state="new">Left Outer Apply</target>
        <note> Logical operator</note>
      </trans-unit>
      <trans-unit id="LogicalOpLeftOuterJoin">
        <source>Left Outer Join</source>
        <target state="new">Left Outer Join</target>
        <note> Logical operator</note>
      </trans-unit>
      <trans-unit id="LogicalOpRightOuterJoin">
        <source>Right Outer Join</source>
        <target state="new">Right Outer Join</target>
        <note> Logical operator</note>
      </trans-unit>
      <trans-unit id="LogicalOpFullOuterJoin">
        <source>Full Outer Join</source>
        <target state="new">Full Outer Join</target>
        <note> Logical operator</note>
      </trans-unit>
      <trans-unit id="LogicalOpLeftSemiJoin">
        <source>Left Semi Join</source>
        <target state="new">Left Semi Join</target>
        <note> Logical operator</note>
      </trans-unit>
      <trans-unit id="LogicalOpLeftAntiSemiJoin">
        <source>Left Anti Semi Join</source>
        <target state="new">Left Anti Semi Join</target>
        <note> Logical operator</note>
      </trans-unit>
      <trans-unit id="LogicalOpRightSemiJoin">
        <source>Right Semi Join</source>
        <target state="new">Right Semi Join</target>
        <note> Logical operator</note>
      </trans-unit>
      <trans-unit id="LogicalOpRightAntiSemiJoin">
        <source>Right Anti Semi Join</source>
        <target state="new">Right Anti Semi Join</target>
        <note> Logical operator</note>
      </trans-unit>
      <trans-unit id="LogicalOpIntersect">
        <source>Intersect</source>
        <target state="new">Intersect</target>
        <note> Logical operator</note>
      </trans-unit>
      <trans-unit id="LogicalOpIntersectAll">
        <source>Intersect All</source>
        <target state="new">Intersect All</target>
        <note> Logical operator</note>
      </trans-unit>
      <trans-unit id="LogicalOpUnion">
        <source>Union</source>
        <target state="new">Union</target>
        <note> Logical operator</note>
      </trans-unit>
      <trans-unit id="LogicalOpLeftDiff">
        <source>Left Diff</source>
        <target state="new">Left Diff</target>
        <note> Logical operator</note>
      </trans-unit>
      <trans-unit id="LogicalOpLeftDiffAll">
        <source>Left Diff All</source>
        <target state="new">Left Diff All</target>
        <note> Logical operator</note>
      </trans-unit>
      <trans-unit id="LogicalOpRightDiff">
        <source>Right Diff</source>
        <target state="new">Right Diff</target>
        <note> Logical operator</note>
      </trans-unit>
      <trans-unit id="LogicalOpRightDiffAll">
        <source>Right Diff All</source>
        <target state="new">Right Diff All</target>
        <note> Logical operator</note>
      </trans-unit>
      <trans-unit id="LogicalOpAntiDiff">
        <source>Anti Diff</source>
        <target state="new">Anti Diff</target>
        <note> Logical operator</note>
      </trans-unit>
      <trans-unit id="LogicalOpCrossJoin">
        <source>Cross Join</source>
        <target state="new">Cross Join</target>
        <note> Logical operator</note>
      </trans-unit>
      <trans-unit id="LogicalOpBitmapCreate">
        <source>Bitmap Create</source>
        <target state="new">Bitmap Create</target>
        <note> Logical operator</note>
      </trans-unit>
      <trans-unit id="LogicalOpUDX">
        <source>UDX</source>
        <target state="new">UDX</target>
        <note> Logical operator</note>
      </trans-unit>
      <trans-unit id="LogicalOpWindow">
        <source>Window Spool</source>
        <target state="new">Window Spool</target>
        <note> Logical operator</note>
      </trans-unit>
      <trans-unit id="LogicalOpSwitch">
        <source>Switch</source>
        <target state="new">Switch</target>
        <note> Logical operator</note>
      </trans-unit>
      <trans-unit id="LogicalOpMergeStats">
        <source>Merge Stats</source>
        <target state="new">Merge Stats</target>
        <note> Logical operator</note>
      </trans-unit>
      <trans-unit id="LogicalOpLocalStats">
        <source>Local Stats</source>
        <target state="new">Local Stats</target>
        <note> Logical operator</note>
      </trans-unit>
      <trans-unit id="LogicalOpTableValuedFunction">
        <source>Table Valued Function</source>
        <target state="new">Table Valued Function</target>
        <note> Logical operator</note>
      </trans-unit>
      <trans-unit id="LogicalOpBatchHashTableBuild">
        <source>Batch Hash Table Build</source>
        <target state="new">Batch Hash Table Build</target>
        <note> Logical operator</note>
      </trans-unit>
      <trans-unit id="LogicalOpForeignKeyReferencesCheck">
        <source>Foreign Key References Check</source>
        <target state="new">Foreign Key References Check</target>
        <note> Logical operator</note>
      </trans-unit>
      <trans-unit id="LogicalOpRIDLookup">
        <source>RID Lookup</source>
        <target state="new">RID Lookup</target>
        <note> RIDLookup operator</note>
      </trans-unit>
      <trans-unit id="StoredProc">
        <source>Stored Procedure</source>
        <target state="new">Stored Procedure</target>
        <note> StoredProc node</note>
      </trans-unit>
      <trans-unit id="Udf">
        <source>UDF</source>
        <target state="new">UDF</target>
        <note> UDF node</note>
      </trans-unit>
      <trans-unit id="ProcName">
        <source>Procedure Name</source>
        <target state="new">Procedure Name</target>
        <note> ProcName property</note>
      </trans-unit>
      <trans-unit id="Storage">
        <source>Storage</source>
        <target state="new">Storage</target>
        <note> Storage property</note>
      </trans-unit>
      <trans-unit id="StorageDesc">
        <source>Storage</source>
        <target state="new">Storage</target>
        <note> Storage property</note>
      </trans-unit>
      <trans-unit id="ActualExecMode">
        <source>Actual Execution Mode</source>
        <target state="new">Actual Execution Mode</target>
        <note> ActualExectionMode property</note>
      </trans-unit>
      <trans-unit id="ActualExecModeDesc">
        <source>Actual Execution Mode</source>
        <target state="new">Actual Execution Mode</target>
        <note></note>
      </trans-unit>
      <trans-unit id="EstimatedExecMode">
        <source>Estimated Execution Mode</source>
        <target state="new">Estimated Execution Mode</target>
        <note> EstimatedExecutionMode property</note>
      </trans-unit>
      <trans-unit id="EstimatedExecModeDesc">
        <source>Estimated Execution Mode</source>
        <target state="new">Estimated Execution Mode</target>
        <note></note>
      </trans-unit>
      <trans-unit id="CostFormat">
        <source>Cost: {0} %</source>
        <target state="new">Cost: {0} %</target>
        <note>"Cost: {0} percent" String to format.
 Parameters: 0 - x (string) </note>
      </trans-unit>
      <trans-unit id="RemoteDataAccess">
        <source>Remote Data Access</source>
        <target state="new">Remote Data Access</target>
        <note> Remote Data Access</note>
      </trans-unit>
      <trans-unit id="RemoteDataAccessDescription">
        <source>Whether the operator uses remote procedure call (RPC) to access remote data.</source>
        <target state="new">Whether the operator uses remote procedure call (RPC) to access remote data.</target>
        <note></note>
      </trans-unit>
      <trans-unit id="CloneAccessScope">
        <source>Clone Access Scope</source>
        <target state="new">Clone Access Scope</target>
        <note> Clone Access Scope</note>
      </trans-unit>
      <trans-unit id="CloneAccessScopeDescription">
        <source>Clones that the operator may access.</source>
        <target state="new">Clones that the operator may access.</target>
        <note></note>
      </trans-unit>
      <trans-unit id="PrimaryClones">
        <source>Primary Clones</source>
        <target state="new">Primary Clones</target>
        <note></note>
      </trans-unit>
      <trans-unit id="SecondaryClones">
        <source>Secondary Clones</source>
        <target state="new">Secondary Clones</target>
        <note></note>
      </trans-unit>
      <trans-unit id="BothClones">
        <source>All Clones</source>
        <target state="new">All Clones</target>
        <note></note>
      </trans-unit>
      <trans-unit id="EitherClones">
        <source>Primary Or Secondary Clones</source>
        <target state="new">Primary Or Secondary Clones</target>
        <note></note>
      </trans-unit>
      <trans-unit id="ExactMatchClones">
        <source>Single Clone Match</source>
        <target state="new">Single Clone Match</target>
        <note></note>
      </trans-unit>
      <trans-unit id="Remoting">
        <source>Remoting</source>
        <target state="new">Remoting</target>
        <note> Remoting for remote exchange operator</note>
      </trans-unit>
      <trans-unit id="RemotingDescription">
        <source>Whether the operator can run remotely.</source>
        <target state="new">Whether the operator can run remotely.</target>
        <note></note>
      </trans-unit>
      <trans-unit id="Activation">
        <source>Activation</source>
        <target state="new">Activation</target>
        <note> Activation</note>
      </trans-unit>
      <trans-unit id="BrickRouting">
        <source>Brick Routing</source>
        <target state="new">Brick Routing</target>
        <note> Brick Routing</note>
      </trans-unit>
      <trans-unit id="FragmentIdColumn">
        <source>Fragment Id Column</source>
        <target state="new">Fragment Id Column</target>
        <note></note>
      </trans-unit>
      <trans-unit id="EditQueryText">
        <source>Edit Query Text from Showplan XML (possibly truncated)</source>
        <target state="new">Edit Query Text from Showplan XML (possibly truncated)</target>
        <note> Showplan edit query text button</note>
      </trans-unit>
      <trans-unit id="UnknownShowPlanSource">
        <source>Execution plan source type can not be recognized.</source>
        <target state="new">Execution plan source type can not be recognized.</target>
        <note> error message when the ShowPlan source cannot be recognized</note>
      </trans-unit>
      <trans-unit id="SavePlanFilter">
        <source>Sql Plan files (*.SqlPlan)|*.SqlPlan|All files (*.*)|*.*</source>
        <target state="new">Sql Plan files (*.SqlPlan)|*.SqlPlan|All files (*.*)|*.*</target>
        <note> Save plan dialog filter string</note>
      </trans-unit>
      <trans-unit id="NoXmlPlanData">
        <source>Plan data is not available in XML format. Only plans from SQL Server Yukon can be saved.</source>
        <target state="new">Plan data is not available in XML format. Only plans from SQL Server Yukon can be saved.</target>
        <note> Message box if user tries to save in XML show plan from Shiloh or Sphinx</note>
      </trans-unit>
      <trans-unit id="PerThreadCounterDescription">
        <source>Per-thread counter information.</source>
        <target state="new">Per-thread counter information.</target>
        <note> Description of a per thread counter</note>
      </trans-unit>
      <trans-unit id="RuntimeCounterThread">
        <source>Thread {0}</source>
        <target state="new">Thread {0}</target>
        <note> Runtime counter property name.
 Parameters: 0 - index (int) </note>
      </trans-unit>
      <trans-unit id="RuntimeCounterThreadOnInstance">
        <source>Thread {0} on Instance {1}</source>
        <target state="new">Thread {0} on Instance {1}</target>
        <note> Runtime counter property name. Thread on Instance..
 Parameters: 0 - thread (int), 1 - instance (int) </note>
      </trans-unit>
      <trans-unit id="RuntimeCounterThreadAll">
        <source>All threads</source>
        <target state="new">All threads</target>
        <note> Runtime counter property name</note>
      </trans-unit>
      <trans-unit id="ConnectionPropertiesLabel">
        <source>View connection properties</source>
        <target state="new">View connection properties</target>
        <note> label for Connection Properties hyperlink</note>
      </trans-unit>
      <trans-unit id="UnknownAssignType">
        <source>Unknown assign type.</source>
        <target state="new">Unknown assign type.</target>
        <note> Error when displaying show plan properties</note>
      </trans-unit>
      <trans-unit id="MessageBoxCaption">
        <source>SQL Server</source>
        <target state="new">SQL Server</target>
        <note> exception message box caption</note>
      </trans-unit>
      <trans-unit id="ZoomLevelShouldBeBetween">
        <source>Zoom level must be an integer value between {0} and {1}.</source>
        <target state="new">Zoom level must be an integer value between {0} and {1}.</target>
        <note> Message shown when user enters wrong zoom level.
 Parameters: 0 - minimum (int), 1 - maximum (int) </note>
      </trans-unit>
      <trans-unit id="UnknownNodeType">
        <source>Unknown node type.</source>
        <target state="new">Unknown node type.</target>
        <note> Exception thrown when node type is unknown</note>
      </trans-unit>
      <trans-unit id="UnknownCursorPlanOperation">
        <source>Unknown cursor plan operation '{0}'.</source>
        <target state="new">Unknown cursor plan operation '{0}'.</target>
        <note> Exception thrown by show plan when it gets unknown type of cursor plan operation.
 Parameters: 0 - name (string) </note>
      </trans-unit>
      <trans-unit id="UnknownStatementType">
        <source>Statement type is not recognized.</source>
        <target state="new">Statement type is not recognized.</target>
        <note> Exception thrown by show plan when it gets unknown statement type</note>
      </trans-unit>
      <trans-unit id="RollupInfo">
        <source>Rollup Information</source>
        <target state="new">Rollup Information</target>
        <note> Show plan node property</note>
      </trans-unit>
      <trans-unit id="RollupInfoDescription">
        <source>Rollup information.</source>
        <target state="new">Rollup information.</target>
        <note> Show plan node property description</note>
      </trans-unit>
      <trans-unit id="HighestLevel">
        <source>Highest Level</source>
        <target state="new">Highest Level</target>
        <note> Show plan node property</note>
      </trans-unit>
      <trans-unit id="HighestLevelDescription">
        <source>The highest level of grouping attributes computed in this rollup.</source>
        <target state="new">The highest level of grouping attributes computed in this rollup.</target>
        <note> Show plan node property description</note>
      </trans-unit>
      <trans-unit id="RollupLevel">
        <source>Rollup Levels</source>
        <target state="new">Rollup Levels</target>
        <note> Show plan node property</note>
      </trans-unit>
      <trans-unit id="RollupLevelDescription">
        <source>All levels of grouping attributes computed in this rollup.</source>
        <target state="new">All levels of grouping attributes computed in this rollup.</target>
        <note> Show plan node property description</note>
      </trans-unit>
      <trans-unit id="Level">
        <source>Level</source>
        <target state="new">Level</target>
        <note> Show plan node property</note>
      </trans-unit>
      <trans-unit id="LevelDescription">
        <source>A level of grouping attributes computed in this rollup.</source>
        <target state="new">A level of grouping attributes computed in this rollup.</target>
        <note> Show plan node property description</note>
      </trans-unit>
      <trans-unit id="RemoteQuery">
        <source>Remote Query</source>
        <target state="new">Remote Query</target>
        <note> Operator name</note>
      </trans-unit>
      <trans-unit id="RemoteQueryDescription">
        <source>Send a SQL query to another than the current SQL Server.</source>
        <target state="new">Send a SQL query to another than the current SQL Server.</target>
        <note> Operator description</note>
      </trans-unit>
      <trans-unit id="ComputeScalar">
        <source>Compute Scalar</source>
        <target state="new">Compute Scalar</target>
        <note> Operator name</note>
      </trans-unit>
      <trans-unit id="MergeInterval">
        <source>Merge Interval</source>
        <target state="new">Merge Interval</target>
        <note> Operator name</note>
      </trans-unit>
      <trans-unit id="Print">
        <source>Print</source>
        <target state="new">Print</target>
        <note> Operator name</note>
      </trans-unit>
      <trans-unit id="Segment">
        <source>Segment</source>
        <target state="new">Segment</target>
        <note> Operator name</note>
      </trans-unit>
      <trans-unit id="Split">
        <source>Split</source>
        <target state="new">Split</target>
        <note> Operator name</note>
      </trans-unit>
      <trans-unit id="BatchHashTableBuild">
        <source>Batch Hash Table Build</source>
        <target state="new">Batch Hash Table Build</target>
        <note> Operator name</note>
      </trans-unit>
      <trans-unit id="Bitmap">
        <source>Bitmap</source>
        <target state="new">Bitmap</target>
        <note> Operator name</note>
      </trans-unit>
      <trans-unit id="Collapse">
        <source>Collapse</source>
        <target state="new">Collapse</target>
        <note> Operator name</note>
      </trans-unit>
      <trans-unit id="TableSpool">
        <source>Table Spool</source>
        <target state="new">Table Spool</target>
        <note> Operator name</note>
      </trans-unit>
      <trans-unit id="RepartitionStreams">
        <source>Repartition Streams</source>
        <target state="new">Repartition Streams</target>
        <note> Operator name</note>
      </trans-unit>
      <trans-unit id="Assert">
        <source>Assert</source>
        <target state="new">Assert</target>
        <note> Operator name</note>
      </trans-unit>
      <trans-unit id="Sort">
        <source>Sort</source>
        <target state="new">Sort</target>
        <note> Operator name</note>
      </trans-unit>
      <trans-unit id="Top">
        <source>Top</source>
        <target state="new">Top</target>
        <note> Operator name</note>
      </trans-unit>
      <trans-unit id="SequenceProject">
        <source>Sequence Project</source>
        <target state="new">Sequence Project</target>
        <note> Operator name</note>
      </trans-unit>
      <trans-unit id="Spool">
        <source>Spool</source>
        <target state="new">Spool</target>
        <note> Operator name</note>
      </trans-unit>
      <trans-unit id="Window">
        <source>Window Spool</source>
        <target state="new">Window Spool</target>
        <note> Show plan's Window node property</note>
      </trans-unit>
      <trans-unit id="Parallelism">
        <source>Parallelism</source>
        <target state="new">Parallelism</target>
        <note> Operator name</note>
      </trans-unit>
      <trans-unit id="RowCountSpool">
        <source>Row Count Spool</source>
        <target state="new">Row Count Spool</target>
        <note> Operator name</note>
      </trans-unit>
      <trans-unit id="Unknown">
        <source>Unknown</source>
        <target state="new">Unknown</target>
        <note> Unkown (reused string, unkown operator, or unkown reason, or unknown ...)</note>
      </trans-unit>
      <trans-unit id="UnknownDescription">
        <source>Unknown operator.</source>
        <target state="new">Unknown operator.</target>
        <note> Operator description</note>
      </trans-unit>
      <trans-unit id="Result">
        <source>Result</source>
        <target state="new">Result</target>
        <note> Operator name</note>
      </trans-unit>
      <trans-unit id="ResultDescription">
        <source>Result.</source>
        <target state="new">Result.</target>
        <note> Operator description</note>
      </trans-unit>
      <trans-unit id="CollapseDescription">
        <source>Groups an insert and delete on the same value into an update within wide update plans.</source>
        <target state="new">Groups an insert and delete on the same value into an update within wide update plans.</target>
        <note> Operator description</note>
      </trans-unit>
      <trans-unit id="Concatenation">
        <source>Concatenation</source>
        <target state="new">Concatenation</target>
        <note> Operator name</note>
      </trans-unit>
      <trans-unit id="ConcatenationDescription">
        <source>Append multiple input tables to form the output table.</source>
        <target state="new">Append multiple input tables to form the output table.</target>
        <note> Operator description</note>
      </trans-unit>
      <trans-unit id="ConstantScan">
        <source>Constant Scan</source>
        <target state="new">Constant Scan</target>
        <note> Operator name</note>
      </trans-unit>
      <trans-unit id="ConstantScanDescription">
        <source>Scan an internal table of constants.</source>
        <target state="new">Scan an internal table of constants.</target>
        <note> Operator description</note>
      </trans-unit>
      <trans-unit id="ParallelismDescription">
        <source>An operation involving parallelism.</source>
        <target state="new">An operation involving parallelism.</target>
        <note> Operator description</note>
      </trans-unit>
      <trans-unit id="Put">
        <source>Put</source>
        <target state="new">Put</target>
        <note> Operator name</note>
      </trans-unit>
      <trans-unit id="PutDescription">
        <source>Export the rows from a local or external table to an external table.</source>
        <target state="new">Export the rows from a local or external table to an external table.</target>
        <note> Operator description</note>
      </trans-unit>
      <trans-unit id="DistributeStreams">
        <source>Distribute Streams</source>
        <target state="new">Distribute Streams</target>
        <note> Operator name</note>
      </trans-unit>
      <trans-unit id="DistributeStreamsDescription">
        <source>Distribute streams.</source>
        <target state="new">Distribute streams.</target>
        <note> Operator description</note>
      </trans-unit>
      <trans-unit id="GatherStreams">
        <source>Gather Streams</source>
        <target state="new">Gather Streams</target>
        <note> Operator name</note>
      </trans-unit>
      <trans-unit id="GatherStreamsDescription">
        <source>Gather streams.</source>
        <target state="new">Gather streams.</target>
        <note> Operator description</note>
      </trans-unit>
      <trans-unit id="RepartitionStreamsDescription">
        <source>Repartition streams.</source>
        <target state="new">Repartition streams.</target>
        <note> Operator description</note>
      </trans-unit>
      <trans-unit id="EagerSpool">
        <source>Eager Spool</source>
        <target state="new">Eager Spool</target>
        <note> Operator name</note>
      </trans-unit>
      <trans-unit id="EagerSpoolDescription">
        <source>Eager Spool.</source>
        <target state="new">Eager Spool.</target>
        <note> Operator description</note>
      </trans-unit>
      <trans-unit id="LazySpool">
        <source>Lazy Spool</source>
        <target state="new">Lazy Spool</target>
        <note> Operator name</note>
      </trans-unit>
      <trans-unit id="LazySpoolDescription">
        <source>Lazy Spool.</source>
        <target state="new">Lazy Spool.</target>
        <note> Operator description</note>
      </trans-unit>
      <trans-unit id="Filter">
        <source>Filter</source>
        <target state="new">Filter</target>
        <note> Operator name</note>
      </trans-unit>
      <trans-unit id="FilterDescription">
        <source>Restricting the set of rows based on a predicate.</source>
        <target state="new">Restricting the set of rows based on a predicate.</target>
        <note> Operator description</note>
      </trans-unit>
      <trans-unit id="AssertDescription">
        <source>Used to verify that a specified condition exists.</source>
        <target state="new">Used to verify that a specified condition exists.</target>
        <note> Operator description</note>
      </trans-unit>
      <trans-unit id="HashMatch">
        <source>Hash Match</source>
        <target state="new">Hash Match</target>
        <note> Operator name</note>
      </trans-unit>
      <trans-unit id="HashMatchDescription">
        <source>Use each row from the top input to build a hash table, and each row from the bottom input to probe into the hash table, outputting all matching rows.</source>
        <target state="new">Use each row from the top input to build a hash table, and each row from the bottom input to probe into the hash table, outputting all matching rows.</target>
        <note> Operator description</note>
      </trans-unit>
      <trans-unit id="HashMatchTeam">
        <source>Hash Match Team</source>
        <target state="new">Hash Match Team</target>
        <note> Operator name</note>
      </trans-unit>
      <trans-unit id="HashMatchTeamDescription">
        <source>A contributor among multiple cooperating hashing operations.</source>
        <target state="new">A contributor among multiple cooperating hashing operations.</target>
        <note> Operator description</note>
      </trans-unit>
      <trans-unit id="HashMatchRoot">
        <source>Hash Match Root</source>
        <target state="new">Hash Match Root</target>
        <note> Operator name</note>
      </trans-unit>
      <trans-unit id="HashMatchRootDescription">
        <source>The root member of a team of connected hash operators sharing a common hash function and partitioning strategy.</source>
        <target state="new">The root member of a team of connected hash operators sharing a common hash function and partitioning strategy.</target>
        <note> Operator description</note>
      </trans-unit>
      <trans-unit id="BookmarkLookup">
        <source>Bookmark Lookup</source>
        <target state="new">Bookmark Lookup</target>
        <note> Operator name</note>
      </trans-unit>
      <trans-unit id="BookmarkLookupDescription">
        <source>Use a Bookmark (RID or clustering key) to look up the corresponding row in the table or clustered index.</source>
        <target state="new">Use a Bookmark (RID or clustering key) to look up the corresponding row in the table or clustered index.</target>
        <note> Operator description</note>
      </trans-unit>
      <trans-unit id="LogRowScan">
        <source>Log Row Scan</source>
        <target state="new">Log Row Scan</target>
        <note> Operator name</note>
      </trans-unit>
      <trans-unit id="LogRowScanDescription">
        <source>Scan the rows in the log.</source>
        <target state="new">Scan the rows in the log.</target>
        <note> Operator description</note>
      </trans-unit>
      <trans-unit id="MergeJoin">
        <source>Merge Join</source>
        <target state="new">Merge Join</target>
        <note> Operator name</note>
      </trans-unit>
      <trans-unit id="MergeJoinDescription">
        <source>Match rows from two suitably sorted input tables exploiting their sort order.</source>
        <target state="new">Match rows from two suitably sorted input tables exploiting their sort order.</target>
        <note> Operator description</note>
      </trans-unit>
      <trans-unit id="NestedLoops">
        <source>Nested Loops</source>
        <target state="new">Nested Loops</target>
        <note> Operator name</note>
      </trans-unit>
      <trans-unit id="NestedLoopsDescription">
        <source>For each row in the top (outer) input, scan the bottom (inner) input, and output matching rows.</source>
        <target state="new">For each row in the top (outer) input, scan the bottom (inner) input, and output matching rows.</target>
        <note> Operator description</note>
      </trans-unit>
      <trans-unit id="PrintDescription">
        <source>Print.</source>
        <target state="new">Print.</target>
        <note> Operator description</note>
      </trans-unit>
      <trans-unit id="ComputeScalarDescription">
        <source>Compute new values from existing values in a row.</source>
        <target state="new">Compute new values from existing values in a row.</target>
        <note> Operator description</note>
      </trans-unit>
      <trans-unit id="MergeIntervalDescription">
        <source>Merge interval.</source>
        <target state="new">Merge interval.</target>
        <note> Operator description</note>
      </trans-unit>
      <trans-unit id="Rank">
        <source>Rank</source>
        <target state="new">Rank</target>
        <note> Operator name</note>
      </trans-unit>
      <trans-unit id="RankDescription">
        <source>Creates a computed column with the rank of the values in an existing column in the table.</source>
        <target state="new">Creates a computed column with the rank of the values in an existing column in the table.</target>
        <note> Operator description</note>
      </trans-unit>
      <trans-unit id="RowCountSpoolDescription">
        <source>Stores the data from the input into a temporary table in order to optimize rewinds.</source>
        <target state="new">Stores the data from the input into a temporary table in order to optimize rewinds.</target>
        <note> Operator description</note>
      </trans-unit>
      <trans-unit id="SegmentDescription">
        <source>Segment.</source>
        <target state="new">Segment.</target>
        <note> Operator description</note>
      </trans-unit>
      <trans-unit id="Sequence">
        <source>Sequence</source>
        <target state="new">Sequence</target>
        <note> Operator name</note>
      </trans-unit>
      <trans-unit id="SequenceDescription">
        <source>Process each input, in sequence from top to bottom.</source>
        <target state="new">Process each input, in sequence from top to bottom.</target>
        <note> Operator description</note>
      </trans-unit>
      <trans-unit id="SequenceProjectDescription">
        <source>Adds columns to perform computations over an ordered set.</source>
        <target state="new">Adds columns to perform computations over an ordered set.</target>
        <note> Operator description</note>
      </trans-unit>
      <trans-unit id="SplitDescription">
        <source>Split.</source>
        <target state="new">Split.</target>
        <note> Operator description</note>
      </trans-unit>
      <trans-unit id="StreamAggregate">
        <source>Stream Aggregate</source>
        <target state="new">Stream Aggregate</target>
        <note> Operator name</note>
      </trans-unit>
      <trans-unit id="StreamAggregateDescription">
        <source>Compute summary values for groups of rows in a suitably sorted stream.</source>
        <target state="new">Compute summary values for groups of rows in a suitably sorted stream.</target>
        <note> Operator description</note>
      </trans-unit>
      <trans-unit id="TableScan">
        <source>Table Scan</source>
        <target state="new">Table Scan</target>
        <note> Operator name</note>
      </trans-unit>
      <trans-unit id="TableScanDescription">
        <source>Scan rows from a table.</source>
        <target state="new">Scan rows from a table.</target>
        <note> Operator description</note>
      </trans-unit>
      <trans-unit id="ClusteredIndexScan">
        <source>Clustered Index Scan</source>
        <target state="new">Clustered Index Scan</target>
        <note> Operator name</note>
      </trans-unit>
      <trans-unit id="ClusteredIndexScanDescription">
        <source>Scanning a clustered index, entirely or only a range.</source>
        <target state="new">Scanning a clustered index, entirely or only a range.</target>
        <note> Operator description</note>
      </trans-unit>
      <trans-unit id="ClusteredIndexSeek">
        <source>Clustered Index Seek</source>
        <target state="new">Clustered Index Seek</target>
        <note> Operator name</note>
      </trans-unit>
      <trans-unit id="ClusteredIndexSeekDescription">
        <source>Scanning a particular range of rows from a clustered index.</source>
        <target state="new">Scanning a particular range of rows from a clustered index.</target>
        <note> Operator description</note>
      </trans-unit>
      <trans-unit id="DeletedScan">
        <source>Deleted Scan</source>
        <target state="new">Deleted Scan</target>
        <note> Operator name</note>
      </trans-unit>
      <trans-unit id="DeletedScanDescription">
        <source>Scanning the pseudo-table 'deleted' within a trigger.</source>
        <target state="new">Scanning the pseudo-table 'deleted' within a trigger.</target>
        <note> Operator description</note>
      </trans-unit>
      <trans-unit id="InsertedScan">
        <source>Inserted Scan</source>
        <target state="new">Inserted Scan</target>
        <note> Operator name</note>
      </trans-unit>
      <trans-unit id="InsertedScanDescription">
        <source>Scan the pseudo-table 'inserted' within a trigger.</source>
        <target state="new">Scan the pseudo-table 'inserted' within a trigger.</target>
        <note> Operator description</note>
      </trans-unit>
      <trans-unit id="ParameterTableScan">
        <source>Parameter Table Scan</source>
        <target state="new">Parameter Table Scan</target>
        <note> Operator name</note>
      </trans-unit>
      <trans-unit id="ParameterTableScanDescription">
        <source>Scan an internal table of parameter values.</source>
        <target state="new">Scan an internal table of parameter values.</target>
        <note> Operator description</note>
      </trans-unit>
      <trans-unit id="IndexScan">
        <source>Index Scan</source>
        <target state="new">Index Scan</target>
        <note> Operator name</note>
      </trans-unit>
      <trans-unit id="IndexScanDescription">
        <source>Scan a nonclustered index, entirely or only a range.</source>
        <target state="new">Scan a nonclustered index, entirely or only a range.</target>
        <note> Operator description</note>
      </trans-unit>
      <trans-unit id="IndexSeek">
        <source>Index Seek</source>
        <target state="new">Index Seek</target>
        <note> Operator name</note>
      </trans-unit>
      <trans-unit id="IndexSeekDescription">
        <source>Scan a particular range of rows from a nonclustered index.</source>
        <target state="new">Scan a particular range of rows from a nonclustered index.</target>
        <note> Operator description</note>
      </trans-unit>
      <trans-unit id="ColumnstoreIndexScan">
        <source>Columnstore Index Scan</source>
        <target state="new">Columnstore Index Scan</target>
        <note> Operator name</note>
      </trans-unit>
      <trans-unit id="ColumnstoreIndexScanDescription">
        <source>Scan a columnstore index, entirely or only a range.</source>
        <target state="new">Scan a columnstore index, entirely or only a range.</target>
        <note> Operator description</note>
      </trans-unit>
      <trans-unit id="ColumnstoreIndexUpdate">
        <source>Columnstore Index Update</source>
        <target state="new">Columnstore Index Update</target>
        <note> Operator name</note>
      </trans-unit>
      <trans-unit id="ColumnstoreIndexUpdateDescription">
        <source>Update rows in a columnstore index.</source>
        <target state="new">Update rows in a columnstore index.</target>
        <note> Operator description</note>
      </trans-unit>
      <trans-unit id="ColumnstoreIndexInsert">
        <source>Columnstore Index Insert</source>
        <target state="new">Columnstore Index Insert</target>
        <note> Operator name</note>
      </trans-unit>
      <trans-unit id="ColumnstoreIndexInsertDescription">
        <source>Insert rows in a columnstore index.</source>
        <target state="new">Insert rows in a columnstore index.</target>
        <note> Operator description</note>
      </trans-unit>
      <trans-unit id="ColumnstoreIndexMerge">
        <source>Columnstore Index Merge</source>
        <target state="new">Columnstore Index Merge</target>
        <note> Operator name</note>
      </trans-unit>
      <trans-unit id="ColumnstoreIndexMergeDescription">
        <source>Merge rows in a columnstore index.</source>
        <target state="new">Merge rows in a columnstore index.</target>
        <note> Operator description</note>
      </trans-unit>
      <trans-unit id="ColumnstoreIndexDelete">
        <source>Columnstore Index Delete</source>
        <target state="new">Columnstore Index Delete</target>
        <note> Operator name</note>
      </trans-unit>
      <trans-unit id="ColumnstoreIndexDeleteDescription">
        <source>Delete rows from a columnstore index.</source>
        <target state="new">Delete rows from a columnstore index.</target>
        <note> Operator description</note>
      </trans-unit>
      <trans-unit id="RemoteScan">
        <source>Remote Scan</source>
        <target state="new">Remote Scan</target>
        <note> Operator name</note>
      </trans-unit>
      <trans-unit id="RemoteScanDescription">
        <source>Scan rows in a table stored in a database or file other than the current database server.</source>
        <target state="new">Scan rows in a table stored in a database or file other than the current database server.</target>
        <note> Operator description</note>
      </trans-unit>
      <trans-unit id="RemoteIndexScan">
        <source>Remote Index Scan</source>
        <target state="new">Remote Index Scan</target>
        <note> Operator name</note>
      </trans-unit>
      <trans-unit id="RemoteIndexScanDescription">
        <source>Scan an index stored in a database or file other than the current database server.</source>
        <target state="new">Scan an index stored in a database or file other than the current database server.</target>
        <note> Operator description</note>
      </trans-unit>
      <trans-unit id="RemoteIndexSeek">
        <source>Remote Index Seek</source>
        <target state="new">Remote Index Seek</target>
        <note> Operator name</note>
      </trans-unit>
      <trans-unit id="RemoteIndexSeekDescription">
        <source>Scan a particular range of rows from a clustered index that is stored in a database or file other than the current database server.</source>
        <target state="new">Scan a particular range of rows from a clustered index that is stored in a database or file other than the current database server.</target>
        <note> Operator description</note>
      </trans-unit>
      <trans-unit id="RemoteInsert">
        <source>Remote Insert</source>
        <target state="new">Remote Insert</target>
        <note> Operator name</note>
      </trans-unit>
      <trans-unit id="RemoteInsertDescription">
        <source>Insert rows into a table stored in a database or file other than the current database server.</source>
        <target state="new">Insert rows into a table stored in a database or file other than the current database server.</target>
        <note> Operator description</note>
      </trans-unit>
      <trans-unit id="RemoteUpdate">
        <source>Remote Update</source>
        <target state="new">Remote Update</target>
        <note> Operator name</note>
      </trans-unit>
      <trans-unit id="RemoteUpdateDescription">
        <source>Update rows in a table stored in a database or file other than the current database server.</source>
        <target state="new">Update rows in a table stored in a database or file other than the current database server.</target>
        <note> Operator description</note>
      </trans-unit>
      <trans-unit id="RemoteDelete">
        <source>Remote Delete</source>
        <target state="new">Remote Delete</target>
        <note> Operator name</note>
      </trans-unit>
      <trans-unit id="RemoteDeleteDescription">
        <source>Delete rows in a table stored in a database or file other than the current database server.</source>
        <target state="new">Delete rows in a table stored in a database or file other than the current database server.</target>
        <note> Operator description</note>
      </trans-unit>
      <trans-unit id="ClusteredUpdate">
        <source>Clustered Update</source>
        <target state="new">Clustered Update</target>
        <note> Operator name</note>
      </trans-unit>
      <trans-unit id="ClusteredUpdateDescription">
        <source>Clustered Update.</source>
        <target state="new">Clustered Update.</target>
        <note> Operator description</note>
      </trans-unit>
      <trans-unit id="SortDescription">
        <source>Sort the input.</source>
        <target state="new">Sort the input.</target>
        <note> Operator description</note>
      </trans-unit>
      <trans-unit id="TableSpoolDescription">
        <source>Stores the data from the input into a temporary table in order to optimize rewinds.</source>
        <target state="new">Stores the data from the input into a temporary table in order to optimize rewinds.</target>
        <note> Operator description</note>
      </trans-unit>
      <trans-unit id="IndexSpool">
        <source>Index Spool</source>
        <target state="new">Index Spool</target>
        <note> Operator name</note>
      </trans-unit>
      <trans-unit id="IndexSpoolDescription">
        <source>Reformats the data from the input into a temporary index, which is then used for seeking with the supplied seek predicate.</source>
        <target state="new">Reformats the data from the input into a temporary index, which is then used for seeking with the supplied seek predicate.</target>
        <note> Operator description</note>
      </trans-unit>
      <trans-unit id="TableUpdate">
        <source>Table Update</source>
        <target state="new">Table Update</target>
        <note> Operator name</note>
      </trans-unit>
      <trans-unit id="TableUpdateDescription">
        <source>Update input rows in the table specified in the Argument field.</source>
        <target state="new">Update input rows in the table specified in the Argument field.</target>
        <note> Operator description</note>
      </trans-unit>
      <trans-unit id="TableInsert">
        <source>Table Insert</source>
        <target state="new">Table Insert</target>
        <note> Operator name</note>
      </trans-unit>
      <trans-unit id="TableInsertDescription">
        <source>Insert input rows into the table specified in Argument field.</source>
        <target state="new">Insert input rows into the table specified in Argument field.</target>
        <note> Operator description</note>
      </trans-unit>
      <trans-unit id="TableDelete">
        <source>Table Delete</source>
        <target state="new">Table Delete</target>
        <note> Operator name</note>
      </trans-unit>
      <trans-unit id="TableDeleteDescription">
        <source>Delete input rows from the table specified in Argument field.</source>
        <target state="new">Delete input rows from the table specified in Argument field.</target>
        <note> Operator description</note>
      </trans-unit>
      <trans-unit id="TableMerge">
        <source>Table Merge</source>
        <target state="new">Table Merge</target>
        <note> Operator name</note>
      </trans-unit>
      <trans-unit id="TableMergeDescription">
        <source>Merge input rows in the table specified in Argument field.</source>
        <target state="new">Merge input rows in the table specified in Argument field.</target>
        <note> Operator description</note>
      </trans-unit>
      <trans-unit id="IndexUpdate">
        <source>Index Update</source>
        <target state="new">Index Update</target>
        <note> Operator name</note>
      </trans-unit>
      <trans-unit id="IndexUpdateDescription">
        <source>Update rows in an index.</source>
        <target state="new">Update rows in an index.</target>
        <note> Operator description</note>
      </trans-unit>
      <trans-unit id="IndexInsert">
        <source>Index Insert</source>
        <target state="new">Index Insert</target>
        <note> Operator name</note>
      </trans-unit>
      <trans-unit id="IndexInsertDescription">
        <source>Insert rows into an index.</source>
        <target state="new">Insert rows into an index.</target>
        <note> Operator description</note>
      </trans-unit>
      <trans-unit id="IndexDelete">
        <source>Index Delete</source>
        <target state="new">Index Delete</target>
        <note> Operator name</note>
      </trans-unit>
      <trans-unit id="IndexDeleteDescription">
        <source>Delete rows from index.</source>
        <target state="new">Delete rows from index.</target>
        <note> Operator description</note>
      </trans-unit>
      <trans-unit id="ClusteredIndexUpdate">
        <source>Clustered Index Update</source>
        <target state="new">Clustered Index Update</target>
        <note> Operator name</note>
      </trans-unit>
      <trans-unit id="ClusteredIndexUpdateDescription">
        <source>Update rows in a clustered index.</source>
        <target state="new">Update rows in a clustered index.</target>
        <note> Operator description</note>
      </trans-unit>
      <trans-unit id="ClusteredIndexInsert">
        <source>Clustered Index Insert</source>
        <target state="new">Clustered Index Insert</target>
        <note> Operator name</note>
      </trans-unit>
      <trans-unit id="ClusteredIndexInsertDescription">
        <source>Insert rows in a clustered index.</source>
        <target state="new">Insert rows in a clustered index.</target>
        <note> Operator description</note>
      </trans-unit>
      <trans-unit id="ClusteredIndexMerge">
        <source>Clustered Index Merge</source>
        <target state="new">Clustered Index Merge</target>
        <note> Operator name</note>
      </trans-unit>
      <trans-unit id="ClusteredIndexMergeDescription">
        <source>Merge rows in a clustered index.</source>
        <target state="new">Merge rows in a clustered index.</target>
        <note> Operator description</note>
      </trans-unit>
      <trans-unit id="ClusteredIndexDelete">
        <source>Clustered Index Delete</source>
        <target state="new">Clustered Index Delete</target>
        <note> Operator name</note>
      </trans-unit>
      <trans-unit id="ClusteredIndexDeleteDescription">
        <source>Delete rows from a clustered index.</source>
        <target state="new">Delete rows from a clustered index.</target>
        <note> Operator description</note>
      </trans-unit>
      <trans-unit id="TopDescription">
        <source>Select the first few rows based on a sort order.</source>
        <target state="new">Select the first few rows based on a sort order.</target>
        <note> Operator description</note>
      </trans-unit>
      <trans-unit id="BitmapDescription">
        <source>Bitmap.</source>
        <target state="new">Bitmap.</target>
        <note> Operator description</note>
      </trans-unit>
      <trans-unit id="UDX">
        <source>UDX</source>
        <target state="new">UDX</target>
        <note> Operator name</note>
      </trans-unit>
      <trans-unit id="UDXDescription">
        <source>UDX.</source>
        <target state="new">UDX.</target>
        <note> Operator description</note>
      </trans-unit>
      <trans-unit id="WindowDescription">
        <source>Expands each row into the set of rows that represent the window associated with it.</source>
        <target state="new">Expands each row into the set of rows that represent the window associated with it.</target>
        <note> Show plan's Window node property description</note>
      </trans-unit>
      <trans-unit id="WindowAggregate">
        <source>Window Aggregate</source>
        <target state="new">Window Aggregate</target>
        <note> Show plan's Window Aggregate node property</note>
      </trans-unit>
      <trans-unit id="WindowAggregateDescription">
        <source>Computes values of functions across the windows defined by the OVER clause. Input rowset is suitably sorted stream.</source>
        <target state="new">Computes values of functions across the windows defined by the OVER clause. Input rowset is suitably sorted stream.</target>
        <note> Show plan's Window Aggregate node property description</note>
      </trans-unit>
      <trans-unit id="BatchHashTableBuildDescription">
        <source>Batch Hash Table Build.</source>
        <target state="new">Batch Hash Table Build.</target>
        <note> Operator description</note>
      </trans-unit>
      <trans-unit id="Switch">
        <source>Switch</source>
        <target state="new">Switch</target>
        <note> Operator name</note>
      </trans-unit>
      <trans-unit id="SwitchDescription">
        <source>Switch.</source>
        <target state="new">Switch.</target>
        <note> Operator description</note>
      </trans-unit>
      <trans-unit id="TFP">
        <source>Predict</source>
        <target state="new">Predict</target>
        <note> Operator name</note>
      </trans-unit>
      <trans-unit id="TFPDescription">
        <source>Applies a trained machine learning model to input data</source>
        <target state="new">Applies a trained machine learning model to input data</target>
        <note> Operator description</note>
      </trans-unit>
      <trans-unit id="TableValueFunction">
        <source>Table Valued Function</source>
        <target state="new">Table Valued Function</target>
        <note> Operator name</note>
      </trans-unit>
      <trans-unit id="TableValueFunctionDescription">
        <source>Table valued function.</source>
        <target state="new">Table valued function.</target>
        <note> Operator description</note>
      </trans-unit>
      <trans-unit id="Aggregate">
        <source>Aggregate</source>
        <target state="new">Aggregate</target>
        <note> Operator name</note>
      </trans-unit>
      <trans-unit id="AggregateDescription">
        <source>Calculates an expression containing SUM, COUNT, MIN, MAX, or AVG.</source>
        <target state="new">Calculates an expression containing SUM, COUNT, MIN, MAX, or AVG.</target>
        <note> Operator description</note>
      </trans-unit>
      <trans-unit id="ArithmeticExpression">
        <source>Arithmetic Expression</source>
        <target state="new">Arithmetic Expression</target>
        <note> Operator name</note>
      </trans-unit>
      <trans-unit id="ArithmeticExpressionDescription">
        <source>Computes a new value from existing values in a row.</source>
        <target state="new">Computes a new value from existing values in a row.</target>
        <note> Operator description</note>
      </trans-unit>
      <trans-unit id="Delete">
        <source>Delete</source>
        <target state="new">Delete</target>
        <note> Operator name</note>
      </trans-unit>
      <trans-unit id="DeleteDescription">
        <source>Removes the specified rows from the specified table.</source>
        <target state="new">Removes the specified rows from the specified table.</target>
        <note> Operator description</note>
      </trans-unit>
      <trans-unit id="Insert">
        <source>Insert</source>
        <target state="new">Insert</target>
        <note> Operator name</note>
      </trans-unit>
      <trans-unit id="InsertDescription">
        <source>Adds a row to table.</source>
        <target state="new">Adds a row to table.</target>
        <note> Operator description</note>
      </trans-unit>
      <trans-unit id="Locate">
        <source>Locate</source>
        <target state="new">Locate</target>
        <note> Operator name</note>
      </trans-unit>
      <trans-unit id="LocateDescription">
        <source>Fetching a full row from a heap or a clustered index.</source>
        <target state="new">Fetching a full row from a heap or a clustered index.</target>
        <note> Operator description</note>
      </trans-unit>
      <trans-unit id="SpoolDescription">
        <source>Saving temporarily an intermediate query result.</source>
        <target state="new">Saving temporarily an intermediate query result.</target>
        <note> Operator description</note>
      </trans-unit>
      <trans-unit id="SQL">
        <source>SQL</source>
        <target state="new">SQL</target>
        <note> Operator name</note>
      </trans-unit>
      <trans-unit id="SQLDescription">
        <source>SQL.</source>
        <target state="new">SQL.</target>
        <note> Operator description</note>
      </trans-unit>
      <trans-unit id="Update">
        <source>Update</source>
        <target state="new">Update</target>
        <note> Operator name</note>
      </trans-unit>
      <trans-unit id="UpdateDescription">
        <source>Modify the values in the specified table.</source>
        <target state="new">Modify the values in the specified table.</target>
        <note> Operator description</note>
      </trans-unit>
      <trans-unit id="Assign">
        <source>Assign</source>
        <target state="new">Assign</target>
        <note> Operator name</note>
      </trans-unit>
      <trans-unit id="AssignDescription">
        <source>Validate referential integrity constraints.</source>
        <target state="new">Validate referential integrity constraints.</target>
        <note> Operator description</note>
      </trans-unit>
      <trans-unit id="Convert">
        <source>Convert</source>
        <target state="new">Convert</target>
        <note> Operator name</note>
      </trans-unit>
      <trans-unit id="ConvertDescription">
        <source>Implicit or explicit conversion of one scalar datatype to another.</source>
        <target state="new">Implicit or explicit conversion of one scalar datatype to another.</target>
        <note> Operator description</note>
      </trans-unit>
      <trans-unit id="Declare">
        <source>Declare</source>
        <target state="new">Declare</target>
        <note> Operator name</note>
      </trans-unit>
      <trans-unit id="DeclareDescription">
        <source>Allocates a local variable.</source>
        <target state="new">Allocates a local variable.</target>
        <note> Operator description</note>
      </trans-unit>
      <trans-unit id="If">
        <source>If</source>
        <target state="new">If</target>
        <note> Operator name</note>
      </trans-unit>
      <trans-unit id="IfDescription">
        <source>Conditional processing based on an expression.</source>
        <target state="new">Conditional processing based on an expression.</target>
        <note> Operator description</note>
      </trans-unit>
      <trans-unit id="Intrinsic">
        <source>Intrinsic</source>
        <target state="new">Intrinsic</target>
        <note> Operator name</note>
      </trans-unit>
      <trans-unit id="IntrinsicDescription">
        <source>Invokes an internal Transact-SQL function.</source>
        <target state="new">Invokes an internal Transact-SQL function.</target>
        <note> Operator description</note>
      </trans-unit>
      <trans-unit id="SetFunction">
        <source>Set Function</source>
        <target state="new">Set Function</target>
        <note> Operator name</note>
      </trans-unit>
      <trans-unit id="SetFunctionDescription">
        <source>Set Function.</source>
        <target state="new">Set Function.</target>
        <note> Operator description</note>
      </trans-unit>
      <trans-unit id="Dynamic">
        <source>Dynamic</source>
        <target state="new">Dynamic</target>
        <note> Operator name</note>
      </trans-unit>
      <trans-unit id="DynamicDescription">
        <source>Cursor that can see all changes made by others.</source>
        <target state="new">Cursor that can see all changes made by others.</target>
        <note> Operator description</note>
      </trans-unit>
      <trans-unit id="FetchQuery">
        <source>Fetch Query</source>
        <target state="new">Fetch Query</target>
        <note> Operator name</note>
      </trans-unit>
      <trans-unit id="FetchQueryDescription">
        <source>The query used to retrieve rows when a fetch is issued against a cursor.</source>
        <target state="new">The query used to retrieve rows when a fetch is issued against a cursor.</target>
        <note> Operator description</note>
      </trans-unit>
      <trans-unit id="FastForward">
        <source>Fast Forward</source>
        <target state="new">Fast Forward</target>
        <note> Operator name</note>
      </trans-unit>
      <trans-unit id="FastForwardDescription">
        <source>Fast Forward.</source>
        <target state="new">Fast Forward.</target>
        <note> Operator description</note>
      </trans-unit>
      <trans-unit id="Keyset">
        <source>Keyset</source>
        <target state="new">Keyset</target>
        <note> Operator name</note>
      </trans-unit>
      <trans-unit id="KeysetDescription">
        <source>Cursor that can see updates made by others, but not inserts.</source>
        <target state="new">Cursor that can see updates made by others, but not inserts.</target>
        <note> Operator description</note>
      </trans-unit>
      <trans-unit id="PopulationQuery">
        <source>Population Query</source>
        <target state="new">Population Query</target>
        <note> Operator name</note>
      </trans-unit>
      <trans-unit id="PopulationQueryDescription">
        <source>The query used to populate a cursor's work table when the cursor is opened.</source>
        <target state="new">The query used to populate a cursor's work table when the cursor is opened.</target>
        <note> Operator description</note>
      </trans-unit>
      <trans-unit id="RefreshQuery">
        <source>Refresh Query</source>
        <target state="new">Refresh Query</target>
        <note> Operator name</note>
      </trans-unit>
      <trans-unit id="RefreshQueryDescription">
        <source>Fetches current data for rows in fetch buffer.</source>
        <target state="new">Fetches current data for rows in fetch buffer.</target>
        <note> Operator description</note>
      </trans-unit>
      <trans-unit id="Snapshot">
        <source>Snapshot</source>
        <target state="new">Snapshot</target>
        <note> Operator name</note>
      </trans-unit>
      <trans-unit id="SnapshotDescription">
        <source>A cursor that does not see changes made by others.</source>
        <target state="new">A cursor that does not see changes made by others.</target>
        <note> Operator description</note>
      </trans-unit>
      <trans-unit id="RIDLookup">
        <source>RID Lookup</source>
        <target state="new">RID Lookup</target>
        <note> Operator name</note>
      </trans-unit>
      <trans-unit id="RIDLookupDescription">
        <source>RID Lookup</source>
        <target state="new">RID Lookup</target>
        <note> Operator description</note>
      </trans-unit>
      <trans-unit id="KeyLookup">
        <source>Key Lookup</source>
        <target state="new">Key Lookup</target>
        <note> Operator name</note>
      </trans-unit>
      <trans-unit id="KeyLookupDescription">
        <source>Uses a supplied clustering key to lookup on a table that has a clustered index.</source>
        <target state="new">Uses a supplied clustering key to lookup on a table that has a clustered index.</target>
        <note> Operator description</note>
      </trans-unit>
      <trans-unit id="LogicalKeyLookup">
        <source>Key Lookup</source>
        <target state="new">Key Lookup</target>
        <note> Operator name</note>
      </trans-unit>
      <trans-unit id="AdaptiveJoin">
        <source>Adaptive Join</source>
        <target state="new">Adaptive Join</target>
        <note> Operator name</note>
      </trans-unit>
      <trans-unit id="AdaptiveJoinDescription">
        <source>Chooses dynamically between hash join and nested loops.</source>
        <target state="new">Chooses dynamically between hash join and nested loops.</target>
        <note> Operator description</note>
      </trans-unit>
      <trans-unit id="ForeignKeyReferencesCheck">
        <source>Foreign Key References Check</source>
        <target state="new">Foreign Key References Check</target>
        <note> Operator name</note>
      </trans-unit>
      <trans-unit id="ForeignKeyReferencesCheckDescription">
        <source>Checks referential integrity of the delete operation.</source>
        <target state="new">Checks referential integrity of the delete operation.</target>
        <note> Operator description</note>
      </trans-unit>
      <trans-unit id="Apply">
        <source>Apply</source>
        <target state="new">Apply</target>
        <note> Operator name</note>
      </trans-unit>
      <trans-unit id="ApplyDescription">
        <source>Apply opration.</source>
        <target state="new">Apply opration.</target>
        <note> Operator description</note>
      </trans-unit>
      <trans-unit id="Broadcast">
        <source>Broadcast</source>
        <target state="new">Broadcast</target>
        <note> Operator name</note>
      </trans-unit>
      <trans-unit id="BroadcastDescription">
        <source>Broadcast data movement.</source>
        <target state="new">Broadcast data movement.</target>
        <note> Operator description</note>
      </trans-unit>
      <trans-unit id="ComputeToControlNode">
        <source>Compute To Control Node</source>
        <target state="new">Compute To Control Node</target>
        <note> Operator name</note>
      </trans-unit>
      <trans-unit id="ComputeToControlNodeDescription">
        <source>Data flow from compute nodes to control node.</source>
        <target state="new">Data flow from compute nodes to control node.</target>
        <note> Operator description</note>
      </trans-unit>
      <trans-unit id="ConstTableGet">
        <source>Constant Table Get</source>
        <target state="new">Constant Table Get</target>
        <note> Operator name</note>
      </trans-unit>
      <trans-unit id="ConstTableGetDescription">
        <source>Get tuples from contant table.</source>
        <target state="new">Get tuples from contant table.</target>
        <note> Operator description</note>
      </trans-unit>
      <trans-unit id="ControlToComputeNodes">
        <source>Control To Compute Nodes</source>
        <target state="new">Control To Compute Nodes</target>
        <note> Operator name</note>
      </trans-unit>
      <trans-unit id="ControlToComputeNodesDescription">
        <source>Data flow from control node to compute nodes.</source>
        <target state="new">Data flow from control node to compute nodes.</target>
        <note> Operator description</note>
      </trans-unit>
      <trans-unit id="ExternalBroadcast">
        <source>External Broadcast</source>
        <target state="new">External Broadcast</target>
        <note> Operator name</note>
      </trans-unit>
      <trans-unit id="ExternalBroadcastDescription">
        <source>Broadcast data movement for external table.</source>
        <target state="new">Broadcast data movement for external table.</target>
        <note> Operator description</note>
      </trans-unit>
      <trans-unit id="ExternalExport">
        <source>External Export</source>
        <target state="new">External Export</target>
        <note> Operator name</note>
      </trans-unit>
      <trans-unit id="ExternalExportDescription">
        <source>Export data movement for external table.</source>
        <target state="new">Export data movement for external table.</target>
        <note> Operator description</note>
      </trans-unit>
      <trans-unit id="ExternalLocalStreaming">
        <source>External Local Streaming</source>
        <target state="new">External Local Streaming</target>
        <note> Operator name</note>
      </trans-unit>
      <trans-unit id="ExternalLocalStreamingDescription">
        <source>Streaming data movement between external table and local table.</source>
        <target state="new">Streaming data movement between external table and local table.</target>
        <note> Operator description</note>
      </trans-unit>
      <trans-unit id="ExternalRoundRobin">
        <source>External RoundRobin</source>
        <target state="new">External RoundRobin</target>
        <note> Operator name</note>
      </trans-unit>
      <trans-unit id="ExternalRoundRobinDescription">
        <source>RoundRobin data movement for external table.</source>
        <target state="new">RoundRobin data movement for external table.</target>
        <note> Operator description</note>
      </trans-unit>
      <trans-unit id="ExternalShuffle">
        <source>External Shuffle</source>
        <target state="new">External Shuffle</target>
        <note> Operator name</note>
      </trans-unit>
      <trans-unit id="ExternalShuffleDescription">
        <source>Shuffle data movement for external table.</source>
        <target state="new">Shuffle data movement for external table.</target>
        <note> Operator description</note>
      </trans-unit>
      <trans-unit id="Get">
        <source>Get</source>
        <target state="new">Get</target>
        <note> Operator name</note>
      </trans-unit>
      <trans-unit id="GetDescription">
        <source>Get tuples from table.</source>
        <target state="new">Get tuples from table.</target>
        <note> Operator description</note>
      </trans-unit>
      <trans-unit id="GbApply">
        <source>Group by and Apply</source>
        <target state="new">Group by and Apply</target>
        <note> Operator name</note>
      </trans-unit>
      <trans-unit id="GbApplyDescription">
        <source>Group by and Apply.</source>
        <target state="new">Group by and Apply.</target>
        <note> Operator description</note>
      </trans-unit>
      <trans-unit id="GbAgg">
        <source>Group by Aggregates</source>
        <target state="new">Group by Aggregates</target>
        <note> Operator name</note>
      </trans-unit>
      <trans-unit id="GbAggDescription">
        <source>Group by aggregates.</source>
        <target state="new">Group by aggregates.</target>
        <note> Operator description</note>
      </trans-unit>
      <trans-unit id="Join">
        <source>Join</source>
        <target state="new">Join</target>
        <note> Operator name</note>
      </trans-unit>
      <trans-unit id="JoinDescription">
        <source>Join tables.</source>
        <target state="new">Join tables.</target>
        <note> Operator description</note>
      </trans-unit>
      <trans-unit id="LocalCube">
        <source>Rollup Aggregate</source>
        <target state="new">Rollup Aggregate</target>
        <note> Operator name</note>
      </trans-unit>
      <trans-unit id="LocalCubeDescription">
        <source>This represents a ROLLUP operator or a CUBE operator.</source>
        <target state="new">This represents a ROLLUP operator or a CUBE operator.</target>
        <note> Operator description</note>
      </trans-unit>
      <trans-unit id="Project">
        <source>Project</source>
        <target state="new">Project</target>
        <note> Operator name</note>
      </trans-unit>
      <trans-unit id="ProjectDescription">
        <source>Project columns.</source>
        <target state="new">Project columns.</target>
        <note> Operator description</note>
      </trans-unit>
      <trans-unit id="Shuffle">
        <source>Shuffle</source>
        <target state="new">Shuffle</target>
        <note> Operator name</note>
      </trans-unit>
      <trans-unit id="ShuffleDescription">
        <source>Shuffle data movement.</source>
        <target state="new">Shuffle data movement.</target>
        <note> Operator description</note>
      </trans-unit>
      <trans-unit id="SingleSourceRoundRobin">
        <source>Single Source RoundRobin</source>
        <target state="new">Single Source RoundRobin</target>
        <note> Operator name</note>
      </trans-unit>
      <trans-unit id="SingleSourceRoundRobinDescription">
        <source>Single Source RoundRobin data movement.</source>
        <target state="new">Single Source RoundRobin data movement.</target>
        <note> Operator description</note>
      </trans-unit>
      <trans-unit id="SingleSourceShuffle">
        <source>Single Source Shuffle</source>
        <target state="new">Single Source Shuffle</target>
        <note> Operator name</note>
      </trans-unit>
      <trans-unit id="SingleSourceShuffleDescription">
        <source>Single Source Shuffle data movement.</source>
        <target state="new">Single Source Shuffle data movement.</target>
        <note> Operator description</note>
      </trans-unit>
      <trans-unit id="Trim">
        <source>Trim</source>
        <target state="new">Trim</target>
        <note> Operator name</note>
      </trans-unit>
      <trans-unit id="TrimDescription">
        <source>Trim data.</source>
        <target state="new">Trim data.</target>
        <note> Operator description</note>
      </trans-unit>
      <trans-unit id="Union">
        <source>Union</source>
        <target state="new">Union</target>
        <note> Operator name</note>
      </trans-unit>
      <trans-unit id="UnionDescription">
        <source>Union tables.</source>
        <target state="new">Union tables.</target>
        <note> Operator description</note>
      </trans-unit>
      <trans-unit id="UnionAll">
        <source>Union All</source>
        <target state="new">Union All</target>
        <note> Operator name</note>
      </trans-unit>
      <trans-unit id="UnionAllDescription">
        <source>Union All tables.</source>
        <target state="new">Union All tables.</target>
        <note> Operator description</note>
      </trans-unit>
      <trans-unit id="NameValuePair">
        <source>{0}: {1}</source>
        <target state="new">{0}: {1}</target>
        <note>Format for name / value pair -  {0} is property name, {1} is property value.
 Parameters: 0 - name (string), 1 - value (string) </note>
      </trans-unit>
      <trans-unit id="SizeInBytesFormat">
        <source>{0} B</source>
        <target state="new">{0} B</target>
        <note>Size in Bytes format</note>
      </trans-unit>
      <trans-unit id="SizeInKiloBytesFormat">
        <source>{0} KB</source>
        <target state="new">{0} KB</target>
        <note>Size in KiloBytes format</note>
      </trans-unit>
      <trans-unit id="SizeInMegaBytesFormat">
        <source>{0} MB</source>
        <target state="new">{0} MB</target>
        <note>Size in Bytes format</note>
      </trans-unit>
      <trans-unit id="SizeInGigaBytesFormat">
        <source>{0} GB</source>
        <target state="new">{0} GB</target>
        <note>Size in GigaBytes format</note>
      </trans-unit>
      <trans-unit id="SizeInTeraBytesFormat">
        <source>{0} TB</source>
        <target state="new">{0} TB</target>
        <note>Size in TeraBytes format</note>
      </trans-unit>
      <trans-unit id="TableNotInitializedException">
        <source>Initialization is not properly done for table with id '{0}'</source>
        <target state="new">Initialization is not properly done for table with id '{0}'</target>
        <note>.
 Parameters: 0 - tableId (string) </note>
      </trans-unit>
      <trans-unit id="TableColumnIdentityGroupName">
        <source>Identity Specification</source>
        <target state="new">Identity Specification</target>
        <note></note>
      </trans-unit>
      <trans-unit id="TableColumnIsIdentityPropertyTitle">
        <source>Is Identity</source>
        <target state="new">Is Identity</target>
        <note></note>
      </trans-unit>
      <trans-unit id="TableColumnIsIdentityPropertyDescription">
        <source>Specifies whether the column is the identity column for the table.</source>
        <target state="new">Specifies whether the column is the identity column for the table.</target>
        <note></note>
      </trans-unit>
      <trans-unit id="TableColumnIdentityIncrementPropertyTitle">
        <source>Identity Increment</source>
        <target state="new">Identity Increment</target>
        <note></note>
      </trans-unit>
      <trans-unit id="TableColumnIdentityIncrementPropertyDescription">
        <source>Displays the value added to the maximum existing row identity value when generating the next identity value.</source>
        <target state="new">Displays the value added to the maximum existing row identity value when generating the next identity value.</target>
        <note></note>
      </trans-unit>
      <trans-unit id="TableColumnIdentitySeedPropertyTitle">
        <source>Identity Seed</source>
        <target state="new">Identity Seed</target>
        <note></note>
      </trans-unit>
      <trans-unit id="TableColumnIdentitySeedPropertyDescription">
        <source>Displays the initial row value for an identity column.</source>
        <target state="new">Displays the initial row value for an identity column.</target>
        <note></note>
      </trans-unit>
      <trans-unit id="TableEditPathNotProvidedException">
        <source>The path in the table change information cannot be empty</source>
        <target state="new">The path in the table change information cannot be empty</target>
        <note></note>
      </trans-unit>
      <trans-unit id="InvalidTableEditPathException">
        <source>The path '{0}' in the table change information is not valid for edit type: '{1}'</source>
        <target state="new">The path '{0}' in the table change information is not valid for edit type: '{1}'</target>
        <note>.
 Parameters: 0 - path (string), 1 - editType (string) </note>
      </trans-unit>
      <trans-unit id="OperatorDisplayCost">
        <source>{0:0.#######} ({1}%)</source>
        <target state="new">{0:0.#######} ({1}%)</target>
        <note> display string for the operator cost property - 0.###### - is the float number format specifier.
 Parameters: 0 - cost (double), 1 - percentage (int) </note>
      </trans-unit>
      <trans-unit id="ActualOfEstimated">
        <source>{0} of
{1} ({2}%)</source>
        <target state="new">{0} of
{1} ({2}%)</target>
        <note>.
 Parameters: 0 - actual (string), 1 - estimated (string), 2 - percent (decimal) </note>
      </trans-unit>
      <trans-unit id="TableDesignerIsEnabledPropertyTitle">
        <source>Is Enabled</source>
        <target state="new">Is Enabled</target>
        <note></note>
      </trans-unit>
      <trans-unit id="ForeignKeyIsEnabledDescription">
        <source>Specifies whether the foreign key is Enabled</source>
        <target state="new">Specifies whether the foreign key is Enabled</target>
        <note></note>
      </trans-unit>
      <trans-unit id="ForeignKeyIsNotForReplicationTitle">
        <source>Not For Replication</source>
        <target state="new">Not For Replication</target>
        <note></note>
      </trans-unit>
      <trans-unit id="ForeignKeyIsNotForReplicationDescription">
        <source>Enables or disables the constraint for data inserted by a replication process.</source>
        <target state="new">Enables or disables the constraint for data inserted by a replication process.</target>
        <note></note>
      </trans-unit>
      <trans-unit id="SqlForeignKeyAction_NoAction">
        <source>No Action</source>
        <target state="new">No Action</target>
        <note></note>
      </trans-unit>
      <trans-unit id="SqlForeignKeyAction_Cascade">
        <source>Cascade</source>
        <target state="new">Cascade</target>
        <note></note>
      </trans-unit>
      <trans-unit id="SqlForeignKeyAction_SetNull">
        <source>Set Null</source>
        <target state="new">Set Null</target>
        <note></note>
      </trans-unit>
      <trans-unit id="SqlForeignKeyAction_SetDefault">
        <source>Set Default</source>
        <target state="new">Set Default</target>
        <note></note>
      </trans-unit>
      <trans-unit id="CheckConstraintIsEnabledDescription">
        <source>Specifies whether the check constraint is Enabled</source>
        <target state="new">Specifies whether the check constraint is Enabled</target>
        <note></note>
      </trans-unit>
      <trans-unit id="QueryServiceUnsupportedSqlVariantType">
        <source>The underlying type "{0}" for sql variant column "{1}" could not be resolved.</source>
        <target state="new">The underlying type "{0}" for sql variant column "{1}" could not be resolved.</target>
        <note>.
 Parameters: 0 - underlyingType (string), 1 - columnName (string) </note>
      </trans-unit>
      <trans-unit id="IndexIsEnabledPropertyDescription">
        <source>Specifies whether the index is enabled</source>
        <target state="new">Specifies whether the index is enabled</target>
        <note></note>
      </trans-unit>
      <trans-unit id="IndexIsClusteredPropertyDescription">
        <source>Whether the index is clustered, only one clustered index is allowed in a table.</source>
        <target state="new">Whether the index is clustered, only one clustered index is allowed in a table.</target>
        <note></note>
      </trans-unit>
      <trans-unit id="TableDesignerIndexIsClusteredPropertyTitle">
        <source>Is Clustered</source>
        <target state="new">Is Clustered</target>
        <note></note>
      </trans-unit>
      <trans-unit id="IndexIsUniquePropertyDescription">
        <source>Whether the data entered into this index must be unique.</source>
        <target state="new">Whether the data entered into this index must be unique.</target>
        <note></note>
      </trans-unit>
      <trans-unit id="TableDesignerIsUniquePropertyTitle">
        <source>Is Unique</source>
        <target state="new">Is Unique</target>
        <note></note>
      </trans-unit>
      <trans-unit id="IndexColumnIsAscendingPropertyDescription">
        <source>Specifies the sort order of the column.</source>
        <target state="new">Specifies the sort order of the column.</target>
        <note></note>
      </trans-unit>
      <trans-unit id="IndexColumnIsAscendingPropertyTitle">
        <source>Is Ascending</source>
        <target state="new">Is Ascending</target>
        <note></note>
      </trans-unit>
      <trans-unit id="TableDesignerColumnsDisplayValueTitle">
        <source>Columns</source>
        <target state="new">Columns</target>
        <note></note>
      </trans-unit>
      <trans-unit id="TableDesignerDeleteColumnConfirmationMessage">
        <source>Removing a column will also remove it from the indexes and foreign keys. Are you sure you want to continue?</source>
        <target state="new">Removing a column will also remove it from the indexes and foreign keys. Are you sure you want to continue?</target>
        <note></note>
      </trans-unit>
      <trans-unit id="MissingIndexFormat">
        <source>Missing Index (Impact {0}): {1}</source>
        <target state="new">Missing Index (Impact {0}): {1}</target>
        <note>"Missing Index (Impact {0}): {1}" format string for showplan</note>
      </trans-unit>
      <trans-unit id="MissingIndexDetailsTitle">
        <source>/*
Missing Index Details from {0}
The Query Processor estimates that implementing the following index could improve the query cost by {1}%.
*/</source>
        <target state="new">/*
Missing Index Details from {0}
The Query Processor estimates that implementing the following index could improve the query cost by {1}%.
*/</target>
        <note>title of missing index details</note>
      </trans-unit>
      <trans-unit id="CreateSasForBlobContainerFailed">
        <source>Cannot generate SAS URI for blob container.</source>
        <target state="new">Cannot generate SAS URI for blob container.</target>
        <note></note>
      </trans-unit>
      <trans-unit id="WriteSASCredentialToSqlServerFailed">
        <source>Failed storing shared access signature token on the SQL Servers.</source>
        <target state="new">Failed storing shared access signature token on the SQL Servers.</target>
        <note></note>
      </trans-unit>
      <trans-unit id="UnsupportedDeviceType">
        <source>Unsupported device type {0} for engine edition {1}.</source>
        <target state="new">Unsupported device type {0} for engine edition {1}.</target>
        <note></note>
      </trans-unit>
      <trans-unit id="NotSupportedCloudCreateSas">
        <source>Create shared access signature is not supported for cloud instances.</source>
        <target state="new">Create shared access signature is not supported for cloud instances.</target>
        <note></note>
      </trans-unit>
      <trans-unit id="TableDesignerGraphTableTypeTitle">
        <source>Type</source>
        <target state="new">Type</target>
        <note></note>
      </trans-unit>
      <trans-unit id="TableDesignerGraphTableTypeEdge">
        <source>Edge</source>
        <target state="new">Edge</target>
        <note></note>
      </trans-unit>
      <trans-unit id="TableDesignerGraphTableTypeNode">
        <source>Node</source>
        <target state="new">Node</target>
        <note></note>
      </trans-unit>
      <trans-unit id="TableDesignerGraphTableGroupTitle">
        <source>Graph Table</source>
        <target state="new">Graph Table</target>
        <note></note>
      </trans-unit>
      <trans-unit id="TableDesignerEdgeConstraintsTabTitle">
        <source>Edge Constraints</source>
        <target state="new">Edge Constraints</target>
        <note></note>
      </trans-unit>
      <trans-unit id="TableDesignerEdgeConstraintObjectType">
        <source>Edge Constraint</source>
        <target state="new">Edge Constraint</target>
        <note></note>
      </trans-unit>
      <trans-unit id="TableDesignerEdgeConstraintNamePropertyDescription">
        <source>Name of the constraint.</source>
        <target state="new">Name of the constraint.</target>
        <note></note>
      </trans-unit>
      <trans-unit id="TableDesignerEdgeConstraintNamePropertyTitle">
        <source>Name</source>
        <target state="new">Name</target>
        <note></note>
      </trans-unit>
      <trans-unit id="TableDesignerEdgeConstraintIsEnabledPropertyDescription">
        <source>Specifies whether the constraint is enabled.</source>
        <target state="new">Specifies whether the constraint is enabled.</target>
        <note></note>
      </trans-unit>
      <trans-unit id="TableDesignerEdgeConstraintIsEnabledPropertyTitle">
        <source>Is Enabled</source>
        <target state="new">Is Enabled</target>
        <note></note>
      </trans-unit>
      <trans-unit id="TableDesignerEdgeConstraintOnDeleteActionPropertyDescription">
        <source>The behavior when a user tries to delete a row with data that is involved in an edge constraint.</source>
        <target state="new">The behavior when a user tries to delete a row with data that is involved in an edge constraint.</target>
        <note></note>
      </trans-unit>
      <trans-unit id="TableDesignerEdgeConstraintOnDeleteActionPropertyTitle">
        <source>On Delete Action</source>
        <target state="new">On Delete Action</target>
        <note></note>
      </trans-unit>
      <trans-unit id="TableDesignerEdgeConstraintClausesPropertyDescription">
        <source>Edge constraint clauses.</source>
        <target state="new">Edge constraint clauses.</target>
        <note></note>
      </trans-unit>
      <trans-unit id="TableDesignerEdgeConstraintClausesPropertyTitle">
        <source>Clauses</source>
        <target state="new">Clauses</target>
        <note></note>
      </trans-unit>
      <trans-unit id="TableDesignerEdgeConstraintClauseObjectType">
        <source>Clause</source>
        <target state="new">Clause</target>
        <note></note>
      </trans-unit>
      <trans-unit id="TableDesignerEdgeConstraintClauseFromTablePropertyName">
        <source>From Table</source>
        <target state="new">From Table</target>
        <note></note>
      </trans-unit>
      <trans-unit id="TableDesignerEdgeConstraintClauseToTablePropertyName">
        <source>To Table</source>
        <target state="new">To Table</target>
        <note></note>
      </trans-unit>
      <trans-unit id="TableDesignerGraphTableTypeNone">
        <source>None</source>
        <target state="new">None</target>
        <note></note>
      </trans-unit>
      <trans-unit id="TableDesignerGraphTableTypeDescription">
        <source>Specifies the table type.</source>
        <target state="new">Specifies the table type.</target>
        <note></note>
      </trans-unit>
      <trans-unit id="UnknownEnumString">
        <source>Unknown enum value: {0}.</source>
        <target state="new">Unknown enum value: {0}.</target>
        <note>.
 Parameters: 0 - name (string) </note>
      </trans-unit>
      <trans-unit id="SqlTableDurability_SchemaAndData">
        <source>Schema and Data</source>
        <target state="new">Schema and Data</target>
        <note></note>
      </trans-unit>
      <trans-unit id="SqlTableDurability_SchemaOnly">
        <source>Schema Only</source>
        <target state="new">Schema Only</target>
        <note></note>
      </trans-unit>
      <trans-unit id="GeneratedAlwaysColumnType_None">
        <source>None</source>
        <target state="new">None</target>
        <note></note>
      </trans-unit>
      <trans-unit id="GeneratedAlwaysColumnType_RowStart">
        <source>Row Start</source>
        <target state="new">Row Start</target>
        <note></note>
      </trans-unit>
      <trans-unit id="GeneratedAlwaysColumnType_RowEnd">
        <source>Row End</source>
        <target state="new">Row End</target>
        <note></note>
      </trans-unit>
      <trans-unit id="TableDesignerIsSystemVersioningEnabledTitle">
        <source>System Versioning Enabled</source>
        <target state="new">System Versioning Enabled</target>
        <note></note>
      </trans-unit>
      <trans-unit id="TableDesignerIsSystemVersioningEnabledDescription">
        <source>Specifies whether the table is system versioning enabled.</source>
        <target state="new">Specifies whether the table is system versioning enabled.</target>
        <note></note>
      </trans-unit>
      <trans-unit id="TableDesignerSystemVersioningGroupTitle">
        <source>System Versioning</source>
        <target state="new">System Versioning</target>
        <note></note>
      </trans-unit>
      <trans-unit id="TableDesignerHistoryTableDescription">
        <source>History table of the current table.</source>
        <target state="new">History table of the current table.</target>
        <note></note>
      </trans-unit>
      <trans-unit id="TableDesignerHistoryTableTitle">
        <source>History Table</source>
        <target state="new">History Table</target>
        <note></note>
      </trans-unit>
      <trans-unit id="TableDesignerIsMemoryOptimizedDescription">
        <source>Specifies whether the table is memory optimized.</source>
        <target state="new">Specifies whether the table is memory optimized.</target>
        <note></note>
      </trans-unit>
      <trans-unit id="TableDesignerMemoryOptimizedGroupTitle">
        <source>Memory Optimized</source>
        <target state="new">Memory Optimized</target>
        <note></note>
      </trans-unit>
      <trans-unit id="TableDesignerIsMemoryOptimizedTitle">
        <source>Memory Optimized</source>
        <target state="new">Memory Optimized</target>
        <note></note>
      </trans-unit>
      <trans-unit id="TableDesignerDurabilityDescription">
        <source>Specifies the durability setting of the table.</source>
        <target state="new">Specifies the durability setting of the table.</target>
        <note></note>
      </trans-unit>
      <trans-unit id="TableDesignerDurabilityTitle">
        <source>Durability</source>
        <target state="new">Durability</target>
        <note></note>
      </trans-unit>
      <trans-unit id="TableDesignerColumnGeneratedAlwaysAsDescription">
        <source>Specifies the start or end of the system versioning table's period setting.</source>
        <target state="new">Specifies the start or end of the system versioning table's period setting.</target>
        <note></note>
      </trans-unit>
      <trans-unit id="TableDesignerColumnGeneratedAlwaysAsTitle">
        <source>Generated Always As</source>
        <target state="new">Generated Always As</target>
        <note></note>
      </trans-unit>
      <trans-unit id="TableDesignerColumnIsHiddenTitle">
        <source>Is Hidden</source>
        <target state="new">Is Hidden</target>
        <note></note>
      </trans-unit>
      <trans-unit id="TableDesignerColumnIsHiddenDescription">
        <source>Specifies whether the column will be returned by select statement.</source>
        <target state="new">Specifies whether the column will be returned by select statement.</target>
        <note></note>
      </trans-unit>
      <trans-unit id="TableDesignerAutoCreateHistoryTableDescription">
        <source>Specifies whether the engine should automatically create the history table.</source>
        <target state="new">Specifies whether the engine should automatically create the history table.</target>
        <note></note>
      </trans-unit>
      <trans-unit id="TableDesignerAutoCreateHistoryTableTitle">
        <source>Auto Create History Table</source>
        <target state="new">Auto Create History Table</target>
        <note></note>
      </trans-unit>
      <trans-unit id="TableDesignerNewHistoryTableDescription">
        <source>Specifies the name of the new history table.</source>
        <target state="new">Specifies the name of the new history table.</target>
        <note></note>
      </trans-unit>
      <trans-unit id="TableDesignerNewHistoryTableTitle">
        <source>New History Table Name</source>
        <target state="new">New History Table Name</target>
        <note></note>
      </trans-unit>
      <trans-unit id="TableColumnDefaultConstraintNamePropertyDescription">
        <source>Specifies the default constraint name.</source>
        <target state="new">Specifies the default constraint name.</target>
        <note></note>
      </trans-unit>
      <trans-unit id="TableColumnDefaultConstraintNamePropertyTitle">
        <source>Default Constraint Name</source>
        <target state="new">Default Constraint Name</target>
        <note></note>
      </trans-unit>
      <trans-unit id="AddNewEdgeConstraintLabel">
        <source>New Edge Constraint</source>
        <target state="new">New Edge Constraint</target>
        <note></note>
      </trans-unit>
      <trans-unit id="AddNewClauseLabel">
        <source>New Clause</source>
        <target state="new">New Clause</target>
        <note></note>
      </trans-unit>
      <trans-unit id="WarningOverlayTooltip">
        <source>Warnings</source>
        <target state="new">Warnings</target>
        <note>tooltip text for node warning overlay</note>
      </trans-unit>
      <trans-unit id="ParallelismOverlayTooltip">
        <source>Parallel Execution</source>
        <target state="new">Parallel Execution</target>
        <note>tooltip text for node parallelism overlay</note>
      </trans-unit>
      <trans-unit id="TableColumnComputedGroupTitle">
        <source>Computed Column Specifications</source>
        <target state="new">Computed Column Specifications</target>
        <note></note>
      </trans-unit>
      <trans-unit id="TableColumnIsComputedTitle">
        <source>Is Computed</source>
        <target state="new">Is Computed</target>
        <note></note>
      </trans-unit>
      <trans-unit id="TableColumnIsComputedDescription">
        <source>Specifies whether the column is a computed column</source>
        <target state="new">Specifies whether the column is a computed column</target>
        <note></note>
      </trans-unit>
      <trans-unit id="TableColumnIsComputedPersistedTitle">
        <source>Is Persisted</source>
        <target state="new">Is Persisted</target>
        <note></note>
      </trans-unit>
      <trans-unit id="TableColumnIsComputedPersistedDescription">
        <source>Whether the computed column is saved with the data source</source>
        <target state="new">Whether the computed column is saved with the data source</target>
        <note></note>
      </trans-unit>
      <trans-unit id="TableColumnIsComputedPersistedNullableTitle">
        <source>Is Persisted Nullable</source>
        <target state="new">Is Persisted Nullable</target>
        <note></note>
      </trans-unit>
      <trans-unit id="TableColumnIsComputedPersistedNullableDescription">
        <source>Whether the computed column can have a NULL value (NOT NULL can only be specified if the column is persisted)</source>
        <target state="new">Whether the computed column can have a NULL value (NOT NULL can only be specified if the column is persisted)</target>
        <note></note>
      </trans-unit>
      <trans-unit id="TableColumnComputedFormulaDescription">
        <source>An expression that defines the value of a computed column. [More information](https://docs.microsoft.com/en-us/sql/t-sql/statements/alter-table-computed-column-definition-transact-sql#computed_column_expression)</source>
        <target state="new">An expression that defines the value of a computed column. [More information](https://docs.microsoft.com/en-us/sql/t-sql/statements/alter-table-computed-column-definition-transact-sql#computed_column_expression)</target>
        <note></note>
      </trans-unit>
      <trans-unit id="TableColumnComputedFormulaTitle">
        <source>Formula</source>
        <target state="new">Formula</target>
        <note></note>
      </trans-unit>
      <trans-unit id="IndexMustHaveColumnsRuleDescription">
        <source>Index '{0}' does not have any columns associated with it.</source>
        <target state="new">Index '{0}' does not have any columns associated with it.</target>
        <note>.
 Parameters: 0 - indexName (string) </note>
      </trans-unit>
      <trans-unit id="ForeignKeyMustHaveColumnsRuleDescription">
        <source>Foreign key '{0}' does not have any columns specified.</source>
        <target state="new">Foreign key '{0}' does not have any columns specified.</target>
        <note>.
 Parameters: 0 - foreignKeyName (string) </note>
      </trans-unit>
      <trans-unit id="ColumnCanOnlyAppearOnceInIndexRuleDescription">
        <source>Column with name '{0}' has already been added to the index '{1}'. Row number: {2}.</source>
        <target state="new">Column with name '{0}' has already been added to the index '{1}'. Row number: {2}.</target>
        <note>.
 Parameters: 0 - columnName (string), 1 - indexName (string), 2 - rowNumber (int) </note>
      </trans-unit>
      <trans-unit id="ColumnCanOnlyAppearOnceInForeignKeyRuleDescription">
        <source>Column with name '{0}' has already been added to the foreign key '{1}'. Row number: {2}.</source>
        <target state="new">Column with name '{0}' has already been added to the foreign key '{1}'. Row number: {2}.</target>
        <note>.
 Parameters: 0 - columnName (string), 1 - foreignKeyName (string), 2 - rowNumber (int) </note>
      </trans-unit>
      <trans-unit id="ColumnCanOnlyAppearOnceInForeignKeyRuleForeignColumnDescription">
        <source>Foreign column with name '{0}' has already been added to the foreign key '{1}'. Row number: {2}.</source>
        <target state="new">Foreign column with name '{0}' has already been added to the foreign key '{1}'. Row number: {2}.</target>
        <note>.
 Parameters: 0 - columnName (string), 1 - foreignKeyName (string), 2 - rowNumber (int) </note>
      </trans-unit>
      <trans-unit id="NoDuplicateConstraintNameRuleDescription">
        <source>The name '{0}' is already used by another constraint. Row number: {1}.</source>
        <target state="new">The name '{0}' is already used by another constraint. Row number: {1}.</target>
        <note>.
 Parameters: 0 - constraintName (string), 1 - rowNumber (int) </note>
      </trans-unit>
      <trans-unit id="NoDuplicateColumnNameRuleDescription">
        <source>The name '{0}' is already used by another column. Row number: {1}.</source>
        <target state="new">The name '{0}' is already used by another column. Row number: {1}.</target>
        <note>.
 Parameters: 0 - columnName (string), 1 - rowNumber (int) </note>
      </trans-unit>
      <trans-unit id="NoDuplicateIndexNameRuleDescription">
        <source>The name '{0}' is already used by another index. Row number: {1}.</source>
        <target state="new">The name '{0}' is already used by another index. Row number: {1}.</target>
        <note>.
 Parameters: 0 - indexName (string), 1 - rowNumber (int) </note>
      </trans-unit>
      <trans-unit id="EdgeConstraintMustHaveClausesRuleDescription">
        <source>Edge constraint '{0}' does not have any clauses specified.</source>
        <target state="new">Edge constraint '{0}' does not have any clauses specified.</target>
        <note>.
 Parameters: 0 - name (string) </note>
      </trans-unit>
      <trans-unit id="EdgeConstraintNoRepeatingClausesRuleDescription">
        <source>The pair '{0}' is already defined by another clause in the edge constraint. Row number: {1}.</source>
        <target state="new">The pair '{0}' is already defined by another clause in the edge constraint. Row number: {1}.</target>
        <note>.
 Parameters: 0 - pair (string), 1 - rowNumber (int) </note>
      </trans-unit>
      <trans-unit id="MemoryOptimizedTableMustHaveNonClusteredPrimaryKeyRuleDescription">
        <source>Memory-optimized table must have non-clustered primary key.</source>
        <target state="new">Memory-optimized table must have non-clustered primary key.</target>
        <note></note>
      </trans-unit>
      <trans-unit id="TemporalTableMustHavePrimaryKeyRuleDescription">
        <source>System versioned table must have primary key.</source>
        <target state="new">System versioned table must have primary key.</target>
        <note></note>
      </trans-unit>
      <trans-unit id="TemporalTableMustHavePeriodColumnsRuleDescription">
        <source>System versioned table must have the period columns defined.</source>
        <target state="new">System versioned table must have the period columns defined.</target>
        <note></note>
      </trans-unit>
      <trans-unit id="PeriodColumnsRuleMoreThanOneIssueDescription">
        <source>Period columns (Generated Always As Row Start/End) can only be defined once.</source>
        <target state="new">Period columns (Generated Always As Row Start/End) can only be defined once.</target>
        <note></note>
      </trans-unit>
      <trans-unit id="PeriodColumnsRuleNotMatchIssueDescription">
        <source>Period columns (Generated Always As Row Start/End) must be defined as pair. If one is defined, the other must also be defined.</source>
        <target state="new">Period columns (Generated Always As Row Start/End) must be defined as pair. If one is defined, the other must also be defined.</target>
        <note></note>
      </trans-unit>
      <trans-unit id="ColumnsInPrimaryKeyCannotBeNullableRuleDescription">
        <source>Columns in primary key cannot be nullable.</source>
        <target state="new">Columns in primary key cannot be nullable.</target>
        <note></note>
      </trans-unit>
      <trans-unit id="OnlyDurableMemoryOptimizedTableCanBeSystemVersionedRuleDescription">
        <source>Only durable (DURABILITY = SCHEMA_AND_DATA) memory-optimized tables can be system-versioned.</source>
        <target state="new">Only durable (DURABILITY = SCHEMA_AND_DATA) memory-optimized tables can be system-versioned.</target>
        <note></note>
      </trans-unit>
      <trans-unit id="TableMustHaveAtLeastOneColumnRuleDescription">
        <source>A table must have at least one non-computed column defined.</source>
        <target state="new">A table must have at least one non-computed column defined.</target>
        <note></note>
      </trans-unit>
      <trans-unit id="MemoryOptimizedTableIdentityColumnRuleDescription">
        <source>The use of seed and increment values other than 1 is not supported with memory optimized tables.</source>
        <target state="new">The use of seed and increment values other than 1 is not supported with memory optimized tables.</target>
        <note></note>
      </trans-unit>
      <trans-unit id="TableShouldAvoidHavingMultipleEdgeConstraintsRuleDescription">
        <source>The table has more than one edge constraint on it. This is only useful as a temporary state when modifying existing edge constraints, and should not be used in other cases.</source>
        <target state="new">The table has more than one edge constraint on it. This is only useful as a temporary state when modifying existing edge constraints, and should not be used in other cases.</target>
        <note></note>
      </trans-unit>
      <trans-unit id="ColumnCannotBeListedMoreThanOnceInPrimaryKeyRuleDescription">
        <source>Cannot use duplicate column names in primary key, column name: {0}</source>
        <target state="new">Cannot use duplicate column names in primary key, column name: {0}</target>
        <note>.
 Parameters: 0 - columnName (string) </note>
      </trans-unit>
      <trans-unit id="MemoryOptimizedCannotBeEnabledWhenNotSupportedRuleDescription">
        <source>Memory-optimized table is not supported for this database.</source>
        <target state="new">Memory-optimized table is not supported for this database.</target>
        <note></note>
      </trans-unit>
      <trans-unit id="MutipleCreateTableStatementsInScriptRuleDescription">
        <source>There are multiple table definitions in the script, only the first table can be edited in the designer.</source>
        <target state="new">There are multiple table definitions in the script, only the first table can be edited in the designer.</target>
        <note></note>
      </trans-unit>
      <trans-unit id="Operation">
        <source>Operation</source>
        <target state="new">Operation</target>
        <note></note>
      </trans-unit>
      <trans-unit id="Object">
        <source>Object</source>
        <target state="new">Object</target>
        <note></note>
      </trans-unit>
      <trans-unit id="EstimatedCost">
        <source>Estimated Cost %</source>
        <target state="new">Estimated Cost %</target>
        <note></note>
      </trans-unit>
      <trans-unit id="EstimatedSubtree">
        <source>Estimated Subtree Cost</source>
        <target state="new">Estimated Subtree Cost</target>
        <note></note>
      </trans-unit>
      <trans-unit id="ActualRows">
        <source>Actual Rows</source>
        <target state="new">Actual Rows</target>
        <note></note>
      </trans-unit>
      <trans-unit id="EstimatedRows">
        <source>Estimated Rows</source>
        <target state="new">Estimated Rows</target>
        <note></note>
      </trans-unit>
      <trans-unit id="ActualExecutions">
        <source>Actual Executions</source>
        <target state="new">Actual Executions</target>
        <note></note>
      </trans-unit>
      <trans-unit id="EstimatedExecutions">
        <source>Estimated Executions</source>
        <target state="new">Estimated Executions</target>
        <note></note>
      </trans-unit>
      <trans-unit id="EstimatedCpu">
        <source>Estimated CPU Cost</source>
        <target state="new">Estimated CPU Cost</target>
        <note></note>
      </trans-unit>
      <trans-unit id="EstimatedIO">
        <source>Estimated IO Cost</source>
        <target state="new">Estimated IO Cost</target>
        <note></note>
      </trans-unit>
      <trans-unit id="ActualDataSize">
        <source>Actual Data Size</source>
        <target state="new">Actual Data Size</target>
        <note></note>
      </trans-unit>
      <trans-unit id="AverageRowSize">
        <source>Average Row Size</source>
        <target state="new">Average Row Size</target>
        <note></note>
      </trans-unit>
      <trans-unit id="IndexIncludedColumnsGroupTitle">
        <source>Included Columns</source>
        <target state="new">Included Columns</target>
        <note></note>
      </trans-unit>
      <trans-unit id="IndexIncludedColumnsPropertyDescription">
        <source>The included columns of the index</source>
        <target state="new">The included columns of the index</target>
        <note></note>
      </trans-unit>
      <trans-unit id="IndexIncludedColumnsAddColumn">
        <source>Add Column</source>
        <target state="new">Add Column</target>
        <note></note>
      </trans-unit>
      <trans-unit id="IndexIncludedColumnsColumnPropertyName">
        <source>Column</source>
        <target state="new">Column</target>
        <note></note>
      </trans-unit>
      <trans-unit id="IndexFilterPredicatePropertyDescription">
        <source>Filter predicate of the index</source>
        <target state="new">Filter predicate of the index</target>
        <note></note>
      </trans-unit>
      <trans-unit id="IndexFilterPredicatePropertyTitle">
        <source>Filter Predicate</source>
        <target state="new">Filter Predicate</target>
        <note></note>
      </trans-unit>
      <trans-unit id="ClusteredIndexCannotHaveIncludedColumnsRuleDescription">
        <source>Included columns are not supported for a clustered index.</source>
        <target state="new">Included columns are not supported for a clustered index.</target>
        <note></note>
      </trans-unit>
      <trans-unit id="ClusteredIndexCannotHaveFilterPredicateRuleDescription">
        <source>Filter predicate is not supported for a clustered index.</source>
        <target state="new">Filter predicate is not supported for a clustered index.</target>
        <note></note>
      </trans-unit>
      <trans-unit id="ColumnCanOnlyAppearOnceInIndexIncludedColumnsRuleDescription">
        <source>Column with name '{0}' has already been included to the index '{1}'. Row number: {2}.</source>
        <target state="new">Column with name '{0}' has already been included to the index '{1}'. Row number: {2}.</target>
        <note>.
 Parameters: 0 - columnName (string), 1 - indexName (string), 2 - rowNumber (int) </note>
      </trans-unit>
      <trans-unit id="ColumnCannotDuplicateWitIndexKeyColumnsRuleDescription">
        <source>Included column with name '{0}' has already been part of the index '{1}' and it cannot be included. Row number: {2}.</source>
        <target state="new">Included column with name '{0}' has already been part of the index '{1}' and it cannot be included. Row number: {2}.</target>
        <note>.
 Parameters: 0 - columnName (string), 1 - indexName (string), 2 - rowNumber (int) </note>
      </trans-unit>
      <trans-unit id="SqlProjectModelNotFound">
        <source>Could not find SQL model from project: {0}.</source>
        <target state="new">Could not find SQL model from project: {0}.</target>
        <note>.
 Parameters: 0 - projectUri (string) </note>
      </trans-unit>
      <trans-unit id="UnsupportedModelType">
        <source>Unsupported model type: {0}.</source>
        <target state="new">Unsupported model type: {0}.</target>
        <note>.
 Parameters: 0 - type (string) </note>
      </trans-unit>
      <trans-unit id="GetUserDefinedObjectsFromModelFailed">
        <source>Failed to get user defined objects from model.</source>
        <target state="new">Failed to get user defined objects from model.</target>
        <note></note>
      </trans-unit>
      <trans-unit id="ComputedColumnNeedToBePersistedAndNotNullInPrimaryKeyRuleDescription">
        <source>The computed column with name '{0}' has to be persisted and not nullable to be part of a primary key.</source>
        <target state="new">The computed column with name '{0}' has to be persisted and not nullable to be part of a primary key.</target>
        <note>.
 Parameters: 0 - columnName (string) </note>
      </trans-unit>
      <trans-unit id="ComputedColumnNeedToBePersistedInForeignKeyRuleDescription">
        <source>The computed column with name '{0}' has to be persisted to be part of the foreign key '{1}'.</source>
        <target state="new">The computed column with name '{0}' has to be persisted to be part of the foreign key '{1}'.</target>
        <note>.
 Parameters: 0 - columnName (string), 1 - foreignKeyName (string) </note>
      </trans-unit>
      <trans-unit id="HashIndexNotSupportedInNonMemoryOptimizedTableRuleDescription">
        <source>Hash index with name '{0}' is not supported on a non memory-optimized table.</source>
        <target state="new">Hash index with name '{0}' is not supported on a non memory-optimized table.</target>
        <note>.
 Parameters: 0 - indexName (string) </note>
      </trans-unit>
      <trans-unit id="HashIndexMustHaveBucketCountRuleDescription">
        <source>Hash index '{0}' does not have a bucket count.</source>
        <target state="new">Hash index '{0}' does not have a bucket count.</target>
        <note>.
 Parameters: 0 - indexName (string) </note>
      </trans-unit>
      <trans-unit id="IndexIsHashPropertyDescription">
        <source>Whether the index is a hash index</source>
        <target state="new">Whether the index is a hash index</target>
        <note></note>
      </trans-unit>
      <trans-unit id="IndexIsHashPropertyTitle">
        <source>Is Hash</source>
        <target state="new">Is Hash</target>
        <note></note>
      </trans-unit>
      <trans-unit id="IndexBucketCountPropertyDescription">
        <source>Bucket count of the hash index, note the value will always automatically round up to the next power of 2.</source>
        <target state="new">Bucket count of the hash index, note the value will always automatically round up to the next power of 2.</target>
        <note></note>
      </trans-unit>
      <trans-unit id="IndexBucketCountPropertyTitle">
        <source>Bucket Count</source>
        <target state="new">Bucket Count</target>
        <note></note>
      </trans-unit>
      <trans-unit id="ColumnStoreIndexNamePropertyTitle">
        <source>Name</source>
        <target state="new">Name</target>
        <note></note>
      </trans-unit>
      <trans-unit id="ColumnStoreIndexNamePropertyDescription">
        <source>Name of the columnstore index</source>
        <target state="new">Name of the columnstore index</target>
        <note></note>
      </trans-unit>
      <trans-unit id="ColumnStoreIndexDescriptionPropertyTitle">
        <source>Description</source>
        <target state="new">Description</target>
        <note></note>
      </trans-unit>
      <trans-unit id="ColumnStoreIndexDescriptionPropertyDescription">
        <source>Description of the columnstore index</source>
        <target state="new">Description of the columnstore index</target>
        <note></note>
      </trans-unit>
      <trans-unit id="ColumnStoreIndexIsClusteredPropertyDescription">
        <source>Whether the columnstore index is clustered.</source>
        <target state="new">Whether the columnstore index is clustered.</target>
        <note></note>
      </trans-unit>
      <trans-unit id="ColumnStoreIndexIsClusteredPropertyTitle">
        <source>Is Clustered</source>
        <target state="new">Is Clustered</target>
        <note></note>
      </trans-unit>
      <trans-unit id="ColumnStoreIndexFilterPredicatePropertyDescription">
        <source>Filter predicate of the columnstore index</source>
        <target state="new">Filter predicate of the columnstore index</target>
        <note></note>
      </trans-unit>
      <trans-unit id="ColumnStoreIndexFilterPredicatePropertyTitle">
        <source>Filter Predicate</source>
        <target state="new">Filter Predicate</target>
        <note></note>
      </trans-unit>
      <trans-unit id="ColumnStoreIndexColumnsPropertyDescription">
        <source>Columns in this columnstore index</source>
        <target state="new">Columns in this columnstore index</target>
        <note></note>
      </trans-unit>
      <trans-unit id="ColumnStoreIndexColumnsGroupTitle">
        <source>Columns</source>
        <target state="new">Columns</target>
        <note></note>
      </trans-unit>
      <trans-unit id="ColumnStoreIndexAddColumn">
        <source>Add Column</source>
        <target state="new">Add Column</target>
        <note></note>
      </trans-unit>
      <trans-unit id="ColumnStoreIndexColumnPropertyName">
        <source>Column</source>
        <target state="new">Column</target>
        <note></note>
      </trans-unit>
      <trans-unit id="ColumnCanOnlyAppearOnceInNonClusteredColumnStoreIndexRuleDescription">
        <source>Column with name '{0}' has already been added to the non-clustered columnstore index '{1}'. Row number: {2}.</source>
        <target state="new">Column with name '{0}' has already been added to the non-clustered columnstore index '{1}'. Row number: {2}.</target>
        <note>.
 Parameters: 0 - columnName (string), 1 - indexName (string), 2 - rowNumber (int) </note>
      </trans-unit>
      <trans-unit id="TableDesignerColumnStoreIndexesTableTitle">
        <source>Columnstore Indexes</source>
        <target state="new">Columnstore Indexes</target>
        <note></note>
      </trans-unit>
      <trans-unit id="TableDesignerColumnStoreIndexObjectType">
        <source>Columnstore Index</source>
        <target state="new">Columnstore Index</target>
        <note></note>
      </trans-unit>
      <trans-unit id="AddNewColumnStoreIndexLabel">
        <source>New Columnstore Index</source>
        <target state="new">New Columnstore Index</target>
        <note></note>
      </trans-unit>
      <trans-unit id="NonClusteredColumnStoreIndexMustHaveColumnsRuleDescription">
        <source>Non-clustered columnstore index '{0}' does not have any columns associated with it.</source>
        <target state="new">Non-clustered columnstore index '{0}' does not have any columns associated with it.</target>
        <note>.
 Parameters: 0 - indexName (string) </note>
      </trans-unit>
      <trans-unit id="TableDesignerConfirmationText">
        <source>I have read the summary and understand the potential risks.</source>
        <target state="new">I have read the summary and understand the potential risks.</target>
        <note></note>
      </trans-unit>
      <trans-unit id="ErrorConnectionNotFound">
        <source>The connection could not be found</source>
        <target state="new">The connection could not be found</target>
        <note></note>
      </trans-unit>
      <trans-unit id="ActualCpu">
        <source>Actual CPU Cost</source>
        <target state="new">Actual CPU Cost</target>
        <note></note>
      </trans-unit>
      <trans-unit id="PasswordChangeEmptyPassword">
        <source>New password cannot be empty</source>
        <target state="new">New password cannot be empty</target>
        <note></note>
      </trans-unit>
      <trans-unit id="PasswordChangeEmptyPasswordRetry">
        <source>Press OK to input a new password that is not empty.</source>
        <target state="new">Press OK to input a new password that is not empty.</target>
        <note></note>
      </trans-unit>
      <trans-unit id="PasswordChangeDNMReqsRetry">
        <source>Press OK to input a new password that meets operating system policy requirements.</source>
        <target state="new">Press OK to input a new password that meets operating system policy requirements.</target>
        <note></note>
      </trans-unit>
      <trans-unit id="PasswordChangePWCannotBeUsedRetry">
        <source>Press OK to input a different password.</source>
        <target state="new">Press OK to input a different password.</target>
        <note></note>
      </trans-unit>
      <trans-unit id="GeneratedAlwaysColumnType_TransactionIdStart">
        <source>Transaction Id Start</source>
        <target state="new">Transaction Id Start</target>
        <note></note>
      </trans-unit>
      <trans-unit id="GeneratedAlwaysColumnType_TransactionIdEnd">
        <source>Transaction Id End</source>
        <target state="new">Transaction Id End</target>
        <note></note>
      </trans-unit>
      <trans-unit id="GeneratedAlwaysColumnType_SequenceNumberStart">
        <source>Sequence Number Start</source>
        <target state="new">Sequence Number Start</target>
        <note></note>
      </trans-unit>
      <trans-unit id="GeneratedAlwaysColumnType_SequenceNumberEnd">
        <source>Sequence Number End</source>
        <target state="new">Sequence Number End</target>
        <note></note>
      </trans-unit>
      <trans-unit id="ConnectionServiceConnStringMissingAttestationUrlWithAttestationProtocol">
        <source>Attestation URL cannot be empty with the selected value of Attestation protocol.</source>
        <target state="new">Attestation URL cannot be empty with the selected value of Attestation protocol.</target>
        <note></note>
      </trans-unit>
      <trans-unit id="ConnectionServiceConnStringInvalidSecureEnclaves">
        <source>Invalid value '{0}' for Secure enclaves. Valid values are 'Enabled' and 'Disabled'.</source>
        <target state="new">Invalid value '{0}' for Secure enclaves. Valid values are 'Enabled' and 'Disabled'.</target>
        <note>.
 Parameters: 0 - secureEnclaves (string) </note>
      </trans-unit>
      <trans-unit id="ConnectionServiceConnStringInvalidAttestationProtocolNoneWithUrl">
        <source>The Attestation URL must not be specified with Attestation protocol 'None'. Either set appropriate Attestation protocol or remove Attestation URL from connection properties.</source>
        <target state="new">The Attestation URL must not be specified with Attestation protocol 'None'. Either set appropriate Attestation protocol or remove Attestation URL from connection properties.</target>
        <note></note>
      </trans-unit>
      <trans-unit id="DefaultLanguagePlaceholder">
        <source>&lt;default&gt;</source>
        <target state="new">&lt;default&gt;</target>
        <note></note>
      </trans-unit>
      <trans-unit id="ResetPasswordWhileUnlocking">
        <source>Reset password for the login while unlocking.</source>
        <target state="new">Reset password for the login while unlocking.</target>
        <note></note>
      </trans-unit>
      <trans-unit id="ObjectNotRenamable">
        <source>The object could not be renamed. URN: '{0}'.</source>
        <target state="new">The object could not be renamed. URN: '{0}'.</target>
        <note>.
 Parameters: 0 - urn (string) </note>
      </trans-unit>
      <trans-unit id="ConnectionServiceConnStringMissingAttestationProtocolWithSecureEnclaves">
        <source>Attestation protocol cannot be empty with Secure enclaves enabled.</source>
        <target state="new">Attestation protocol cannot be empty with Secure enclaves enabled.</target>
        <note></note>
      </trans-unit>
      <trans-unit id="Permission_Alter">
        <source>Alter</source>
        <target state="new">Alter</target>
        <note></note>
      </trans-unit>
      <trans-unit id="Permission_Connect">
        <source>Connect</source>
        <target state="new">Connect</target>
        <note></note>
      </trans-unit>
      <trans-unit id="Permission_Control">
        <source>Control</source>
        <target state="new">Control</target>
        <note></note>
      </trans-unit>
      <trans-unit id="Permission_Delete">
        <source>Delete</source>
        <target state="new">Delete</target>
        <note></note>
      </trans-unit>
      <trans-unit id="Permission_Execute">
        <source>Execute</source>
        <target state="new">Execute</target>
        <note></note>
      </trans-unit>
      <trans-unit id="Permission_Impersonate">
        <source>Impersonate</source>
        <target state="new">Impersonate</target>
        <note></note>
      </trans-unit>
      <trans-unit id="Permission_Insert">
        <source>Insert</source>
        <target state="new">Insert</target>
        <note></note>
      </trans-unit>
      <trans-unit id="Permission_Receive">
        <source>Receive</source>
        <target state="new">Receive</target>
        <note></note>
      </trans-unit>
      <trans-unit id="Permission_References">
        <source>References</source>
        <target state="new">References</target>
        <note></note>
      </trans-unit>
      <trans-unit id="Permission_Select">
        <source>Select</source>
        <target state="new">Select</target>
        <note></note>
      </trans-unit>
      <trans-unit id="Permission_Send">
        <source>Send</source>
        <target state="new">Send</target>
        <note></note>
      </trans-unit>
      <trans-unit id="Permission_TakeOwnership">
        <source>Take ownership</source>
        <target state="new">Take ownership</target>
        <note></note>
      </trans-unit>
      <trans-unit id="Permission_Update">
        <source>Update</source>
        <target state="new">Update</target>
        <note></note>
      </trans-unit>
      <trans-unit id="Permission_ViewDefinition">
        <source>View definition</source>
        <target state="new">View definition</target>
        <note></note>
      </trans-unit>
      <trans-unit id="Permission_ViewChangeTracking">
        <source>View change tracking</source>
        <target state="new">View change tracking</target>
        <note></note>
      </trans-unit>
      <trans-unit id="Permission_AlterAnyApplicationRole">
        <source>Alter any application role</source>
        <target state="new">Alter any application role</target>
        <note></note>
      </trans-unit>
      <trans-unit id="Permission_AlterAnyAssembly">
        <source>Alter any assembly</source>
        <target state="new">Alter any assembly</target>
        <note></note>
      </trans-unit>
      <trans-unit id="Permission_AlterAnyAsymmetricKey">
        <source>Alter any asymmetric key</source>
        <target state="new">Alter any asymmetric key</target>
        <note></note>
      </trans-unit>
      <trans-unit id="Permission_AlterAnyCertificate">
        <source>Alter any certificate</source>
        <target state="new">Alter any certificate</target>
        <note></note>
      </trans-unit>
      <trans-unit id="Permission_AlterAnyDatabaseAudit">
        <source>Alter any database audit</source>
        <target state="new">Alter any database audit</target>
        <note></note>
      </trans-unit>
      <trans-unit id="Permission_AlterAnyContract">
        <source>Alter any contract</source>
        <target state="new">Alter any contract</target>
        <note></note>
      </trans-unit>
      <trans-unit id="Permission_AlterAnyDatabaseDdlTrigger">
        <source>Alter any database DDL trigger</source>
        <target state="new">Alter any database DDL trigger</target>
        <note></note>
      </trans-unit>
      <trans-unit id="Permission_AlterAnyDatabaseEventNotification">
        <source>Alter any database event notification</source>
        <target state="new">Alter any database event notification</target>
        <note></note>
      </trans-unit>
      <trans-unit id="Permission_AlterAnyDataspace">
        <source>Alter any dataspace</source>
        <target state="new">Alter any dataspace</target>
        <note></note>
      </trans-unit>
      <trans-unit id="Permission_AlterAnyExternalDataSource">
        <source>Alter any external data source</source>
        <target state="new">Alter any external data source</target>
        <note></note>
      </trans-unit>
      <trans-unit id="Permission_AlterAnyExternalFileFormat">
        <source>Alter any external file format</source>
        <target state="new">Alter any external file format</target>
        <note></note>
      </trans-unit>
      <trans-unit id="Permission_AlterAnyFulltextCatalog">
        <source>Alter any fulltext catalog</source>
        <target state="new">Alter any fulltext catalog</target>
        <note></note>
      </trans-unit>
      <trans-unit id="Permission_AlterAnyMask">
        <source>Alter any mask</source>
        <target state="new">Alter any mask</target>
        <note></note>
      </trans-unit>
      <trans-unit id="Permission_AlterAnyMessageType">
        <source>Alter any message type</source>
        <target state="new">Alter any message type</target>
        <note></note>
      </trans-unit>
      <trans-unit id="Permission_AlterAnyRemoteServiceBinding">
        <source>Alter any remote service binding</source>
        <target state="new">Alter any remote service binding</target>
        <note></note>
      </trans-unit>
      <trans-unit id="Permission_AlterAnyRole">
        <source>Alter any role</source>
        <target state="new">Alter any role</target>
        <note></note>
      </trans-unit>
      <trans-unit id="Permission_AlterAnyRoute">
        <source>Alter any route</source>
        <target state="new">Alter any route</target>
        <note></note>
      </trans-unit>
      <trans-unit id="Permission_AlterAnySchema">
        <source>Alter any schema</source>
        <target state="new">Alter any schema</target>
        <note></note>
      </trans-unit>
      <trans-unit id="Permission_AlterAnySecurityPolicy">
        <source>Alter any security policy</source>
        <target state="new">Alter any security policy</target>
        <note></note>
      </trans-unit>
      <trans-unit id="Permission_AlterAnySensitivityClassification">
        <source>Alter any sensitivity classification</source>
        <target state="new">Alter any sensitivity classification</target>
        <note></note>
      </trans-unit>
      <trans-unit id="Permission_AlterAnyService">
        <source>Alter any service</source>
        <target state="new">Alter any service</target>
        <note></note>
      </trans-unit>
      <trans-unit id="Permission_AlterAnyUser">
        <source>Alter any user</source>
        <target state="new">Alter any user</target>
        <note></note>
      </trans-unit>
      <trans-unit id="Permission_AlterAnySymmetricKey">
        <source>Alter any symmetric key</source>
        <target state="new">Alter any symmetric key</target>
        <note></note>
      </trans-unit>
      <trans-unit id="Permission_Authenticate">
        <source>Authenticate</source>
        <target state="new">Authenticate</target>
        <note></note>
      </trans-unit>
      <trans-unit id="Permission_BackupDatabase">
        <source>Backup database</source>
        <target state="new">Backup database</target>
        <note></note>
      </trans-unit>
      <trans-unit id="Permission_BackupLog">
        <source>Backup log</source>
        <target state="new">Backup log</target>
        <note></note>
      </trans-unit>
      <trans-unit id="Permission_Checkpoint">
        <source>Checkpoint</source>
        <target state="new">Checkpoint</target>
        <note></note>
      </trans-unit>
      <trans-unit id="Permission_ConnectReplication">
        <source>Connect replication</source>
        <target state="new">Connect replication</target>
        <note></note>
      </trans-unit>
      <trans-unit id="Permission_CreateAggregate">
        <source>Create aggregate</source>
        <target state="new">Create aggregate</target>
        <note></note>
      </trans-unit>
      <trans-unit id="Permission_CreateAssembly">
        <source>Create assembly</source>
        <target state="new">Create assembly</target>
        <note></note>
      </trans-unit>
      <trans-unit id="Permission_CreateAsymmetricKey">
        <source>Create asymmetric key</source>
        <target state="new">Create asymmetric key</target>
        <note></note>
      </trans-unit>
      <trans-unit id="Permission_CreateCertificate">
        <source>Create certificate</source>
        <target state="new">Create certificate</target>
        <note></note>
      </trans-unit>
      <trans-unit id="Permission_CreateContract">
        <source>Create contract</source>
        <target state="new">Create contract</target>
        <note></note>
      </trans-unit>
      <trans-unit id="Permission_CreateDatabase">
        <source>Create database</source>
        <target state="new">Create database</target>
        <note></note>
      </trans-unit>
      <trans-unit id="Permission_CreateDatabaseDdlEventNotification">
        <source>Create database DDL event notification</source>
        <target state="new">Create database DDL event notification</target>
        <note></note>
      </trans-unit>
      <trans-unit id="Permission_CreateDefault">
        <source>Create default</source>
        <target state="new">Create default</target>
        <note></note>
      </trans-unit>
      <trans-unit id="Permission_CreateFulltextCatalog">
        <source>Create fulltext catalog</source>
        <target state="new">Create fulltext catalog</target>
        <note></note>
      </trans-unit>
      <trans-unit id="Permission_CreateFunction">
        <source>Create function</source>
        <target state="new">Create function</target>
        <note></note>
      </trans-unit>
      <trans-unit id="Permission_CreateMessageType">
        <source>Create message type</source>
        <target state="new">Create message type</target>
        <note></note>
      </trans-unit>
      <trans-unit id="Permission_CreateProcedure">
        <source>Create procedure</source>
        <target state="new">Create procedure</target>
        <note></note>
      </trans-unit>
      <trans-unit id="Permission_CreateQueue">
        <source>Create queue</source>
        <target state="new">Create queue</target>
        <note></note>
      </trans-unit>
      <trans-unit id="Permission_CreateRemoteServiceBinding">
        <source>Create remote service binding</source>
        <target state="new">Create remote service binding</target>
        <note></note>
      </trans-unit>
      <trans-unit id="Permission_CreateRole">
        <source>Create role</source>
        <target state="new">Create role</target>
        <note></note>
      </trans-unit>
      <trans-unit id="Permission_CreateRoute">
        <source>Create route</source>
        <target state="new">Create route</target>
        <note></note>
      </trans-unit>
      <trans-unit id="Permission_CreateRule">
        <source>Create rule</source>
        <target state="new">Create rule</target>
        <note></note>
      </trans-unit>
      <trans-unit id="Permission_CreateSchema">
        <source>Create schema</source>
        <target state="new">Create schema</target>
        <note></note>
      </trans-unit>
      <trans-unit id="Permission_CreateService">
        <source>Create service</source>
        <target state="new">Create service</target>
        <note></note>
      </trans-unit>
      <trans-unit id="Permission_CreateSymmetricKey">
        <source>Create symmetric key</source>
        <target state="new">Create symmetric key</target>
        <note></note>
      </trans-unit>
      <trans-unit id="Permission_CreateSynonym">
        <source>Create synonym</source>
        <target state="new">Create synonym</target>
        <note></note>
      </trans-unit>
      <trans-unit id="Permission_CreateSequence">
        <source>Create sequence</source>
        <target state="new">Create sequence</target>
        <note></note>
      </trans-unit>
      <trans-unit id="Permission_CreateTable">
        <source>Create table</source>
        <target state="new">Create table</target>
        <note></note>
      </trans-unit>
      <trans-unit id="Permission_CreateType">
        <source>Create type</source>
        <target state="new">Create type</target>
        <note></note>
      </trans-unit>
      <trans-unit id="Permission_CreateView">
        <source>Create view</source>
        <target state="new">Create view</target>
        <note></note>
      </trans-unit>
      <trans-unit id="Permission_CreateXmlSchemaCollection">
        <source>Create XML schema collection</source>
        <target state="new">Create XML schema collection</target>
        <note></note>
      </trans-unit>
      <trans-unit id="Permission_Showplan">
        <source>Show plan</source>
        <target state="new">Show plan</target>
        <note></note>
      </trans-unit>
      <trans-unit id="Permission_SubscribeQueryNotifications">
        <source>Subscribe query notifications</source>
        <target state="new">Subscribe query notifications</target>
        <note></note>
      </trans-unit>
      <trans-unit id="Permission_Unmask">
        <source>Unmask</source>
        <target state="new">Unmask</target>
        <note></note>
      </trans-unit>
      <trans-unit id="Permission_ViewAnyColumnEncryptionKeyDefinition">
        <source>View any column encryption key definition</source>
        <target state="new">View any column encryption key definition</target>
        <note></note>
      </trans-unit>
      <trans-unit id="Permission_ViewAnyColumnMasterKeyDefinition">
        <source>View any column master key definition</source>
        <target state="new">View any column master key definition</target>
        <note></note>
      </trans-unit>
      <trans-unit id="Permission_ViewAnySensitivityClassification">
        <source>View any sensitivity classification</source>
        <target state="new">View any sensitivity classification</target>
        <note></note>
      </trans-unit>
      <trans-unit id="Permission_ViewDatabaseState">
        <source>View database state</source>
        <target state="new">View database state</target>
        <note></note>
      </trans-unit>
      <trans-unit id="Permission_AdministerBulkOperations">
        <source>Administer bulk operations</source>
        <target state="new">Administer bulk operations</target>
        <note></note>
      </trans-unit>
      <trans-unit id="Permission_AlterAnyServerAudit">
        <source>Alter any server audit</source>
        <target state="new">Alter any server audit</target>
        <note></note>
      </trans-unit>
      <trans-unit id="Permission_AlterAnyConnection">
        <source>Alter any connection</source>
        <target state="new">Alter any connection</target>
        <note></note>
      </trans-unit>
      <trans-unit id="Permission_AlterAnyCredential">
        <source>Alter any credential</source>
        <target state="new">Alter any credential</target>
        <note></note>
      </trans-unit>
      <trans-unit id="Permission_AlterAnyDatabase">
        <source>Alter any database</source>
        <target state="new">Alter any database</target>
        <note></note>
      </trans-unit>
      <trans-unit id="Permission_AlterAnyEndpoint">
        <source>Alter any endpoint</source>
        <target state="new">Alter any endpoint</target>
        <note></note>
      </trans-unit>
      <trans-unit id="Permission_AlterAnyEventNotification">
        <source>Alter any event notification</source>
        <target state="new">Alter any event notification</target>
        <note></note>
      </trans-unit>
      <trans-unit id="Permission_AlterAnyEventSession">
        <source>Alter any event session</source>
        <target state="new">Alter any event session</target>
        <note></note>
      </trans-unit>
      <trans-unit id="Permission_AlterAnyLinkedServer">
        <source>Alter any linked server</source>
        <target state="new">Alter any linked server</target>
        <note></note>
      </trans-unit>
      <trans-unit id="Permission_AlterAnyLogin">
        <source>Alter any login</source>
        <target state="new">Alter any login</target>
        <note></note>
      </trans-unit>
      <trans-unit id="Permission_AlterAnyServerRole">
        <source>Alter any server role</source>
        <target state="new">Alter any server role</target>
        <note></note>
      </trans-unit>
      <trans-unit id="Permission_AlterResources">
        <source>Alter resources</source>
        <target state="new">Alter resources</target>
        <note></note>
      </trans-unit>
      <trans-unit id="Permission_AlterServerState">
        <source>Alter server state</source>
        <target state="new">Alter server state</target>
        <note></note>
      </trans-unit>
      <trans-unit id="Permission_AlterSettings">
        <source>Alter settings</source>
        <target state="new">Alter settings</target>
        <note></note>
      </trans-unit>
      <trans-unit id="Permission_AlterTrace">
        <source>Alter trace</source>
        <target state="new">Alter trace</target>
        <note></note>
      </trans-unit>
      <trans-unit id="Permission_AuthenticateServer">
        <source>Authenticate server</source>
        <target state="new">Authenticate server</target>
        <note></note>
      </trans-unit>
      <trans-unit id="Permission_ConnectSql">
        <source>Connect SQL</source>
        <target state="new">Connect SQL</target>
        <note></note>
      </trans-unit>
      <trans-unit id="Permission_ControlServer">
        <source>Control server</source>
        <target state="new">Control server</target>
        <note></note>
      </trans-unit>
      <trans-unit id="Permission_CreateAnyDatabase">
        <source>Create any database</source>
        <target state="new">Create any database</target>
        <note></note>
      </trans-unit>
      <trans-unit id="Permission_CreateDdlEventNotification">
        <source>Create DDL event notification</source>
        <target state="new">Create DDL event notification</target>
        <note></note>
      </trans-unit>
      <trans-unit id="Permission_CreateEndpoint">
        <source>Create endpoint</source>
        <target state="new">Create endpoint</target>
        <note></note>
      </trans-unit>
      <trans-unit id="Permission_CreateTraceEventNotification">
        <source>Create trace event notification</source>
        <target state="new">Create trace event notification</target>
        <note></note>
      </trans-unit>
      <trans-unit id="Permission_CreateServerRole">
        <source>Create server role</source>
        <target state="new">Create server role</target>
        <note></note>
      </trans-unit>
      <trans-unit id="Permission_ExternalAccessAssembly">
        <source>External access assembly</source>
        <target state="new">External access assembly</target>
        <note></note>
      </trans-unit>
      <trans-unit id="Permission_Shutdown">
        <source>Shutdown</source>
        <target state="new">Shutdown</target>
        <note></note>
      </trans-unit>
      <trans-unit id="Permission_UnsafeAssembly">
        <source>Unsafe assembly</source>
        <target state="new">Unsafe assembly</target>
        <note></note>
      </trans-unit>
      <trans-unit id="Permission_ViewAnyDatabase">
        <source>View any database</source>
        <target state="new">View any database</target>
        <note></note>
      </trans-unit>
      <trans-unit id="Permission_ViewAnyDefinition">
        <source>View any definition</source>
        <target state="new">View any definition</target>
        <note></note>
      </trans-unit>
      <trans-unit id="Permission_ViewServerState">
        <source>View server state</source>
        <target state="new">View server state</target>
        <note></note>
      </trans-unit>
      <trans-unit id="Permission_AlterAnyAvailabilityGroup">
        <source>Alter any availability group</source>
        <target state="new">Alter any availability group</target>
        <note></note>
      </trans-unit>
      <trans-unit id="Permission_CreateAvailabilityGroup">
        <source>Create availability group</source>
        <target state="new">Create availability group</target>
        <note></note>
      </trans-unit>
      <trans-unit id="Permission_SelectAllUserSecurables">
        <source>Select All User Securables</source>
        <target state="new">Select All User Securables</target>
        <note></note>
      </trans-unit>
      <trans-unit id="Permission_ConnectAnyDatabase">
        <source>Connect Any Database</source>
        <target state="new">Connect Any Database</target>
        <note></note>
      </trans-unit>
      <trans-unit id="Permission_ImpersonateAnyLogin">
        <source>Impersonate Any Login</source>
        <target state="new">Impersonate Any Login</target>
        <note></note>
      </trans-unit>
      <trans-unit id="ServiceProviderNotSet">
        <source>SetServiceProvider() was not called to establish the required service provider</source>
        <target state="new">SetServiceProvider() was not called to establish the required service provider</target>
        <note></note>
      </trans-unit>
      <trans-unit id="ServiceNotFound">
        <source>Service {0} was not found in the service provider</source>
        <target state="new">Service {0} was not found in the service provider</target>
        <note></note>
      </trans-unit>
      <trans-unit id="objectType_functionTable_plural">
        <source>Table-valued functions</source>
        <target state="new">Table-valued functions</target>
        <note></note>
      </trans-unit>
      <trans-unit id="objectType_externalDataSource_singular">
        <source>External Data Source</source>
        <target state="new">External Data Source</target>
        <note></note>
      </trans-unit>
      <trans-unit id="objectType_serverRole_singular">
        <source>Server role</source>
        <target state="new">Server role</target>
        <note></note>
      </trans-unit>
      <trans-unit id="objectType_xmlSchemaCollection_singular">
        <source>XML schema collection</source>
        <target state="new">XML schema collection</target>
        <note></note>
      </trans-unit>
      <trans-unit id="objectType_storedProcedure_plural">
        <source>Stored procedures</source>
        <target state="new">Stored procedures</target>
        <note></note>
      </trans-unit>
      <trans-unit id="objectType_endpoint_plural">
        <source>Endpoints</source>
        <target state="new">Endpoints</target>
        <note></note>
      </trans-unit>
      <trans-unit id="objectType_sequence_singular">
        <source>Sequence</source>
        <target state="new">Sequence</target>
        <note></note>
      </trans-unit>
      <trans-unit id="objectType_userDefinedDataType_singular">
        <source>User-defined data type</source>
        <target state="new">User-defined data type</target>
        <note></note>
      </trans-unit>
      <trans-unit id="objectType_fullTextCatalog_plural">
        <source>Full-text catalogs</source>
        <target state="new">Full-text catalogs</target>
        <note></note>
      </trans-unit>
      <trans-unit id="objectType_credential_singular">
        <source>Credential</source>
        <target state="new">Credential</target>
        <note></note>
      </trans-unit>
      <trans-unit id="objectType_databaseRole_plural">
        <source>Database roles</source>
        <target state="new">Database roles</target>
        <note></note>
      </trans-unit>
      <trans-unit id="objectType_endpoint_singular">
        <source>Endpoint</source>
        <target state="new">Endpoint</target>
        <note></note>
      </trans-unit>
      <trans-unit id="objectType_view_plural">
        <source>Views</source>
        <target state="new">Views</target>
        <note></note>
      </trans-unit>
      <trans-unit id="objectType_assembly_singular">
        <source>Assembly</source>
        <target state="new">Assembly</target>
        <note></note>
      </trans-unit>
      <trans-unit id="objectType_functionScalar_singular">
        <source>Scalar function</source>
        <target state="new">Scalar function</target>
        <note></note>
      </trans-unit>
      <trans-unit id="objectType_server_plural">
        <source>Servers</source>
        <target state="new">Servers</target>
        <note></note>
      </trans-unit>
      <trans-unit id="objectType_table_singular">
        <source>Table</source>
        <target state="new">Table</target>
        <note></note>
      </trans-unit>
      <trans-unit id="objectType_serviceQueue_singular">
        <source>Queue</source>
        <target state="new">Queue</target>
        <note></note>
      </trans-unit>
      <trans-unit id="objectType_login_plural">
        <source>Logins</source>
        <target state="new">Logins</target>
        <note></note>
      </trans-unit>
      <trans-unit id="objectType_storedProcedure_singular">
        <source>Stored procedure</source>
        <target state="new">Stored procedure</target>
        <note></note>
      </trans-unit>
      <trans-unit id="objectType_default_plural">
        <source>Defaults</source>
        <target state="new">Defaults</target>
        <note></note>
      </trans-unit>
      <trans-unit id="objectType_symmetricKey_singular">
        <source>Symmetric key</source>
        <target state="new">Symmetric key</target>
        <note></note>
      </trans-unit>
      <trans-unit id="objectType_userDefinedTableType_singular">
        <source>User-defined table type</source>
        <target state="new">User-defined table type</target>
        <note></note>
      </trans-unit>
      <trans-unit id="objectType_functionInline_singular">
        <source>Inline function</source>
        <target state="new">Inline function</target>
        <note></note>
      </trans-unit>
      <trans-unit id="objectType_serverRole_plural">
        <source>Server roles</source>
        <target state="new">Server roles</target>
        <note></note>
      </trans-unit>
      <trans-unit id="objectType_agentjob_singular">
        <source>Agent job</source>
        <target state="new">Agent job</target>
        <note></note>
      </trans-unit>
      <trans-unit id="objectType_databaseRole_singular">
        <source>Database role</source>
        <target state="new">Database role</target>
        <note></note>
      </trans-unit>
      <trans-unit id="objectType_synonym_singular">
        <source>Synonym</source>
        <target state="new">Synonym</target>
        <note></note>
      </trans-unit>
      <trans-unit id="objectType_AvailabilityGroup_singular">
        <source>Availability Group</source>
        <target state="new">Availability Group</target>
        <note></note>
      </trans-unit>
      <trans-unit id="objectType_externalFileFormat_plural">
        <source>External File Formats</source>
        <target state="new">External File Formats</target>
        <note></note>
      </trans-unit>
      <trans-unit id="objectType_database_singular">
        <source>Database</source>
        <target state="new">Database</target>
        <note></note>
      </trans-unit>
      <trans-unit id="objectType_symmetricKey_plural">
        <source>Symmetric keys</source>
        <target state="new">Symmetric keys</target>
        <note></note>
      </trans-unit>
      <trans-unit id="objectType_securityPolicy_singular">
        <source>Security Policy</source>
        <target state="new">Security Policy</target>
        <note></note>
      </trans-unit>
      <trans-unit id="objectType_externalFileFormat_singular">
        <source>External File Format</source>
        <target state="new">External File Format</target>
        <note></note>
      </trans-unit>
      <trans-unit id="objectType_applicationRole_singular">
        <source>Application role</source>
        <target state="new">Application role</target>
        <note></note>
      </trans-unit>
      <trans-unit id="objectType_assembly_plural">
        <source>Assemblies</source>
        <target state="new">Assemblies</target>
        <note></note>
      </trans-unit>
      <trans-unit id="objectType_sequence_plural">
        <source>Sequences</source>
        <target state="new">Sequences</target>
        <note></note>
      </trans-unit>
      <trans-unit id="objectType_userDefinedDataType_plural">
        <source>User-defined data types</source>
        <target state="new">User-defined data types</target>
        <note></note>
      </trans-unit>
      <trans-unit id="objectType_server_singular">
        <source>Server</source>
        <target state="new">Server</target>
        <note></note>
      </trans-unit>
      <trans-unit id="objectType_aggregateFunction_singular">
        <source>Aggregate function</source>
        <target state="new">Aggregate function</target>
        <note></note>
      </trans-unit>
      <trans-unit id="objectType_fullTextCatalog_singular">
        <source>Full-text catalog</source>
        <target state="new">Full-text catalog</target>
        <note></note>
      </trans-unit>
      <trans-unit id="objectType_certificate_plural">
        <source>Certificates</source>
        <target state="new">Certificates</target>
        <note></note>
      </trans-unit>
      <trans-unit id="objectType_AvailabilityGroup_plural">
        <source>Availability Groups</source>
        <target state="new">Availability Groups</target>
        <note></note>
      </trans-unit>
      <trans-unit id="objectType_database_plural">
        <source>Databases</source>
        <target state="new">Databases</target>
        <note></note>
      </trans-unit>
      <trans-unit id="objectType_view_singular">
        <source>View</source>
        <target state="new">View</target>
        <note></note>
      </trans-unit>
      <trans-unit id="objectType_schema_plural">
        <source>Schemas</source>
        <target state="new">Schemas</target>
        <note></note>
      </trans-unit>
      <trans-unit id="objectType_rule_plural">
        <source>Rules</source>
        <target state="new">Rules</target>
        <note></note>
      </trans-unit>
      <trans-unit id="objectType_certificate_singular">
        <source>Certificate</source>
        <target state="new">Certificate</target>
        <note></note>
      </trans-unit>
      <trans-unit id="objectType_user_singular">
        <source>User</source>
        <target state="new">User</target>
        <note></note>
      </trans-unit>
      <trans-unit id="objectType_agentjob_plural">
        <source>Agent jobs</source>
        <target state="new">Agent jobs</target>
        <note></note>
      </trans-unit>
      <trans-unit id="objectType_synonym_plural">
        <source>Synonyms</source>
        <target state="new">Synonyms</target>
        <note></note>
      </trans-unit>
      <trans-unit id="objectType_aggregateFunction_plural">
        <source>Aggregate functions</source>
        <target state="new">Aggregate functions</target>
        <note></note>
      </trans-unit>
      <trans-unit id="objectType_functionTable_singular">
        <source>Table-valued function</source>
        <target state="new">Table-valued function</target>
        <note></note>
      </trans-unit>
      <trans-unit id="objectType_rule_singular">
        <source>Rule</source>
        <target state="new">Rule</target>
        <note></note>
      </trans-unit>
      <trans-unit id="objectType_serviceQueue_plural">
        <source>Queues</source>
        <target state="new">Queues</target>
        <note></note>
      </trans-unit>
      <trans-unit id="objectType_asymmetricKey_plural">
        <source>Asymmetric keys</source>
        <target state="new">Asymmetric keys</target>
        <note></note>
      </trans-unit>
      <trans-unit id="objectType_applicationRole_plural">
        <source>Application roles</source>
        <target state="new">Application roles</target>
        <note></note>
      </trans-unit>
      <trans-unit id="objectType_extendedStoredProcedure_singular">
        <source>Extended stored procedure</source>
        <target state="new">Extended stored procedure</target>
        <note></note>
      </trans-unit>
      <trans-unit id="objectType_login_singular">
        <source>Login</source>
        <target state="new">Login</target>
        <note></note>
      </trans-unit>
      <trans-unit id="objectType_functionInline_plural">
        <source>Inline functions</source>
        <target state="new">Inline functions</target>
        <note></note>
      </trans-unit>
      <trans-unit id="objectType_user_plural">
        <source>Users</source>
        <target state="new">Users</target>
        <note></note>
      </trans-unit>
      <trans-unit id="objectType_externalDataSource_plural">
        <source>External Data Sources</source>
        <target state="new">External Data Sources</target>
        <note></note>
      </trans-unit>
      <trans-unit id="objectType_functionScalar_plural">
        <source>Scalar functions</source>
        <target state="new">Scalar functions</target>
        <note></note>
      </trans-unit>
      <trans-unit id="objectType_table_plural">
        <source>Tables</source>
        <target state="new">Tables</target>
        <note></note>
      </trans-unit>
      <trans-unit id="objectType_credential_plural">
        <source>Credentials</source>
        <target state="new">Credentials</target>
        <note></note>
      </trans-unit>
      <trans-unit id="objectType_schema_singular">
        <source>Schema</source>
        <target state="new">Schema</target>
        <note></note>
      </trans-unit>
      <trans-unit id="objectType_userDefinedTableType_plural">
        <source>User-defined table types</source>
        <target state="new">User-defined table types</target>
        <note></note>
      </trans-unit>
      <trans-unit id="objectType_securityPolicy_plural">
        <source>Security Policies</source>
        <target state="new">Security Policies</target>
        <note></note>
      </trans-unit>
      <trans-unit id="objectType_xmlSchemaCollection_plural">
        <source>XML schema collections</source>
        <target state="new">XML schema collections</target>
        <note></note>
      </trans-unit>
      <trans-unit id="objectType_extendedStoredProcedure_plural">
        <source>Extended stored procedures</source>
        <target state="new">Extended stored procedures</target>
        <note></note>
      </trans-unit>
      <trans-unit id="objectType_asymmetricKey_singular">
        <source>Asymmetric key</source>
        <target state="new">Asymmetric key</target>
        <note></note>
      </trans-unit>
      <trans-unit id="objectType_default_singular">
        <source>Default</source>
        <target state="new">Default</target>
      </trans-unit>
      <trans-unit id="autogrowth_dialog_title">
        <source>Change Autogrowth for {0}</source>
        <target state="new">Change Autogrowth for {0}</target>
        <note></note>
      </trans-unit>
      <trans-unit id="autogrowth_dialog_filestreamtitle">
        <source>Change Maxsize for {0}</source>
        <target state="new">Change Maxsize for {0}</target>
        <note></note>
      </trans-unit>
      <trans-unit id="autogrowth_dialog_defaulttitle">
        <source>Change Autogrowth</source>
        <target state="new">Change Autogrowth</target>
        <note></note>
      </trans-unit>
      <trans-unit id="autogrowth_dialog_defaultfilestreamtitle">
        <source>Change Maxsize</source>
        <target state="new">Change Maxsize</target>
        <note></note>
      </trans-unit>
      <trans-unit id="compatibilityLevel_shiloh">
        <source>SQL Server 2000 (80)</source>
        <target state="new">SQL Server 2000 (80)</target>
        <note></note>
      </trans-unit>
      <trans-unit id="compatibilityLevel_sphinx">
        <source>SQL Server 7.0 (70)</source>
        <target state="new">SQL Server 7.0 (70)</target>
        <note></note>
      </trans-unit>
      <trans-unit id="compatibilityLevel_yukon">
        <source>SQL Server 2005 (90)</source>
        <target state="new">SQL Server 2005 (90)</target>
        <note></note>
      </trans-unit>
      <trans-unit id="createDatabase_title">
        <source>New Database</source>
        <target state="new">New Database</target>
        <note></note>
      </trans-unit>
      <trans-unit id="error_60compatibility">
        <source>Database properties cannot be set or viewed for databases in 6.0 or 6.5 compatibility mode.</source>
        <target state="new">Database properties cannot be set or viewed for databases in 6.0 or 6.5 compatibility mode.</target>
        <note></note>
      </trans-unit>
      <trans-unit id="error_cantModifyExistingFilePath">
        <source>You cannot modify the path for existing database files.</source>
        <target state="new">You cannot modify the path for existing database files.</target>
        <note></note>
      </trans-unit>
      <trans-unit id="error_databaseAlreadyExists">
        <source>There is already a database named "{0}" on the server.</source>
        <target state="new">There is already a database named "{0}" on the server.</target>
        <note></note>
      </trans-unit>
      <trans-unit id="error_databaseProperties_title">
        <source>Database Properties</source>
        <target state="new">Database Properties</target>
        <note></note>
      </trans-unit>
      <trans-unit id="error_emptyFileName">
        <source>File name was empty. Provide a file name for the file.</source>
        <target state="new">File name was empty. Provide a file name for the file.</target>
        <note></note>
      </trans-unit>
      <trans-unit id="error_fileNameContainsIllegalCharacter">
        <source>Cannot create a file with name '{0}' because it contains the invalid character '{1}'.</source>
        <target state="new">Cannot create a file with name '{0}' because it contains the invalid character '{1}'.</target>
        <note></note>
      </trans-unit>
      <trans-unit id="error_fileNameStartsWithSpace">
        <source>Cannot create a file with name '{0}' because it begins with a space character.</source>
        <target state="new">Cannot create a file with name '{0}' because it begins with a space character.</target>
        <note></note>
      </trans-unit>
      <trans-unit id="error_whitespaceDatabaseName">
        <source>A database name cannot consist of all whitespace characters.</source>
        <target state="new">A database name cannot consist of all whitespace characters.</target>
        <note></note>
      </trans-unit>
      <trans-unit id="filegroup_dialog_defaultFilegroup">
        <source>Current default filegroup: {0}</source>
        <target state="new">Current default filegroup: {0}</target>
        <note></note>
      </trans-unit>
      <trans-unit id="filegroup_dialog_title">
        <source>New Filegroup for {0}</source>
        <target state="new">New Filegroup for {0}</target>
        <note></note>
      </trans-unit>
      <trans-unit id="filegroups_default">
        <source>Default</source>
        <target state="new">Default</target>
        <note></note>
      </trans-unit>
      <trans-unit id="filegroups_files">
        <source>Files</source>
        <target state="new">Files</target>
        <note></note>
      </trans-unit>
      <trans-unit id="filegroups_name">
        <source>Name</source>
        <target state="new">Name</target>
        <note></note>
      </trans-unit>
      <trans-unit id="filegroups_readonly">
        <source>Read-Only</source>
        <target state="new">Read-Only</target>
        <note></note>
      </trans-unit>
      <trans-unit id="filegroups_autogrowAllFiles">
        <source>Autogrow All Files</source>
        <target state="new">Autogrow All Files</target>
        <note></note>
      </trans-unit>
      <trans-unit id="general_autogrowth">
        <source>Autogrowth / Maxsize</source>
        <target state="new">Autogrowth / Maxsize</target>
        <note></note>
      </trans-unit>
      <trans-unit id="general_builderText">
        <source>...</source>
        <target state="new">...</target>
        <note></note>
      </trans-unit>
      <trans-unit id="general_default">
        <source>&lt;default&gt;</source>
        <target state="new">&lt;default&gt;</target>
        <note></note>
      </trans-unit>
      <trans-unit id="general_fileGroup">
        <source>Filegroup</source>
        <target state="new">Filegroup</target>
        <note></note>
      </trans-unit>
      <trans-unit id="general_fileName">
        <source>Logical Name</source>
        <target state="new">Logical Name</target>
        <note></note>
      </trans-unit>
      <trans-unit id="general_fileType">
        <source>File Type</source>
        <target state="new">File Type</target>
        <note></note>
      </trans-unit>
      <trans-unit id="general_initialSize">
        <source>Initial Size (MB)</source>
        <target state="new">Initial Size (MB)</target>
        <note></note>
      </trans-unit>
      <trans-unit id="general_currentSize">
        <source>Size (MB)</source>
        <target state="new">Size (MB)</target>
        <note></note>
      </trans-unit>
      <trans-unit id="general_newFilegroup">
        <source>&lt;new filegroup&gt;</source>
        <target state="new">&lt;new filegroup&gt;</target>
        <note></note>
      </trans-unit>
      <trans-unit id="general_path">
        <source>Path</source>
        <target state="new">Path</target>
        <note></note>
      </trans-unit>
      <trans-unit id="general_physicalFileName">
        <source>File Name</source>
        <target state="new">File Name</target>
        <note></note>
      </trans-unit>
      <trans-unit id="general_rawDevice">
        <source>&lt;raw device&gt;</source>
        <target state="new">&lt;raw device&gt;</target>
        <note></note>
      </trans-unit>
      <trans-unit id="general_recoveryModel_bulkLogged">
        <source>Bulk-logged</source>
        <target state="new">Bulk-logged</target>
        <note></note>
      </trans-unit>
      <trans-unit id="general_recoveryModel_full">
        <source>Full</source>
        <target state="new">Full</target>
        <note></note>
      </trans-unit>
      <trans-unit id="general_recoveryModel_simple">
        <source>Simple</source>
        <target state="new">Simple</target>
        <note></note>
      </trans-unit>
      <trans-unit id="general_titleSearchOwner">
        <source>Select Database Owner</source>
        <target state="new">Select Database Owner</target>
        <note></note>
      </trans-unit>
      <trans-unit id="leftPane_extendedPropertiesNode_name">
        <source>Extended Properties</source>
        <target state="new">Extended Properties</target>
        <note></note>
      </trans-unit>
      <trans-unit id="leftPane_filegroupsNode_name">
        <source>Filegroups</source>
        <target state="new">Filegroups</target>
        <note></note>
      </trans-unit>
      <trans-unit id="leftPane_generalNode_name">
        <source>General</source>
        <target state="new">General</target>
        <note></note>
      </trans-unit>
      <trans-unit id="leftPane_optionsNode_name">
        <source>Options</source>
        <target state="new">Options</target>
        <note></note>
      </trans-unit>
      <trans-unit id="leftPane_capabilitiesNode_name">
        <source>Configure SLO</source>
        <target state="new">Configure SLO</target>
        <note></note>
      </trans-unit>
      <trans-unit id="leftPane_topNode_name">
        <source>New Database</source>
        <target state="new">New Database</target>
        <note></note>
      </trans-unit>
      <trans-unit id="prototype_autogrowth_disabled">
        <source>None</source>
        <target state="new">None</target>
        <note></note>
      </trans-unit>
      <trans-unit id="prototype_autogrowth_restrictedGrowthByMB">
        <source>By {0} MB, Limited to {1} MB</source>
        <target state="new">By {0} MB, Limited to {1} MB</target>
        <note></note>
      </trans-unit>
      <trans-unit id="prototype_autogrowth_restrictedGrowthByPercent">
        <source>By {0} percent, Limited to {1} MB </source>
        <target state="new">By {0} percent, Limited to {1} MB </target>
        <note></note>
      </trans-unit>
      <trans-unit id="prototype_autogrowth_unrestrictedGrowthByMB">
        <source>By {0} MB, Unlimited</source>
        <target state="new">By {0} MB, Unlimited</target>
        <note></note>
      </trans-unit>
      <trans-unit id="prototype_autogrowth_unrestrictedGrowthByPercent">
        <source>By {0} percent, Unlimited</source>
        <target state="new">By {0} percent, Unlimited</target>
        <note></note>
      </trans-unit>
      <trans-unit id="prototype_autogrowth_unlimitedfilestream">
        <source>Unlimited</source>
        <target state="new">Unlimited</target>
        <note></note>
      </trans-unit>
      <trans-unit id="prototype_autogrowth_limitedfilestream">
        <source>Limited to {0} MB</source>
        <target state="new">Limited to {0} MB</target>
        <note></note>
      </trans-unit>
      <trans-unit id="prototype_db_category_automatic">
        <source>Automatic</source>
        <target state="new">Automatic</target>
        <note></note>
      </trans-unit>
      <trans-unit id="prototype_db_category_servicebroker">
        <source>Service Broker</source>
        <target state="new">Service Broker</target>
        <note></note>
      </trans-unit>
      <trans-unit id="prototype_db_category_collation">
        <source>Collation</source>
        <target state="new">Collation</target>
        <note></note>
      </trans-unit>
      <trans-unit id="prototype_db_category_cursor">
        <source>Cursor</source>
        <target state="new">Cursor</target>
        <note></note>
      </trans-unit>
      <trans-unit id="prototype_db_category_misc">
        <source>Miscellaneous</source>
        <target state="new">Miscellaneous</target>
        <note></note>
      </trans-unit>
      <trans-unit id="prototype_db_category_recovery">
        <source>Recovery</source>
        <target state="new">Recovery</target>
        <note></note>
      </trans-unit>
      <trans-unit id="prototype_db_category_state">
        <source>State</source>
        <target state="new">State</target>
        <note></note>
      </trans-unit>
      <trans-unit id="prototype_db_prop_ansiNullDefault">
        <source>ANSI NULL Default </source>
        <target state="new">ANSI NULL Default </target>
        <note></note>
      </trans-unit>
      <trans-unit id="prototype_db_prop_ansiNulls">
        <source>ANSI NULLS Enabled </source>
        <target state="new">ANSI NULLS Enabled </target>
        <note></note>
      </trans-unit>
      <trans-unit id="prototype_db_prop_ansiPadding">
        <source>ANSI Padding Enabled </source>
        <target state="new">ANSI Padding Enabled </target>
        <note></note>
      </trans-unit>
      <trans-unit id="prototype_db_prop_ansiWarnings">
        <source>ANSI Warnings Enabled </source>
        <target state="new">ANSI Warnings Enabled </target>
        <note></note>
      </trans-unit>
      <trans-unit id="prototype_db_prop_arithabort">
        <source>Arithmetic Abort Enabled </source>
        <target state="new">Arithmetic Abort Enabled </target>
        <note></note>
      </trans-unit>
      <trans-unit id="prototype_db_prop_autoClose">
        <source>Auto Close </source>
        <target state="new">Auto Close </target>
        <note></note>
      </trans-unit>
      <trans-unit id="prototype_db_prop_autoCreateStatistics">
        <source>Auto Create Statistics </source>
        <target state="new">Auto Create Statistics </target>
        <note></note>
      </trans-unit>
      <trans-unit id="prototype_db_prop_autoShrink">
        <source>Auto Shrink </source>
        <target state="new">Auto Shrink </target>
        <note></note>
      </trans-unit>
      <trans-unit id="prototype_db_prop_autoUpdateStatistics">
        <source>Auto Update Statistics </source>
        <target state="new">Auto Update Statistics </target>
        <note></note>
      </trans-unit>
      <trans-unit id="prototype_db_prop_autoUpdateStatisticsAsync">
        <source>Auto Update Statistics Asynchronously</source>
        <target state="new">Auto Update Statistics Asynchronously</target>
        <note></note>
      </trans-unit>
      <trans-unit id="prototype_db_prop_caseSensitive">
        <source>Case Sensitive </source>
        <target state="new">Case Sensitive </target>
        <note></note>
      </trans-unit>
      <trans-unit id="prototype_db_prop_closeCursorOnCommit">
        <source>Close Cursor on Commit Enabled </source>
        <target state="new">Close Cursor on Commit Enabled </target>
        <note></note>
      </trans-unit>
      <trans-unit id="prototype_db_prop_collation">
        <source>Collation</source>
        <target state="new">Collation</target>
        <note></note>
      </trans-unit>
      <trans-unit id="prototype_db_prop_concatNullYieldsNull">
        <source>Concatenate Null Yields Null </source>
        <target state="new">Concatenate Null Yields Null </target>
        <note></note>
      </trans-unit>
      <trans-unit id="prototype_db_prop_databaseCompatibilityLevel">
        <source>Database Compatibility Level </source>
        <target state="new">Database Compatibility Level </target>
        <note></note>
      </trans-unit>
      <trans-unit id="prototype_db_prop_databaseState">
        <source>Database State </source>
        <target state="new">Database State </target>
        <note></note>
      </trans-unit>
      <trans-unit id="prototype_db_prop_defaultCursor">
        <source>Default Cursor </source>
        <target state="new">Default Cursor </target>
        <note></note>
      </trans-unit>
      <trans-unit id="prototype_db_prop_fullTextIndexing">
        <source>Full-Text Indexing Enabled </source>
        <target state="new">Full-Text Indexing Enabled </target>
        <note></note>
      </trans-unit>
      <trans-unit id="prototype_db_prop_numericRoundAbort">
        <source>Numeric Round-Abort </source>
        <target state="new">Numeric Round-Abort </target>
        <note></note>
      </trans-unit>
      <trans-unit id="prototype_db_prop_pageVerify">
        <source>Page Verify </source>
        <target state="new">Page Verify </target>
        <note></note>
      </trans-unit>
      <trans-unit id="prototype_db_prop_quotedIdentifier">
        <source>Quoted Identifiers Enabled </source>
        <target state="new">Quoted Identifiers Enabled </target>
        <note></note>
      </trans-unit>
      <trans-unit id="prototype_db_prop_readOnly">
        <source>Database Read-Only </source>
        <target state="new">Database Read-Only </target>
        <note></note>
      </trans-unit>
      <trans-unit id="prototype_db_prop_recursiveTriggers">
        <source>Recursive Triggers Enabled </source>
        <target state="new">Recursive Triggers Enabled </target>
        <note></note>
      </trans-unit>
      <trans-unit id="prototype_db_prop_restrictAccess">
        <source>Restrict Access </source>
        <target state="new">Restrict Access </target>
        <note></note>
      </trans-unit>
      <trans-unit id="prototype_db_prop_selectIntoBulkCopy">
        <source>Select Into/Bulk Copy </source>
        <target state="new">Select Into/Bulk Copy </target>
        <note></note>
      </trans-unit>
      <trans-unit id="prototype_db_prop_honorBrokerPriority">
        <source>Honor Broker Priority</source>
        <target state="new">Honor Broker Priority</target>
        <note></note>
      </trans-unit>
      <trans-unit id="prototype_db_prop_serviceBrokerGuid">
        <source>Service Broker Identifier</source>
        <target state="new">Service Broker Identifier</target>
        <note></note>
      </trans-unit>
      <trans-unit id="prototype_db_prop_brokerEnabled">
        <source>Broker Enabled</source>
        <target state="new">Broker Enabled</target>
        <note></note>
      </trans-unit>
      <trans-unit id="prototype_db_prop_truncateLogOnCheckpoint">
        <source>Truncate Log on Checkpoint </source>
        <target state="new">Truncate Log on Checkpoint </target>
        <note></note>
      </trans-unit>
      <trans-unit id="prototype_db_prop_dbChaining">
        <source>Cross-database Ownership Chaining Enabled</source>
        <target state="new">Cross-database Ownership Chaining Enabled</target>
        <note></note>
      </trans-unit>
      <trans-unit id="prototype_db_prop_trustworthy">
        <source>Trustworthy</source>
        <target state="new">Trustworthy</target>
        <note></note>
      </trans-unit>
      <trans-unit id="prototype_db_prop_dateCorrelationOptimization">
        <source>Date Correlation Optimization Enabled</source>
        <target state="new">Date Correlation Optimization Enabled</target>
        <note></note>
      </trans-unit>
      <trans-unit id="prototype_db_prop_parameterization">
        <source>Parameterization</source>
        <target state="new">Parameterization</target>
        <note></note>
      </trans-unit>
      <trans-unit id="prototype_db_prop_parameterization_value_forced">
        <source>Forced</source>
        <target state="new">Forced</target>
        <note></note>
      </trans-unit>
      <trans-unit id="prototype_db_prop_parameterization_value_simple">
        <source>Simple</source>
        <target state="new">Simple</target>
        <note></note>
      </trans-unit>
      <trans-unit id="prototype_file_dataFile">
        <source>ROWS Data</source>
        <target state="new">ROWS Data</target>
        <note></note>
      </trans-unit>
      <trans-unit id="prototype_file_logFile">
        <source>LOG</source>
        <target state="new">LOG</target>
        <note></note>
      </trans-unit>
      <trans-unit id="prototype_file_filestreamFile">
        <source>FILESTREAM Data</source>
        <target state="new">FILESTREAM Data</target>
        <note></note>
      </trans-unit>
      <trans-unit id="prototype_file_noFileGroup">
        <source>Not Applicable</source>
        <target state="new">Not Applicable</target>
        <note></note>
      </trans-unit>
      <trans-unit id="prototype_file_defaultpathstring">
        <source>&lt;default path&gt;</source>
        <target state="new">&lt;default path&gt;</target>
        <note></note>
      </trans-unit>
      <trans-unit id="title_openConnectionsMustBeClosed">
        <source>Open Connections</source>
        <target state="new">Open Connections</target>
        <note></note>
      </trans-unit>
      <trans-unit id="warning_openConnectionsMustBeClosed">
        <source>To change the database properties, SQL Server must close all other connections to the database. Are you sure you want to change the properties and close all other connections?</source>
        <target state="new">To change the database properties, SQL Server must close all other connections to the database. Are you sure you want to change the properties and close all other connections?</target>
        <note></note>
      </trans-unit>
      <trans-unit id="prototype_db_prop_databaseState_value_autoClosed">
        <source>AUTO_CLOSED</source>
        <target state="new">AUTO_CLOSED</target>
        <note></note>
      </trans-unit>
      <trans-unit id="prototype_db_prop_databaseState_value_emergency">
        <source>EMERGENCY</source>
        <target state="new">EMERGENCY</target>
        <note></note>
      </trans-unit>
      <trans-unit id="prototype_db_prop_databaseState_value_inaccessible">
        <source>INACCESSIBLE</source>
        <target state="new">INACCESSIBLE</target>
        <note></note>
      </trans-unit>
      <trans-unit id="prototype_db_prop_databaseState_value_normal">
        <source>NORMAL</source>
        <target state="new">NORMAL</target>
        <note></note>
      </trans-unit>
      <trans-unit id="prototype_db_prop_databaseState_value_offline">
        <source>OFFLINE</source>
        <target state="new">OFFLINE</target>
        <note></note>
      </trans-unit>
      <trans-unit id="prototype_db_prop_databaseState_value_recovering">
        <source>RECOVERING</source>
        <target state="new">RECOVERING</target>
        <note></note>
      </trans-unit>
      <trans-unit id="prototype_db_prop_databaseState_value_recoveryPending">
        <source>RECOVERY PENDING</source>
        <target state="new">RECOVERY PENDING</target>
        <note></note>
      </trans-unit>
      <trans-unit id="prototype_db_prop_databaseState_value_restoring">
        <source>RESTORING</source>
        <target state="new">RESTORING</target>
        <note></note>
      </trans-unit>
      <trans-unit id="prototype_db_prop_databaseState_value_shutdown">
        <source>SHUTDOWN</source>
        <target state="new">SHUTDOWN</target>
        <note></note>
      </trans-unit>
      <trans-unit id="prototype_db_prop_databaseState_value_standby">
        <source>STANDBY</source>
        <target state="new">STANDBY</target>
        <note></note>
      </trans-unit>
      <trans-unit id="prototype_db_prop_databaseState_value_suspect">
        <source>SUSPECT</source>
        <target state="new">SUSPECT</target>
        <note></note>
      </trans-unit>
      <trans-unit id="prototype_db_prop_defaultCursor_value_global">
        <source>GLOBAL</source>
        <target state="new">GLOBAL</target>
        <note></note>
      </trans-unit>
      <trans-unit id="prototype_db_prop_defaultCursor_value_local">
        <source>LOCAL</source>
        <target state="new">LOCAL</target>
        <note></note>
      </trans-unit>
      <trans-unit id="prototype_db_prop_restrictAccess_value_multiple">
        <source>MULTI_USER</source>
        <target state="new">MULTI_USER</target>
        <note></note>
      </trans-unit>
      <trans-unit id="prototype_db_prop_restrictAccess_value_restricted">
        <source>RESTRICTED_USER</source>
        <target state="new">RESTRICTED_USER</target>
        <note></note>
      </trans-unit>
      <trans-unit id="prototype_db_prop_restrictAccess_value_single">
        <source>SINGLE_USER</source>
        <target state="new">SINGLE_USER</target>
        <note></note>
      </trans-unit>
      <trans-unit id="prototype_db_prop_pageVerify_value_checksum">
        <source>CHECKSUM</source>
        <target state="new">CHECKSUM</target>
        <note></note>
      </trans-unit>
      <trans-unit id="prototype_db_prop_pageVerify_value_none">
        <source>NONE</source>
        <target state="new">NONE</target>
        <note></note>
      </trans-unit>
      <trans-unit id="prototype_db_prop_pageVerify_value_tornPageDetection">
        <source>TORN_PAGE_DETECTION</source>
        <target state="new">TORN_PAGE_DETECTION</target>
        <note></note>
      </trans-unit>
      <trans-unit id="prototype_db_prop_varDecimalEnabled">
        <source>VarDecimal Storage Format Enabled</source>
        <target state="new">VarDecimal Storage Format Enabled</target>
        <note></note>
      </trans-unit>
      <trans-unit id="compatibilityLevel_katmai">
        <source>SQL Server 2008 (100)</source>
        <target state="new">SQL Server 2008 (100)</target>
        <note></note>
      </trans-unit>
      <trans-unit id="prototype_db_prop_encryptionEnabled">
        <source>Encryption Enabled</source>
        <target state="new">Encryption Enabled</target>
        <note></note>
      </trans-unit>
      <trans-unit id="prototype_db_prop_databasescopedconfig_value_off">
        <source>OFF</source>
        <target state="new">OFF</target>
        <note></note>
      </trans-unit>
      <trans-unit id="prototype_db_prop_databasescopedconfig_value_on">
        <source>ON</source>
        <target state="new">ON</target>
        <note></note>
      </trans-unit>
      <trans-unit id="error_db_prop_invalidleadingColumns">
        <source>For the distribution policy HASH, the number of leading hash columns is optional but should be from 1 to 16 columns</source>
        <target state="new">For the distribution policy HASH, the number of leading hash columns is optional but should be from 1 to 16 columns</target>
        <note></note>
      </trans-unit>
      <trans-unit id="compatibilityLevel_denali">
        <source>SQL Server 2012 (110)</source>
        <target state="new">SQL Server 2012 (110)</target>
        <note></note>
      </trans-unit>
      <trans-unit id="compatibilityLevel_sql14">
        <source>SQL Server 2014 (120)</source>
        <target state="new">SQL Server 2014 (120)</target>
        <note></note>
      </trans-unit>
      <trans-unit id="compatibilityLevel_sql15">
        <source>SQL Server 2016 (130)</source>
        <target state="new">SQL Server 2016 (130)</target>
        <note></note>
      </trans-unit>
      <trans-unit id="compatibilityLevel_sql2017">
        <source>SQL Server 2017 (140)</source>
        <target state="new">SQL Server 2017 (140)</target>
        <note></note>
      </trans-unit>
      <trans-unit id="compatibilityLevel_sqlv150">
        <source>SQL Server 2019 (150)</source>
        <target state="new">SQL Server 2019 (150)</target>
        <note></note>
      </trans-unit>
      <trans-unit id="compatibilityLevel_sqlv160">
        <source>SQL Server 2022 (160)</source>
        <target state="new">SQL Server 2022 (160)</target>
        <note></note>
      </trans-unit>
      <trans-unit id="general_containmentType_None">
        <source>None</source>
        <target state="new">None</target>
        <note></note>
      </trans-unit>
      <trans-unit id="general_containmentType_Partial">
        <source>Partial</source>
        <target state="new">Partial</target>
        <note></note>
      </trans-unit>
      <trans-unit id="filegroups_filestreamFiles">
        <source>FILESTREAM Files</source>
        <target state="new">FILESTREAM Files</target>
        <note></note>
      </trans-unit>
      <trans-unit id="prototype_file_noApplicableFileGroup">
        <source>No Applicable Filegroup</source>
        <target state="new">No Applicable Filegroup</target>
        <note></note>
      </trans-unit>
      <trans-unit id="BasicAzureEdition">
        <source>Basic</source>
        <target state="new">Basic</target>
        <note></note>
      </trans-unit>
      <trans-unit id="StandardAzureEdition">
        <source>Standard</source>
        <target state="new">Standard</target>
        <note></note>
      </trans-unit>
      <trans-unit id="PremiumAzureEdition">
        <source>Premium</source>
        <target state="new">Premium</target>
        <note></note>
      </trans-unit>
      <trans-unit id="DataWarehouseAzureEdition">
        <source>DataWarehouse</source>
        <target state="new">DataWarehouse</target>
        <note></note>
      </trans-unit>
      <trans-unit id="GeneralPurposeAzureEdition">
        <source>General Purpose</source>
        <target state="new">General Purpose</target>
        <note></note>
      </trans-unit>
      <trans-unit id="BusinessCriticalAzureEdition">
        <source>Business Critical</source>
        <target state="new">Business Critical</target>
        <note></note>
      </trans-unit>
      <trans-unit id="ErrorInvalidEdition">
        <source>Edition value is not valid</source>
        <target state="new">Edition value is not valid</target>
        <note></note>
      </trans-unit>
      <trans-unit id="HyperscaleAzureEdition">
        <source>Hyperscale</source>
        <target state="new">Hyperscale</target>
        <note></note>
      </trans-unit>
      <trans-unit id="databaseBackupDate_None">
        <source>None</source>
        <target state="new">None</target>
        <note></note>
      </trans-unit>
      <trans-unit id="PropertyNotInitialized">
        <source>Property '{0}' was set before initialization.</source>
        <target state="new">Property '{0}' was set before initialization.</target>
        <note>.
 Parameters: 0 - propertyName (string) </note>
      </trans-unit>
      <trans-unit id="TableDesignerCreateTablePermissionDenied">
        <source>CREATE TABLE permission denied in database '{0}'.</source>
        <target state="new">CREATE TABLE permission denied in database '{0}'.</target>
        <note></note>
      </trans-unit>
      <trans-unit id="TableDesignerAlterTablePermissionDenied">
        <source>ALTER TABLE permission denied for table '{0}'.</source>
        <target state="new">ALTER TABLE permission denied for table '{0}'.</target>
        <note>.
 Parameters: 0 - table (string) </note>
      </trans-unit>
<<<<<<< HEAD
      <trans-unit id="WritingServerContextualizationToCacheError">
        <source>An error was encountered while writing server contextualization scripts to the cache. Error: {0}</source>
        <target state="new">An error was encountered while writing server contextualization scripts to the cache. Error: {0}</target>
        <note>.
 Parameters: 0 - message (string) </note>
      </trans-unit>
      <trans-unit id="FailedToGenerateServerContextualizationScripts">
        <source>Failed to generate server contextualization scripts</source>
        <target state="new">Failed to generate server contextualization scripts</target>
=======
      <trans-unit id="ScriptingListObjectsCompleteParams_ConnectionString_Property_Invalid">
        <source>Error parsing ScriptingListObjectsCompleteParams.ConnectionString property.</source>
        <target state="new">Error parsing ScriptingListObjectsCompleteParams.ConnectionString property.</target>
>>>>>>> 52773bc2
        <note></note>
      </trans-unit>
    </body>
  </file>
</xliff><|MERGE_RESOLUTION|>--- conflicted
+++ resolved
@@ -1,4 +1,4 @@
-﻿<?xml version="1.0" encoding="utf-8"?>
+<?xml version="1.0" encoding="utf-8"?>
 <xliff version="1.2" xmlns="urn:oasis:names:tc:xliff:document:1.2" xmlns:xsi="http://www.w3.org/2001/XMLSchema-instance" xsi:schemaLocation="urn:oasis:names:tc:xliff:document:1.2 xliff-core-1.2-transitional.xsd">
   <file datatype="xml" original="sr.resx" source-language="en">
     <body>
@@ -7243,7 +7243,11 @@
         <note>.
  Parameters: 0 - table (string) </note>
       </trans-unit>
-<<<<<<< HEAD
+      <trans-unit id="ScriptingListObjectsCompleteParams_ConnectionString_Property_Invalid">
+        <source>Error parsing ScriptingListObjectsCompleteParams.ConnectionString property.</source>
+        <target state="new">Error parsing ScriptingListObjectsCompleteParams.ConnectionString property.</target>
+        <note></note>
+      </trans-unit>
       <trans-unit id="WritingServerContextualizationToCacheError">
         <source>An error was encountered while writing server contextualization scripts to the cache. Error: {0}</source>
         <target state="new">An error was encountered while writing server contextualization scripts to the cache. Error: {0}</target>
@@ -7253,11 +7257,6 @@
       <trans-unit id="FailedToGenerateServerContextualizationScripts">
         <source>Failed to generate server contextualization scripts</source>
         <target state="new">Failed to generate server contextualization scripts</target>
-=======
-      <trans-unit id="ScriptingListObjectsCompleteParams_ConnectionString_Property_Invalid">
-        <source>Error parsing ScriptingListObjectsCompleteParams.ConnectionString property.</source>
-        <target state="new">Error parsing ScriptingListObjectsCompleteParams.ConnectionString property.</target>
->>>>>>> 52773bc2
         <note></note>
       </trans-unit>
     </body>
