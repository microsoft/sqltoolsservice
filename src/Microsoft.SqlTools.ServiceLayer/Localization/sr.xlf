--- conflicted
+++ resolved
@@ -5696,25 +5696,11 @@
         <target state="new">Specifies whether the check constraint is Enabled</target>
         <note></note>
       </trans-unit>
-<<<<<<< HEAD
-      <trans-unit id="SessionMissingDetails">
-        <source>Unable to start streaming session {0} due to missing session details.</source>
-        <target state="new">Unable to start streaming session {0} due to missing session details.</target>
-        <note>.
- Parameters: 0 - id (int) </note>
-      </trans-unit>
-      <trans-unit id="StartProfilingFailed">
-        <source>Failed to start profiler: {0}</source>
-        <target state="new">Failed to start profiler: {0}</target>
-        <note>.
- Parameters: 0 - error (String) </note>
-=======
       <trans-unit id="QueryServiceUnsupportedSqlVariantType">
         <source>The underlying type "{0}" for sql variant column "{1}" could not be resolved.</source>
         <target state="new">The underlying type "{0}" for sql variant column "{1}" could not be resolved.</target>
         <note>.
  Parameters: 0 - underlyingType (string), 1 - columnName (string) </note>
->>>>>>> 65cb83a8
       </trans-unit>
     </body>
   </file>
