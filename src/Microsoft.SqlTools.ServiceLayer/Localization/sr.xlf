﻿<?xml version="1.0" encoding="utf-8"?>
<xliff version="1.2" xmlns="urn:oasis:names:tc:xliff:document:1.2" xmlns:xsi="http://www.w3.org/2001/XMLSchema-instance" xsi:schemaLocation="urn:oasis:names:tc:xliff:document:1.2 xliff-core-1.2-transitional.xsd">
  <file datatype="xml" original="sr.resx" source-language="en">
    <body>
      <trans-unit id="ConnectionServiceConnectErrorNullParams">
        <source>Connection parameters cannot be null</source>
        <target state="new">Connection parameters cannot be null</target>
        <note></note>
      </trans-unit>
      <trans-unit id="ConnectionServiceListDbErrorNullOwnerUri">
        <source>OwnerUri cannot be null or empty</source>
        <target state="new">OwnerUri cannot be null or empty</target>
        <note></note>
      </trans-unit>
      <trans-unit id="ConnectionServiceListDbErrorNotConnected">
        <source>SpecifiedUri '{0}' does not have existing connection</source>
        <target state="new">SpecifiedUri '{0}' does not have existing connection</target>
        <note>.
 Parameters: 0 - uri (string) </note>
      </trans-unit>
      <trans-unit id="ConnectionServiceConnStringInvalidAuthType">
        <source>Invalid value '{0}' for AuthenticationType.  Valid values are 'Integrated' and 'SqlLogin'.</source>
        <target state="new">Invalid value '{0}' for AuthenticationType.  Valid values are 'Integrated' and 'SqlLogin'.</target>
        <note>.
 Parameters: 0 - authType (string) </note>
      </trans-unit>
      <trans-unit id="ConnectionServiceConnStringInvalidIntent">
        <source>Invalid value '{0}' for ApplicationIntent. Valid values are 'ReadWrite' and 'ReadOnly'.</source>
        <target state="new">Invalid value '{0}' for ApplicationIntent. Valid values are 'ReadWrite' and 'ReadOnly'.</target>
        <note>.
 Parameters: 0 - intent (string) </note>
      </trans-unit>
      <trans-unit id="ConnectionServiceConnectionCanceled">
        <source>Connection canceled</source>
        <target state="new">Connection canceled</target>
        <note></note>
      </trans-unit>
      <trans-unit id="ConnectionParamsValidateNullOwnerUri">
        <source>OwnerUri cannot be null or empty</source>
        <target state="new">OwnerUri cannot be null or empty</target>
        <note></note>
      </trans-unit>
      <trans-unit id="ConnectionParamsValidateNullConnection">
        <source>Connection details object cannot be null</source>
        <target state="new">Connection details object cannot be null</target>
        <note></note>
      </trans-unit>
      <trans-unit id="ConnectionParamsValidateNullServerName">
        <source>ServerName cannot be null or empty</source>
        <target state="new">ServerName cannot be null or empty</target>
        <note></note>
      </trans-unit>
      <trans-unit id="ConnectionParamsValidateNullSqlAuth">
        <source>{0} cannot be null or empty when using SqlLogin authentication</source>
        <target state="new">{0} cannot be null or empty when using SqlLogin authentication</target>
        <note>.
 Parameters: 0 - component (string) </note>
      </trans-unit>
      <trans-unit id="QueryServiceCancelAlreadyCompleted">
        <source>The query has already completed, it cannot be cancelled</source>
        <target state="new">The query has already completed, it cannot be cancelled</target>
        <note></note>
      </trans-unit>
      <trans-unit id="QueryServiceCancelDisposeFailed">
        <source>Query successfully cancelled, failed to dispose query. Owner URI not found.</source>
        <target state="new">Query successfully cancelled, failed to dispose query. Owner URI not found.</target>
        <note></note>
      </trans-unit>
      <trans-unit id="QueryServiceQueryCancelled">
        <source>Query was canceled by user</source>
        <target state="new">Query was canceled by user</target>
        <note></note>
      </trans-unit>
      <trans-unit id="QueryServiceSubsetBatchNotCompleted">
        <source>The batch has not completed, yet</source>
        <target state="new">The batch has not completed, yet</target>
        <note></note>
      </trans-unit>
      <trans-unit id="QueryServiceSubsetBatchOutOfRange">
        <source>Batch index cannot be less than 0 or greater than the number of batches</source>
        <target state="new">Batch index cannot be less than 0 or greater than the number of batches</target>
        <note></note>
      </trans-unit>
      <trans-unit id="QueryServiceSubsetResultSetOutOfRange">
        <source>Result set index cannot be less than 0 or greater than the number of result sets</source>
        <target state="new">Result set index cannot be less than 0 or greater than the number of result sets</target>
        <note></note>
      </trans-unit>
      <trans-unit id="QueryServiceDataReaderByteCountInvalid">
        <source>Maximum number of bytes to return must be greater than zero</source>
        <target state="new">Maximum number of bytes to return must be greater than zero</target>
        <note></note>
      </trans-unit>
      <trans-unit id="QueryServiceDataReaderCharCountInvalid">
        <source>Maximum number of chars to return must be greater than zero</source>
        <target state="new">Maximum number of chars to return must be greater than zero</target>
        <note></note>
      </trans-unit>
      <trans-unit id="QueryServiceDataReaderXmlCountInvalid">
        <source>Maximum number of XML bytes to return must be greater than zero</source>
        <target state="new">Maximum number of XML bytes to return must be greater than zero</target>
        <note></note>
      </trans-unit>
      <trans-unit id="QueryServiceFileWrapperWriteOnly">
        <source>Access method cannot be write-only</source>
        <target state="new">Access method cannot be write-only</target>
        <note></note>
      </trans-unit>
      <trans-unit id="QueryServiceFileWrapperNotInitialized">
        <source>FileStreamWrapper must be initialized before performing operations</source>
        <target state="new">FileStreamWrapper must be initialized before performing operations</target>
        <note></note>
      </trans-unit>
      <trans-unit id="QueryServiceFileWrapperReadOnly">
        <source>This FileStreamWrapper cannot be used for writing</source>
        <target state="new">This FileStreamWrapper cannot be used for writing</target>
        <note></note>
      </trans-unit>
      <trans-unit id="QueryServiceAffectedOneRow">
        <source>(1 row affected)</source>
        <target state="new">(1 row affected)</target>
        <note></note>
      </trans-unit>
      <trans-unit id="QueryServiceAffectedRows">
        <source>({0} rows affected)</source>
        <target state="new">({0} rows affected)</target>
        <note>.
 Parameters: 0 - rows (long) </note>
      </trans-unit>
      <trans-unit id="QueryServiceCompletedSuccessfully">
        <source>Commands completed successfully.</source>
        <target state="new">Commands completed successfully.</target>
        <note></note>
      </trans-unit>
      <trans-unit id="QueryServiceErrorFormat">
        <source>Msg {0}, Level {1}, State {2}, Line {3}{4}{5}</source>
        <target state="new">Msg {0}, Level {1}, State {2}, Line {3}{4}{5}</target>
        <note>.
 Parameters: 0 - msg (int), 1 - lvl (int), 2 - state (int), 3 - line (int), 4 - newLine (string), 5 - message (string) </note>
      </trans-unit>
      <trans-unit id="QueryServiceQueryFailed">
        <source>Query failed: {0}</source>
        <target state="new">Query failed: {0}</target>
        <note>.
 Parameters: 0 - message (string) </note>
      </trans-unit>
      <trans-unit id="QueryServiceColumnNull">
        <source>(No column name)</source>
        <target state="new">(No column name)</target>
        <note></note>
      </trans-unit>
      <trans-unit id="QueryServiceRequestsNoQuery">
        <source>The requested query does not exist</source>
        <target state="new">The requested query does not exist</target>
        <note></note>
      </trans-unit>
      <trans-unit id="QueryServiceQueryInvalidOwnerUri">
        <source>This editor is not connected to a database</source>
        <target state="new">This editor is not connected to a database</target>
        <note></note>
      </trans-unit>
      <trans-unit id="QueryServiceQueryInProgress">
        <source>A query is already in progress for this editor session. Please cancel this query or wait for its completion.</source>
        <target state="new">A query is already in progress for this editor session. Please cancel this query or wait for its completion.</target>
        <note></note>
      </trans-unit>
      <trans-unit id="QueryServiceMessageSenderNotSql">
        <source>Sender for OnInfoMessage event must be a SqlConnection</source>
        <target state="new">Sender for OnInfoMessage event must be a SqlConnection</target>
        <note></note>
      </trans-unit>
      <trans-unit id="QueryServiceSaveAsResultSetNotComplete">
        <source>Result cannot be saved until query execution has completed</source>
        <target state="new">Result cannot be saved until query execution has completed</target>
        <note></note>
      </trans-unit>
      <trans-unit id="QueryServiceSaveAsMiscStartingError">
        <source>Internal error occurred while starting save task</source>
        <target state="new">Internal error occurred while starting save task</target>
        <note></note>
      </trans-unit>
      <trans-unit id="QueryServiceSaveAsInProgress">
        <source>A save request to the same path is in progress</source>
        <target state="new">A save request to the same path is in progress</target>
        <note></note>
      </trans-unit>
      <trans-unit id="QueryServiceSaveAsFail">
        <source>Failed to save {0}: {1}</source>
        <target state="new">Failed to save {0}: {1}</target>
        <note>.
 Parameters: 0 - fileName (string), 1 - message (string) </note>
      </trans-unit>
      <trans-unit id="QueryServiceResultSetNotRead">
        <source>Cannot read subset unless the results have been read from the server</source>
        <target state="new">Cannot read subset unless the results have been read from the server</target>
        <note></note>
      </trans-unit>
      <trans-unit id="QueryServiceResultSetStartRowOutOfRange">
        <source>Start row cannot be less than 0 or greater than the number of rows in the result set</source>
        <target state="new">Start row cannot be less than 0 or greater than the number of rows in the result set</target>
        <note></note>
      </trans-unit>
      <trans-unit id="QueryServiceResultSetRowCountOutOfRange">
        <source>Row count must be a positive integer</source>
        <target state="new">Row count must be a positive integer</target>
        <note></note>
      </trans-unit>
      <trans-unit id="QueryServiceResultSetNoColumnSchema">
        <source>Could not retrieve column schema for result set</source>
        <target state="new">Could not retrieve column schema for result set</target>
        <note></note>
      </trans-unit>
      <trans-unit id="QueryServiceExecutionPlanNotFound">
        <source>Could not retrieve an execution plan from the result set </source>
        <target state="new">Could not retrieve an execution plan from the result set </target>
        <note></note>
      </trans-unit>
      <trans-unit id="PeekDefinitionAzureError">
        <source>This feature is currently not supported on Azure SQL DB and Data Warehouse: {0}</source>
        <target state="new">This feature is currently not supported on Azure SQL DB and Data Warehouse: {0}</target>
        <note>.
 Parameters: 0 - errorMessage (string) </note>
      </trans-unit>
      <trans-unit id="PeekDefinitionError">
        <source>An unexpected error occurred during Peek Definition execution: {0}</source>
        <target state="new">An unexpected error occurred during Peek Definition execution: {0}</target>
        <note>.
 Parameters: 0 - errorMessage (string) </note>
      </trans-unit>
      <trans-unit id="PeekDefinitionNoResultsError">
        <source>No results were found.</source>
        <target state="new">No results were found.</target>
        <note></note>
      </trans-unit>
      <trans-unit id="PeekDefinitionDatabaseError">
        <source>No database object was retrieved.</source>
        <target state="new">No database object was retrieved.</target>
        <note></note>
      </trans-unit>
      <trans-unit id="PeekDefinitionNotConnectedError">
        <source>Please connect to a server.</source>
        <target state="new">Please connect to a server.</target>
        <note></note>
      </trans-unit>
      <trans-unit id="PeekDefinitionTimedoutError">
        <source>Operation timed out.</source>
        <target state="new">Operation timed out.</target>
        <note></note>
      </trans-unit>
      <trans-unit id="PeekDefinitionTypeNotSupportedError">
        <source>This object type is currently not supported by this feature.</source>
        <target state="new">This object type is currently not supported by this feature.</target>
        <note></note>
      </trans-unit>
      <trans-unit id="WorkspaceServicePositionLineOutOfRange">
        <source>Position is outside of file line range</source>
        <target state="new">Position is outside of file line range</target>
        <note></note>
      </trans-unit>
      <trans-unit id="WorkspaceServicePositionColumnOutOfRange">
        <source>Position is outside of column range for line {0}</source>
        <target state="new">Position is outside of column range for line {0}</target>
        <note>.
 Parameters: 0 - line (int) </note>
      </trans-unit>
      <trans-unit id="WorkspaceServiceBufferPositionOutOfOrder">
        <source>Start position ({0}, {1}) must come before or be equal to the end position ({2}, {3})</source>
        <target state="new">Start position ({0}, {1}) must come before or be equal to the end position ({2}, {3})</target>
        <note>.
 Parameters: 0 - sLine (int), 1 - sCol (int), 2 - eLine (int), 3 - eCol (int) </note>
      </trans-unit>
      <trans-unit id="EE_BatchSqlMessageNoProcedureInfo">
        <source>Msg {0}, Level {1}, State {2}, Line {3}</source>
        <target state="new">Msg {0}, Level {1}, State {2}, Line {3}</target>
        <note></note>
      </trans-unit>
      <trans-unit id="EE_BatchSqlMessageWithProcedureInfo">
        <source>Msg {0}, Level {1}, State {2}, Procedure {3}, Line {4}</source>
        <target state="new">Msg {0}, Level {1}, State {2}, Procedure {3}, Line {4}</target>
        <note></note>
      </trans-unit>
      <trans-unit id="EE_BatchSqlMessageNoLineInfo">
        <source>Msg {0}, Level {1}, State {2}</source>
        <target state="new">Msg {0}, Level {1}, State {2}</target>
        <note></note>
      </trans-unit>
      <trans-unit id="EE_BatchError_Exception">
        <source>An error occurred while the batch was being processed. The error message is: {0}</source>
        <target state="new">An error occurred while the batch was being processed. The error message is: {0}</target>
        <note></note>
      </trans-unit>
      <trans-unit id="EE_BatchExecutionInfo_RowsAffected">
        <source>({0} row(s) affected)</source>
        <target state="new">({0} row(s) affected)</target>
        <note></note>
      </trans-unit>
      <trans-unit id="EE_ExecutionNotYetCompleteError">
        <source>The previous execution is not yet complete.</source>
        <target state="new">The previous execution is not yet complete.</target>
        <note></note>
      </trans-unit>
      <trans-unit id="EE_ScriptError_Error">
        <source>A scripting error occurred.</source>
        <target state="new">A scripting error occurred.</target>
        <note></note>
      </trans-unit>
      <trans-unit id="EE_ScriptError_ParsingSyntax">
        <source>Incorrect syntax was encountered while {0} was being parsed.</source>
        <target state="new">Incorrect syntax was encountered while {0} was being parsed.</target>
        <note></note>
      </trans-unit>
      <trans-unit id="EE_ScriptError_FatalError">
        <source>A fatal error occurred.</source>
        <target state="new">A fatal error occurred.</target>
        <note></note>
      </trans-unit>
      <trans-unit id="EE_ExecutionInfo_FinalizingLoop">
        <source>Execution completed {0} times...</source>
        <target state="new">Execution completed {0} times...</target>
        <note></note>
      </trans-unit>
      <trans-unit id="EE_ExecutionInfo_QueryCancelledbyUser">
        <source>You cancelled the query.</source>
        <target state="new">You cancelled the query.</target>
        <note></note>
      </trans-unit>
      <trans-unit id="EE_BatchExecutionError_Halting">
        <source>An error occurred while the batch was being executed.</source>
        <target state="new">An error occurred while the batch was being executed.</target>
        <note></note>
      </trans-unit>
      <trans-unit id="EE_BatchExecutionError_Ignoring">
        <source>An error occurred while the batch was being executed, but the error has been ignored.</source>
        <target state="new">An error occurred while the batch was being executed, but the error has been ignored.</target>
        <note></note>
      </trans-unit>
      <trans-unit id="EE_ExecutionInfo_InitilizingLoop">
        <source>Starting execution loop of {0} times...</source>
        <target state="new">Starting execution loop of {0} times...</target>
        <note></note>
      </trans-unit>
      <trans-unit id="EE_ExecutionError_CommandNotSupported">
        <source>Command {0} is not supported.</source>
        <target state="new">Command {0} is not supported.</target>
        <note></note>
      </trans-unit>
      <trans-unit id="EE_ExecutionError_VariableNotFound">
        <source>The variable {0} could not be found.</source>
        <target state="new">The variable {0} could not be found.</target>
        <note></note>
      </trans-unit>
      <trans-unit id="BatchParserWrapperExecutionEngineError">
        <source>SQL Execution error: {0}</source>
        <target state="new">SQL Execution error: {0}</target>
        <note></note>
      </trans-unit>
      <trans-unit id="BatchParserWrapperExecutionError">
        <source>Batch parser wrapper execution: {0} found... at line {1}: {2}    Description: {3}</source>
        <target state="new">Batch parser wrapper execution: {0} found... at line {1}: {2}    Description: {3}</target>
        <note></note>
      </trans-unit>
      <trans-unit id="BatchParserWrapperExecutionEngineBatchMessage">
        <source>Batch parser wrapper execution engine batch message received:  Message: {0}    Detailed message: {1}</source>
        <target state="new">Batch parser wrapper execution engine batch message received:  Message: {0}    Detailed message: {1}</target>
        <note></note>
      </trans-unit>
      <trans-unit id="BatchParserWrapperExecutionEngineBatchResultSetProcessing">
        <source>Batch parser wrapper execution engine batch ResultSet processing: DataReader.FieldCount: {0}  DataReader.RecordsAffected: {1}</source>
        <target state="new">Batch parser wrapper execution engine batch ResultSet processing: DataReader.FieldCount: {0}  DataReader.RecordsAffected: {1}</target>
        <note></note>
      </trans-unit>
      <trans-unit id="BatchParserWrapperExecutionEngineBatchResultSetFinished">
        <source>Batch parser wrapper execution engine batch ResultSet finished.</source>
        <target state="new">Batch parser wrapper execution engine batch ResultSet finished.</target>
        <note></note>
      </trans-unit>
      <trans-unit id="BatchParserWrapperExecutionEngineBatchCancelling">
        <source>Canceling batch parser wrapper batch execution.</source>
        <target state="new">Canceling batch parser wrapper batch execution.</target>
        <note></note>
      </trans-unit>
      <trans-unit id="EE_ScriptError_Warning">
        <source>Scripting warning.</source>
        <target state="new">Scripting warning.</target>
        <note></note>
      </trans-unit>
      <trans-unit id="TroubleshootingAssistanceMessage">
        <source>For more information about this error, see the troubleshooting topics in the product documentation.</source>
        <target state="new">For more information about this error, see the troubleshooting topics in the product documentation.</target>
        <note></note>
      </trans-unit>
      <trans-unit id="BatchParser_CircularReference">
        <source>File '{0}' recursively included.</source>
        <target state="new">File '{0}' recursively included.</target>
        <note></note>
      </trans-unit>
      <trans-unit id="BatchParser_CommentNotTerminated">
        <source>Missing end comment mark '*/'.</source>
        <target state="new">Missing end comment mark '*/'.</target>
        <note></note>
      </trans-unit>
      <trans-unit id="BatchParser_StringNotTerminated">
        <source>Unclosed quotation mark after the character string.</source>
        <target state="new">Unclosed quotation mark after the character string.</target>
        <note></note>
      </trans-unit>
      <trans-unit id="BatchParser_IncorrectSyntax">
        <source>Incorrect syntax was encountered while parsing '{0}'.</source>
        <target state="new">Incorrect syntax was encountered while parsing '{0}'.</target>
        <note></note>
      </trans-unit>
      <trans-unit id="BatchParser_VariableNotDefined">
        <source>Variable {0} is not defined.</source>
        <target state="new">Variable {0} is not defined.</target>
        <note></note>
      </trans-unit>
      <trans-unit id="TestLocalizationConstant">
        <source>EN_LOCALIZATION</source>
        <target state="new">EN_LOCALIZATION</target>
        <note></note>
      </trans-unit>
      <trans-unit id="ErrorUnexpectedCodeObjectType">
        <source>Cannot convert SqlCodeObject Type {0} to Type {1}</source>
        <target state="new">Cannot convert SqlCodeObject Type {0} to Type {1}</target>
        <note></note>
      </trans-unit>
      <trans-unit id="ErrorEmptyStringReplacement">
        <source>Replacement of an empty string by an empty string.</source>
        <target state="new">Replacement of an empty string by an empty string.</target>
        <note></note>
      </trans-unit>
      <trans-unit id="EditDataSessionNotFound">
        <source>Edit session does not exist.</source>
        <target state="new">Edit session does not exist.</target>
        <note></note>
      </trans-unit>
      <trans-unit id="EditDataQueryNotCompleted">
        <source>Query has not completed execution</source>
        <target state="new">Query has not completed execution</target>
        <note></note>
      </trans-unit>
      <trans-unit id="EditDataQueryImproperResultSets">
        <source>Query did not generate exactly one result set</source>
        <target state="new">Query did not generate exactly one result set</target>
        <note></note>
      </trans-unit>
      <trans-unit id="EditDataFailedAddRow">
        <source>Failed to add new row to update cache</source>
        <target state="new">Failed to add new row to update cache</target>
        <note></note>
      </trans-unit>
      <trans-unit id="EditDataRowOutOfRange">
        <source>Given row ID is outside the range of rows in the edit cache</source>
        <target state="new">Given row ID is outside the range of rows in the edit cache</target>
        <note></note>
      </trans-unit>
      <trans-unit id="EditDataUpdatePending">
        <source>An update is already pending for this row and must be reverted first</source>
        <target state="new">An update is already pending for this row and must be reverted first</target>
        <note></note>
      </trans-unit>
      <trans-unit id="EditDataUpdateNotPending">
        <source>Given row ID does not have pending update</source>
        <target state="new">Given row ID does not have pending updated</target>
        <note></note>
      </trans-unit>
      <trans-unit id="EditDataObjectMetadataNotFound">
        <source>Table or view metadata could not be found</source>
        <target state="new">Table or view metadata could not be found</target>
        <note></note>
      </trans-unit>
      <trans-unit id="EditDataInvalidFormatBinary">
        <source>Invalid format for binary column</source>
        <target state="new">Invalid format for binary column</target>
        <note></note>
      </trans-unit>
      <trans-unit id="EditDataInvalidFormatBoolean">
        <source>Allowed values for boolean columns are 0, 1, "true", or "false"</source>
        <target state="new">Boolean columns must be numeric 1 or 0, or string true or false</target>
        <note></note>
      </trans-unit>
      <trans-unit id="EditDataCreateScriptMissingValue">
        <source>A required cell value is missing</source>
        <target state="new">A required cell value is missing</target>
        <note></note>
      </trans-unit>
      <trans-unit id="EditDataDeleteSetCell">
        <source>A delete is pending for this row, a cell update cannot be applied.</source>
        <target state="new">A delete is pending for this row, a cell update cannot be applied.</target>
        <note></note>
      </trans-unit>
      <trans-unit id="EditDataColumnIdOutOfRange">
        <source>Column ID must be in the range of columns for the query</source>
        <target state="new">Column ID must be in the range of columns for the query</target>
        <note></note>
      </trans-unit>
      <trans-unit id="EditDataColumnCannotBeEdited">
        <source>Column cannot be edited</source>
        <target state="new">Column cannot be edited</target>
        <note></note>
      </trans-unit>
      <trans-unit id="EditDataColumnNoKeyColumns">
        <source>No key columns were found</source>
        <target state="new">No key columns were found</target>
        <note></note>
      </trans-unit>
      <trans-unit id="EditDataScriptFilePathNull">
        <source>An output filename must be provided</source>
        <target state="new">An output filename must be provided</target>
        <note></note>
      </trans-unit>
      <trans-unit id="EditDataUnsupportedObjectType">
        <source>Database object {0} cannot be used for editing.</source>
        <target state="new">Database object {0} cannot be used for editing.</target>
        <note>.
 Parameters: 0 - typeName (string) </note>
      </trans-unit>
      <trans-unit id="ConnectionServiceDbErrorDefaultNotConnected">
        <source>Specified URI '{0}' does not have a default connection</source>
        <target state="new">Specified URI '{0}' does not have a default connection</target>
        <note>.
 Parameters: 0 - uri (string) </note>
      </trans-unit>
      <trans-unit id="EditDataCommitInProgress">
        <source>A commit task is in progress. Please wait for completion.</source>
        <target state="new">A commit task is in progress. Please wait for completion.</target>
        <note></note>
      </trans-unit>
      <trans-unit id="SqlScriptFormatterDecimalMissingPrecision">
        <source>Decimal column is missing numeric precision or numeric scale</source>
        <target state="new">Decimal column is missing numeric precision or numeric scale</target>
        <note></note>
      </trans-unit>
      <trans-unit id="QueryServiceResultSetAddNoRows">
        <source>Cannot add row to result buffer, data reader does not contain rows</source>
        <target state="new">Cannot add row to result buffer, data reader does not contain rows</target>
        <note></note>
      </trans-unit>
<<<<<<< HEAD
      <trans-unit id="EditDataColumnUpdateNotPending">
        <source>Give column ID does not have pending update</source>
        <target state="new">Give column ID does not have pending update</target>
=======
      <trans-unit id="EditDataInitializeInProgress">
        <source>Another edit data initialize is in progress for this owner URI. Please wait for completion.</source>
        <target state="new">Another edit data initialize is in progress for this owner URI. Please wait for completion.</target>
>>>>>>> 29d27c23
        <note></note>
      </trans-unit>
    </body>
  </file>
</xliff><|MERGE_RESOLUTION|>--- conflicted
+++ resolved
@@ -536,15 +536,14 @@
         <target state="new">Cannot add row to result buffer, data reader does not contain rows</target>
         <note></note>
       </trans-unit>
-<<<<<<< HEAD
       <trans-unit id="EditDataColumnUpdateNotPending">
         <source>Give column ID does not have pending update</source>
         <target state="new">Give column ID does not have pending update</target>
-=======
+        <note></note>
+      </trans-unit>
       <trans-unit id="EditDataInitializeInProgress">
         <source>Another edit data initialize is in progress for this owner URI. Please wait for completion.</source>
         <target state="new">Another edit data initialize is in progress for this owner URI. Please wait for completion.</target>
->>>>>>> 29d27c23
         <note></note>
       </trans-unit>
     </body>
