--- conflicted
+++ resolved
@@ -5699,7 +5699,6 @@
       <trans-unit id="SessionMissingDetails">
         <source>Unable to start streaming session {0} due to missing session details.</source>
         <target state="new">Unable to start streaming session {0} due to missing session details.</target>
-<<<<<<< HEAD
         <note>.
  Parameters: 0 - id (int) </note>
       </trans-unit>
@@ -5712,8 +5711,6 @@
       <trans-unit id="QueryServiceUnsupportedSqlVariantType">
         <source>The underlying type "{0}" for sql variant column "{1}" could not be resolved.</source>
         <target state="new">The underlying type "{0}" for sql variant column "{1}" could not be resolved.</target>
-=======
->>>>>>> a6a4e6df
         <note>.
  Parameters: 0 - id (int) </note>
       </trans-unit>
