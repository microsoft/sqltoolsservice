--- conflicted
+++ resolved
@@ -295,8 +295,8 @@
             bool includeSystemObjects = context != null && context.Database != null ? ObjectExplorerUtils.IsSystemDatabaseConnection(context.Database.Name) : true;
             
 
-                if (children.IsPopulating || context == null)
-                return;
+            if (children.IsPopulating || context == null)
+            return;
 
             children.Clear();
             BeginChildrenInit();
@@ -308,14 +308,9 @@
                 {
                     foreach (var factory in childFactories)
                     {
-<<<<<<< HEAD
                         try
-=======
-                        IEnumerable<TreeNode> items = factory.Expand(this, refresh, name, includeSystemObjects);
-                        if (items != null)
->>>>>>> 6920e6bf
                         {
-                            IEnumerable<TreeNode> items = factory.Expand(this, refresh);
+                            IEnumerable<TreeNode> items = factory.Expand(this, refresh, name, includeSystemObjects);
                             if (items != null)
                             {
                                 foreach (TreeNode item in items)
@@ -328,7 +323,9 @@
                         }
                         catch (Exception ex)
                         {
-                            Logger.Write(LogLevel.Error, $"Failed populating oe children. error:{ex.Message} {ex.StackTrace}");
+                            string error = string.Format(CultureInfo.InvariantCulture, "Failed populating oe children. error:{0} inner:{1} stacktrace:{2}",
+                            ex.Message, ex.InnerException != null ? ex.InnerException.Message : "", ex.StackTrace);
+                            Logger.Write(LogLevel.Error, error);
                             ErrorMessage = ex.Message;
                         }
                     }
@@ -336,14 +333,10 @@
             }
             catch(Exception ex)
             {
-<<<<<<< HEAD
-                Logger.Write(LogLevel.Error, $"Failed populating oe children. error:{ex.Message} {ex.StackTrace}");
-                ErrorMessage = ex.Message;
-=======
                 string error = string.Format(CultureInfo.InvariantCulture, "Failed populating oe children. error:{0} inner:{1} stacktrace:{2}",
                     ex.Message, ex.InnerException != null ? ex.InnerException.Message : "", ex.StackTrace);
                 Logger.Write(LogLevel.Error, error);
->>>>>>> 6920e6bf
+                ErrorMessage = ex.Message;
             }
             finally
             {
