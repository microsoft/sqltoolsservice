--- conflicted
+++ resolved
@@ -1,3996 +1,3 @@
-<<<<<<< HEAD
-﻿using System;
-using System.Collections.Generic;
-using System.Composition;
-using Microsoft.SqlServer.Management.Smo;
-using Microsoft.SqlTools.ServiceLayer;
-using Microsoft.SqlTools.ServiceLayer.ObjectExplorer.Nodes;
-
-namespace Microsoft.SqlTools.ServiceLayer.ObjectExplorer.SmoModel
-{
-	
-    internal sealed partial class DatabaseTreeNode : SmoTreeNode
-    {
-    	public DatabaseTreeNode() : base()
-    	{
-    		NodeValue = string.Empty;
-    		this.NodeType = "Database";
-    		this.NodeTypeId = NodeTypes.Database;
-	    	OnInitialize();
-    	}
-    }
-
-    internal sealed partial class TableTreeNode : SmoTreeNode
-    {
-    	public TableTreeNode() : base()
-    	{
-    		NodeValue = string.Empty;
-    		this.NodeType = "Table";
-    		this.NodeTypeId = NodeTypes.Table;
-	    	OnInitialize();
-    	}
-    }
-
-    internal sealed partial class ViewTreeNode : SmoTreeNode
-    {
-    	public ViewTreeNode() : base()
-    	{
-    		NodeValue = string.Empty;
-    		this.NodeType = "View";
-    		this.NodeTypeId = NodeTypes.View;
-	    	OnInitialize();
-    	}
-    }
-
-    internal sealed partial class UserDefinedTableTypeTreeNode : SmoTreeNode
-    {
-    	public UserDefinedTableTypeTreeNode() : base()
-    	{
-    		NodeValue = string.Empty;
-    		this.NodeType = "UserDefinedTableType";
-    		this.NodeTypeId = NodeTypes.UserDefinedTableType;
-	    	OnInitialize();
-    	}
-    }
-
-    internal sealed partial class StoredProcedureTreeNode : SmoTreeNode
-    {
-    	public StoredProcedureTreeNode() : base()
-    	{
-    		NodeValue = string.Empty;
-    		this.NodeType = "StoredProcedure";
-    		this.NodeTypeId = NodeTypes.StoredProcedure;
-	    	OnInitialize();
-    	}
-    }
-
-    internal sealed partial class TableValuedFunctionTreeNode : SmoTreeNode
-    {
-    	public TableValuedFunctionTreeNode() : base()
-    	{
-    		NodeValue = string.Empty;
-    		this.NodeType = "TableValuedFunction";
-    		this.NodeTypeId = NodeTypes.TableValuedFunction;
-	    	OnInitialize();
-    	}
-    }
-
-    internal sealed partial class ScalarValuedFunctionTreeNode : SmoTreeNode
-    {
-    	public ScalarValuedFunctionTreeNode() : base()
-    	{
-    		NodeValue = string.Empty;
-    		this.NodeType = "ScalarValuedFunction";
-    		this.NodeTypeId = NodeTypes.ScalarValuedFunction;
-	    	OnInitialize();
-    	}
-    }
-
-    internal sealed partial class AggregateFunctionTreeNode : SmoTreeNode
-    {
-    	public AggregateFunctionTreeNode() : base()
-    	{
-    		NodeValue = string.Empty;
-    		this.NodeType = "AggregateFunction";
-    		this.NodeTypeId = NodeTypes.AggregateFunction;
-	    	OnInitialize();
-    	}
-    }
-
-    internal sealed partial class FileGroupTreeNode : SmoTreeNode
-    {
-    	public FileGroupTreeNode() : base()
-    	{
-    		NodeValue = string.Empty;
-    		this.NodeType = "FileGroup";
-    		this.NodeTypeId = NodeTypes.FileGroup;
-	    	OnInitialize();
-    	}
-    }
-
-    internal sealed partial class ExternalTableTreeNode : SmoTreeNode
-    {
-    	public ExternalTableTreeNode() : base()
-    	{
-    		NodeValue = string.Empty;
-    		this.NodeType = "ExternalTable";
-    		this.NodeTypeId = NodeTypes.ExternalTable;
-	    	OnInitialize();
-    	}
-    }
-
-    internal sealed partial class ExternalResourceTreeNode : SmoTreeNode
-    {
-    	public ExternalResourceTreeNode() : base()
-    	{
-    		NodeValue = string.Empty;
-    		this.NodeType = "ExternalResource";
-    		this.NodeTypeId = NodeTypes.ExternalResource;
-	    	OnInitialize();
-    	}
-    }
-
-    internal sealed partial class HistoryTableTreeNode : SmoTreeNode
-    {
-    	public HistoryTableTreeNode() : base()
-    	{
-    		NodeValue = string.Empty;
-    		this.NodeType = "HistoryTable";
-    		this.NodeTypeId = NodeTypes.HistoryTable;
-	    	OnInitialize();
-    	}
-    }
-
-    [Export(typeof(ChildFactory))]
-    [Shared]
-    internal partial class ServerChildFactory : SmoChildFactoryBase
-    {
-        public override IEnumerable<string> ApplicableParents() { return new[] { "Server" }; }
-
-        protected override void OnExpandPopulateFolders(IList<TreeNode> currentChildren, TreeNode parent)
-        {
-            currentChildren.Add(new FolderNode {
-                NodeValue = SR.SchemaHierarchy_Databases,
-                NodeType = "Folder",
-                NodeTypeId = NodeTypes.Databases,
-                IsSystemObject = false,
-                SortPriority = SmoTreeNode.NextSortPriority,
-            });
-            currentChildren.Add(new FolderNode {
-                NodeValue = SR.SchemaHierarchy_Security,
-                NodeType = "Folder",
-                NodeTypeId = NodeTypes.ServerLevelSecurity,
-                IsSystemObject = false,
-                ValidFor = ValidForFlag.All,
-                SortPriority = SmoTreeNode.NextSortPriority,
-            });
-            currentChildren.Add(new FolderNode {
-                NodeValue = SR.SchemaHierarchy_ServerObjects,
-                NodeType = "Folder",
-                NodeTypeId = NodeTypes.ServerLevelServerObjects,
-                IsSystemObject = false,
-                ValidFor = ValidForFlag.AllOnPrem,
-                SortPriority = SmoTreeNode.NextSortPriority,
-            });
-        }
-    }
-
-    [Export(typeof(ChildFactory))]
-    [Shared]
-    internal partial class DatabasesChildFactory : SmoChildFactoryBase
-    {
-        public override IEnumerable<string> ApplicableParents() { return new[] { "Databases" }; }
-
-        public override IEnumerable<NodeFilter> Filters
-        {
-           get
-           {
-                var filters = new List<NodeFilter>();
-                filters.Add(new NodeFilter
-                {
-                   Property = "IsSystemObject",
-                   Type = typeof(bool),
-                   Values = new List<object> { 0 },
-                });
-                return filters;
-           }
-        }
-
-        public override IEnumerable<NodeSmoProperty> SmoProperties
-        {
-           get
-           {
-                var properties = new List<NodeSmoProperty>();
-                properties.Add(new NodeSmoProperty
-                {
-                   Name = "Status",
-                   ValidFor = ValidForFlag.All
-                });
-                return properties;
-           }
-        }
-
-        protected override void OnExpandPopulateFolders(IList<TreeNode> currentChildren, TreeNode parent)
-        {
-            currentChildren.Add(new FolderNode {
-                NodeValue = SR.SchemaHierarchy_SystemDatabases,
-                NodeType = "Folder",
-                NodeTypeId = NodeTypes.SystemDatabases,
-                IsSystemObject = true,
-                ValidFor = ValidForFlag.All,
-                SortPriority = SmoTreeNode.NextSortPriority,
-            });
-        }
-
-        internal override Type[] ChildQuerierTypes
-        {
-           get
-           {
-              return new [] { typeof(SqlDatabaseQuerier), };
-           }
-        }
-
-        public override TreeNode CreateChild(TreeNode parent, object context)
-        {
-            var child = new DatabaseTreeNode();
-            InitializeChild(parent, child, context);
-            return child;
-        }
-    }
-
-    [Export(typeof(ChildFactory))]
-    [Shared]
-    internal partial class ServerLevelSecurityChildFactory : SmoChildFactoryBase
-    {
-        public override IEnumerable<string> ApplicableParents() { return new[] { "ServerLevelSecurity" }; }
-
-        protected override void OnExpandPopulateFolders(IList<TreeNode> currentChildren, TreeNode parent)
-        {
-            currentChildren.Add(new FolderNode {
-                NodeValue = SR.SchemaHierarchy_LinkedServerLogins,
-                NodeType = "Folder",
-                NodeTypeId = NodeTypes.ServerLevelLinkedServerLogins,
-                IsSystemObject = false,
-                ValidFor = ValidForFlag.AllOnPrem,
-                SortPriority = SmoTreeNode.NextSortPriority,
-            });
-            currentChildren.Add(new FolderNode {
-                NodeValue = SR.SchemaHierarchy_Logins,
-                NodeType = "Folder",
-                NodeTypeId = NodeTypes.ServerLevelLogins,
-                IsSystemObject = false,
-                SortPriority = SmoTreeNode.NextSortPriority,
-            });
-            currentChildren.Add(new FolderNode {
-                NodeValue = SR.SchemaHierarchy_ServerRoles,
-                NodeType = "Folder",
-                NodeTypeId = NodeTypes.ServerLevelServerRoles,
-                IsSystemObject = false,
-                ValidFor = ValidForFlag.AllOnPrem,
-                SortPriority = SmoTreeNode.NextSortPriority,
-            });
-            currentChildren.Add(new FolderNode {
-                NodeValue = SR.SchemaHierarchy_Credentials,
-                NodeType = "Folder",
-                NodeTypeId = NodeTypes.ServerLevelCredentials,
-                IsSystemObject = false,
-                ValidFor = ValidForFlag.AllOnPrem,
-                SortPriority = SmoTreeNode.NextSortPriority,
-            });
-            currentChildren.Add(new FolderNode {
-                NodeValue = SR.SchemaHierarchy_CryptographicProviders,
-                NodeType = "Folder",
-                NodeTypeId = NodeTypes.ServerLevelCryptographicProviders,
-                IsSystemObject = false,
-                ValidFor = ValidForFlag.AllOnPrem,
-                SortPriority = SmoTreeNode.NextSortPriority,
-            });
-            currentChildren.Add(new FolderNode {
-                NodeValue = SR.SchemaHierarchy_ServerAudits,
-                NodeType = "Folder",
-                NodeTypeId = NodeTypes.ServerLevelServerAudits,
-                IsSystemObject = false,
-                ValidFor = ValidForFlag.AllOnPrem,
-                SortPriority = SmoTreeNode.NextSortPriority,
-            });
-            currentChildren.Add(new FolderNode {
-                NodeValue = SR.SchemaHierarchy_ServerAuditSpecifications,
-                NodeType = "Folder",
-                NodeTypeId = NodeTypes.ServerLevelServerAuditSpecifications,
-                IsSystemObject = false,
-                ValidFor = ValidForFlag.AllOnPrem,
-                SortPriority = SmoTreeNode.NextSortPriority,
-            });
-        }
-
-        internal override Type[] ChildQuerierTypes { get {return null;} }
-
-
-        public override TreeNode CreateChild(TreeNode parent, object context)
-        {
-            return null;
-        }
-    }
-
-    [Export(typeof(ChildFactory))]
-    [Shared]
-    internal partial class ServerLevelServerObjectsChildFactory : SmoChildFactoryBase
-    {
-        public override IEnumerable<string> ApplicableParents() { return new[] { "ServerLevelServerObjects" }; }
-
-        protected override void OnExpandPopulateFolders(IList<TreeNode> currentChildren, TreeNode parent)
-        {
-            currentChildren.Add(new FolderNode {
-                NodeValue = SR.SchemaHierarchy_Endpoints,
-                NodeType = "Folder",
-                NodeTypeId = NodeTypes.ServerLevelEndpoints,
-                IsSystemObject = false,
-                ValidFor = ValidForFlag.AllOnPrem,
-                SortPriority = SmoTreeNode.NextSortPriority,
-            });
-            currentChildren.Add(new FolderNode {
-                NodeValue = SR.SchemaHierarchy_LinkedServers,
-                NodeType = "Folder",
-                NodeTypeId = NodeTypes.ServerLevelLinkedServers,
-                IsSystemObject = false,
-                SortPriority = SmoTreeNode.NextSortPriority,
-            });
-            currentChildren.Add(new FolderNode {
-                NodeValue = SR.SchemaHierarchy_ServerTriggers,
-                NodeType = "Folder",
-                NodeTypeId = NodeTypes.ServerLevelServerTriggers,
-                IsSystemObject = false,
-                SortPriority = SmoTreeNode.NextSortPriority,
-            });
-            currentChildren.Add(new FolderNode {
-                NodeValue = SR.SchemaHierarchy_ErrorMessages,
-                NodeType = "Folder",
-                NodeTypeId = NodeTypes.ServerLevelErrorMessages,
-                IsSystemObject = false,
-                SortPriority = SmoTreeNode.NextSortPriority,
-            });
-        }
-
-        internal override Type[] ChildQuerierTypes { get {return null;} }
-
-
-        public override TreeNode CreateChild(TreeNode parent, object context)
-        {
-            return null;
-        }
-    }
-
-    [Export(typeof(ChildFactory))]
-    [Shared]
-    internal partial class SystemDatabasesChildFactory : SmoChildFactoryBase
-    {
-        public override IEnumerable<string> ApplicableParents() { return new[] { "SystemDatabases" }; }
-
-        public override IEnumerable<NodeFilter> Filters
-        {
-           get
-           {
-                var filters = new List<NodeFilter>();
-                filters.Add(new NodeFilter
-                {
-                   Property = "IsSystemObject",
-                   Type = typeof(bool),
-                   Values = new List<object> { 1 },
-                });
-                return filters;
-           }
-        }
-
-        internal override Type[] ChildQuerierTypes
-        {
-           get
-           {
-              return new [] { typeof(SqlDatabaseQuerier), };
-           }
-        }
-
-        public override TreeNode CreateChild(TreeNode parent, object context)
-        {
-            var child = new DatabaseTreeNode();
-            InitializeChild(parent, child, context);
-            return child;
-        }
-    }
-
-    [Export(typeof(ChildFactory))]
-    [Shared]
-    internal partial class ServerLevelLinkedServerLoginsChildFactory : SmoChildFactoryBase
-    {
-        public override IEnumerable<string> ApplicableParents() { return new[] { "ServerLevelLinkedServerLogins" }; }
-
-        internal override Type[] ChildQuerierTypes
-        {
-           get
-           {
-              return new [] { typeof(SqlLinkedServerLoginQuerier), };
-           }
-        }
-
-        public override TreeNode CreateChild(TreeNode parent, object context)
-        {
-            var child = new SmoTreeNode();
-            child.IsAlwaysLeaf = true;
-            child.NodeType = "ServerLevelLinkedServerLogin";
-            InitializeChild(parent, child, context);
-            return child;
-        }
-    }
-
-    [Export(typeof(ChildFactory))]
-    [Shared]
-    internal partial class ServerLevelLoginsChildFactory : SmoChildFactoryBase
-    {
-        public override IEnumerable<string> ApplicableParents() { return new[] { "ServerLevelLogins" }; }
-
-        internal override Type[] ChildQuerierTypes
-        {
-           get
-           {
-              return new [] { typeof(SqlLoginQuerier), };
-           }
-        }
-
-        public override TreeNode CreateChild(TreeNode parent, object context)
-        {
-            var child = new SmoTreeNode();
-            child.IsAlwaysLeaf = true;
-            child.NodeType = "ServerLevelLogin";
-            InitializeChild(parent, child, context);
-            return child;
-        }
-    }
-
-    [Export(typeof(ChildFactory))]
-    [Shared]
-    internal partial class ServerLevelServerRolesChildFactory : SmoChildFactoryBase
-    {
-        public override IEnumerable<string> ApplicableParents() { return new[] { "ServerLevelServerRoles" }; }
-
-        internal override Type[] ChildQuerierTypes
-        {
-           get
-           {
-              return new [] { typeof(SqlServerRoleQuerier), };
-           }
-        }
-
-        public override TreeNode CreateChild(TreeNode parent, object context)
-        {
-            var child = new SmoTreeNode();
-            child.IsAlwaysLeaf = true;
-            child.NodeType = "ServerLevelServerRole";
-            InitializeChild(parent, child, context);
-            return child;
-        }
-    }
-
-    [Export(typeof(ChildFactory))]
-    [Shared]
-    internal partial class ServerLevelCredentialsChildFactory : SmoChildFactoryBase
-    {
-        public override IEnumerable<string> ApplicableParents() { return new[] { "ServerLevelCredentials" }; }
-
-        internal override Type[] ChildQuerierTypes
-        {
-           get
-           {
-              return new [] { typeof(SqlCredentialQuerier), };
-           }
-        }
-
-        public override TreeNode CreateChild(TreeNode parent, object context)
-        {
-            var child = new SmoTreeNode();
-            child.IsAlwaysLeaf = true;
-            child.NodeType = "ServerLevelCredential";
-            InitializeChild(parent, child, context);
-            return child;
-        }
-    }
-
-    [Export(typeof(ChildFactory))]
-    [Shared]
-    internal partial class ServerLevelCryptographicProvidersChildFactory : SmoChildFactoryBase
-    {
-        public override IEnumerable<string> ApplicableParents() { return new[] { "ServerLevelCryptographicProviders" }; }
-
-        internal override Type[] ChildQuerierTypes
-        {
-           get
-           {
-              return new [] { typeof(SqlCryptographicProviderQuerier), };
-           }
-        }
-
-        public override TreeNode CreateChild(TreeNode parent, object context)
-        {
-            var child = new SmoTreeNode();
-            child.IsAlwaysLeaf = true;
-            child.NodeType = "ServerLevelCryptographicProvider";
-            InitializeChild(parent, child, context);
-            return child;
-        }
-    }
-
-    [Export(typeof(ChildFactory))]
-    [Shared]
-    internal partial class ServerLevelServerAuditsChildFactory : SmoChildFactoryBase
-    {
-        public override IEnumerable<string> ApplicableParents() { return new[] { "ServerLevelServerAudits" }; }
-
-        internal override Type[] ChildQuerierTypes
-        {
-           get
-           {
-              return new [] { typeof(SqlServerAuditQuerier), };
-           }
-        }
-
-        public override TreeNode CreateChild(TreeNode parent, object context)
-        {
-            var child = new SmoTreeNode();
-            child.IsAlwaysLeaf = true;
-            child.NodeType = "ServerLevelServerAudit";
-            InitializeChild(parent, child, context);
-            return child;
-        }
-    }
-
-    [Export(typeof(ChildFactory))]
-    [Shared]
-    internal partial class ServerLevelServerAuditSpecificationsChildFactory : SmoChildFactoryBase
-    {
-        public override IEnumerable<string> ApplicableParents() { return new[] { "ServerLevelServerAuditSpecifications" }; }
-
-        internal override Type[] ChildQuerierTypes
-        {
-           get
-           {
-              return new [] { typeof(SqlServerAuditSpecificationQuerier), };
-           }
-        }
-
-        public override TreeNode CreateChild(TreeNode parent, object context)
-        {
-            var child = new SmoTreeNode();
-            child.IsAlwaysLeaf = true;
-            child.NodeType = "ServerLevelServerAuditSpecification";
-            InitializeChild(parent, child, context);
-            return child;
-        }
-    }
-
-    [Export(typeof(ChildFactory))]
-    [Shared]
-    internal partial class ServerLevelEndpointsChildFactory : SmoChildFactoryBase
-    {
-        public override IEnumerable<string> ApplicableParents() { return new[] { "ServerLevelEndpoints" }; }
-
-        internal override Type[] ChildQuerierTypes
-        {
-           get
-           {
-              return new [] { typeof(SqlEndpointQuerier), };
-           }
-        }
-
-        public override TreeNode CreateChild(TreeNode parent, object context)
-        {
-            var child = new SmoTreeNode();
-            child.IsAlwaysLeaf = true;
-            child.NodeType = "ServerLevelEndpoint";
-            InitializeChild(parent, child, context);
-            return child;
-        }
-    }
-
-    [Export(typeof(ChildFactory))]
-    [Shared]
-    internal partial class ServerLevelLinkedServersChildFactory : SmoChildFactoryBase
-    {
-        public override IEnumerable<string> ApplicableParents() { return new[] { "ServerLevelLinkedServers" }; }
-
-        internal override Type[] ChildQuerierTypes
-        {
-           get
-           {
-              return new [] { typeof(SqlLinkedServerQuerier), };
-           }
-        }
-
-        public override TreeNode CreateChild(TreeNode parent, object context)
-        {
-            var child = new SmoTreeNode();
-            child.IsAlwaysLeaf = true;
-            child.NodeType = "ServerLevelLinkedServer";
-            InitializeChild(parent, child, context);
-            return child;
-        }
-    }
-
-    [Export(typeof(ChildFactory))]
-    [Shared]
-    internal partial class ServerLevelServerTriggersChildFactory : SmoChildFactoryBase
-    {
-        public override IEnumerable<string> ApplicableParents() { return new[] { "ServerLevelServerTriggers" }; }
-
-        internal override Type[] ChildQuerierTypes
-        {
-           get
-           {
-              return new [] { typeof(SqlServerDdlTriggerQuerier), };
-           }
-        }
-
-        public override TreeNode CreateChild(TreeNode parent, object context)
-        {
-            var child = new SmoTreeNode();
-            child.IsAlwaysLeaf = true;
-            child.NodeType = "ServerLevelServerTrigger";
-            InitializeChild(parent, child, context);
-            return child;
-        }
-    }
-
-    [Export(typeof(ChildFactory))]
-    [Shared]
-    internal partial class ServerLevelErrorMessagesChildFactory : SmoChildFactoryBase
-    {
-        public override IEnumerable<string> ApplicableParents() { return new[] { "ServerLevelErrorMessages" }; }
-
-        internal override Type[] ChildQuerierTypes
-        {
-           get
-           {
-              return new [] { typeof(SqlErrorMessageQuerier), };
-           }
-        }
-
-        public override TreeNode CreateChild(TreeNode parent, object context)
-        {
-            var child = new SmoTreeNode();
-            child.IsAlwaysLeaf = true;
-            child.NodeType = "ServerLevelErrorMessage";
-            InitializeChild(parent, child, context);
-            return child;
-        }
-    }
-
-    [Export(typeof(ChildFactory))]
-    [Shared]
-    internal partial class DatabaseChildFactory : SmoChildFactoryBase
-    {
-        public override IEnumerable<string> ApplicableParents() { return new[] { "Database" }; }
-
-        protected override void OnExpandPopulateFolders(IList<TreeNode> currentChildren, TreeNode parent)
-        {
-            currentChildren.Add(new FolderNode {
-                NodeValue = SR.SchemaHierarchy_Tables,
-                NodeType = "Folder",
-                NodeTypeId = NodeTypes.Tables,
-                IsSystemObject = false,
-                SortPriority = SmoTreeNode.NextSortPriority,
-            });
-            currentChildren.Add(new FolderNode {
-                NodeValue = SR.SchemaHierarchy_Views,
-                NodeType = "Folder",
-                NodeTypeId = NodeTypes.Views,
-                IsSystemObject = false,
-                SortPriority = SmoTreeNode.NextSortPriority,
-            });
-            currentChildren.Add(new FolderNode {
-                NodeValue = SR.SchemaHierarchy_Synonyms,
-                NodeType = "Folder",
-                NodeTypeId = NodeTypes.Synonyms,
-                IsSystemObject = false,
-                ValidFor = ValidForFlag.Sql2005|ValidForFlag.Sql2008|ValidForFlag.Sql2012|ValidForFlag.Sql2014|ValidForFlag.Sql2016|ValidForFlag.Sql2017|ValidForFlag.AzureV12,
-                SortPriority = SmoTreeNode.NextSortPriority,
-            });
-            currentChildren.Add(new FolderNode {
-                NodeValue = SR.SchemaHierarchy_Programmability,
-                NodeType = "Folder",
-                NodeTypeId = NodeTypes.Programmability,
-                IsSystemObject = false,
-                SortPriority = SmoTreeNode.NextSortPriority,
-            });
-            currentChildren.Add(new FolderNode {
-                NodeValue = SR.SchemaHierarchy_ExternalResources,
-                NodeType = "Folder",
-                NodeTypeId = NodeTypes.ExternalResources,
-                IsSystemObject = false,
-                ValidFor = ValidForFlag.Sql2016|ValidForFlag.Sql2017|ValidForFlag.AzureV12,
-                SortPriority = SmoTreeNode.NextSortPriority,
-            });
-            currentChildren.Add(new FolderNode {
-                NodeValue = SR.SchemaHierarchy_ServiceBroker,
-                NodeType = "Folder",
-                NodeTypeId = NodeTypes.ServiceBroker,
-                IsSystemObject = false,
-                ValidFor = ValidForFlag.AllOnPrem,
-                SortPriority = SmoTreeNode.NextSortPriority,
-            });
-            currentChildren.Add(new FolderNode {
-                NodeValue = SR.SchemaHierarchy_Storage,
-                NodeType = "Folder",
-                NodeTypeId = NodeTypes.Storage,
-                IsSystemObject = false,
-                ValidFor = ValidForFlag.AzureV12|ValidForFlag.AllOnPrem,
-                SortPriority = SmoTreeNode.NextSortPriority,
-            });
-            currentChildren.Add(new FolderNode {
-                NodeValue = SR.SchemaHierarchy_Security,
-                NodeType = "Folder",
-                NodeTypeId = NodeTypes.Security,
-                IsSystemObject = false,
-                SortPriority = SmoTreeNode.NextSortPriority,
-            });
-        }
-
-        internal override Type[] ChildQuerierTypes
-        {
-           get
-           {
-              return new Type[0];           }
-        }
-
-        public override TreeNode CreateChild(TreeNode parent, object context)
-        {
-            var child = new SmoTreeNode();
-            child.IsAlwaysLeaf = true;
-            child.NodeType = "Database";
-            InitializeChild(parent, child, context);
-            return child;
-        }
-    }
-
-    [Export(typeof(ChildFactory))]
-    [Shared]
-    internal partial class TablesChildFactory : SmoChildFactoryBase
-    {
-        public override IEnumerable<string> ApplicableParents() { return new[] { "Tables" }; }
-
-        public override IEnumerable<NodeFilter> Filters
-        {
-           get
-           {
-                var filters = new List<NodeFilter>();
-                filters.Add(new NodeFilter
-                {
-                   Property = "IsSystemObject",
-                   Type = typeof(bool),
-                   Values = new List<object> { 0 },
-                });
-                filters.Add(new NodeFilter
-                {
-                   Property = "TemporalType",
-                   Type = typeof(Enum),
-                   ValidFor = ValidForFlag.Sql2016|ValidForFlag.Sql2017|ValidForFlag.AzureV12,
-                   Values = new List<object>
-                   {
-                      { TableTemporalType.None },
-                      { TableTemporalType.SystemVersioned }
-                   }
-                });
-                return filters;
-           }
-        }
-
-        public override IEnumerable<NodeSmoProperty> SmoProperties
-        {
-           get
-           {
-                var properties = new List<NodeSmoProperty>();
-                properties.Add(new NodeSmoProperty
-                {
-                   Name = "IsSystemVersioned",
-                   ValidFor = ValidForFlag.Sql2016|ValidForFlag.Sql2017|ValidForFlag.AzureV12
-                });
-                properties.Add(new NodeSmoProperty
-                {
-                   Name = "TemporalType",
-                   ValidFor = ValidForFlag.Sql2016|ValidForFlag.Sql2017|ValidForFlag.AzureV12
-                });
-                return properties;
-           }
-        }
-
-        protected override void OnExpandPopulateFolders(IList<TreeNode> currentChildren, TreeNode parent)
-        {
-            currentChildren.Add(new FolderNode {
-                NodeValue = SR.SchemaHierarchy_SystemTables,
-                NodeType = "Folder",
-                NodeTypeId = NodeTypes.SystemTables,
-                IsSystemObject = true,
-                IsMsShippedOwned = true,
-                SortPriority = SmoTreeNode.NextSortPriority,
-            });
-        }
-
-        internal override Type[] ChildQuerierTypes
-        {
-           get
-           {
-              return new [] { typeof(SqlTableQuerier), };
-           }
-        }
-
-        public override TreeNode CreateChild(TreeNode parent, object context)
-        {
-            var child = new TableTreeNode();
-            InitializeChild(parent, child, context);
-            return child;
-        }
-    }
-
-    [Export(typeof(ChildFactory))]
-    [Shared]
-    internal partial class ViewsChildFactory : SmoChildFactoryBase
-    {
-        public override IEnumerable<string> ApplicableParents() { return new[] { "Views" }; }
-
-        public override IEnumerable<NodeFilter> Filters
-        {
-           get
-           {
-                var filters = new List<NodeFilter>();
-                filters.Add(new NodeFilter
-                {
-                   Property = "IsSystemObject",
-                   Type = typeof(bool),
-                   Values = new List<object> { 0 },
-                });
-                return filters;
-           }
-        }
-
-        protected override void OnExpandPopulateFolders(IList<TreeNode> currentChildren, TreeNode parent)
-        {
-            currentChildren.Add(new FolderNode {
-                NodeValue = SR.SchemaHierarchy_SystemViews,
-                NodeType = "Folder",
-                NodeTypeId = NodeTypes.SystemViews,
-                IsSystemObject = true,
-                IsMsShippedOwned = true,
-                SortPriority = SmoTreeNode.NextSortPriority,
-            });
-        }
-
-        internal override Type[] ChildQuerierTypes
-        {
-           get
-           {
-              return new [] { typeof(SqlViewQuerier), };
-           }
-        }
-
-        public override TreeNode CreateChild(TreeNode parent, object context)
-        {
-            var child = new ViewTreeNode();
-            InitializeChild(parent, child, context);
-            return child;
-        }
-    }
-
-    [Export(typeof(ChildFactory))]
-    [Shared]
-    internal partial class SynonymsChildFactory : SmoChildFactoryBase
-    {
-        public override IEnumerable<string> ApplicableParents() { return new[] { "Synonyms" }; }
-
-        internal override Type[] ChildQuerierTypes
-        {
-           get
-           {
-              return new [] { typeof(SqlSynonymQuerier), };
-           }
-        }
-
-        public override TreeNode CreateChild(TreeNode parent, object context)
-        {
-            var child = new SmoTreeNode();
-            child.IsAlwaysLeaf = true;
-            child.NodeType = "Synonym";
-            InitializeChild(parent, child, context);
-            return child;
-        }
-    }
-
-    [Export(typeof(ChildFactory))]
-    [Shared]
-    internal partial class ProgrammabilityChildFactory : SmoChildFactoryBase
-    {
-        public override IEnumerable<string> ApplicableParents() { return new[] { "Programmability" }; }
-
-        protected override void OnExpandPopulateFolders(IList<TreeNode> currentChildren, TreeNode parent)
-        {
-            currentChildren.Add(new FolderNode {
-                NodeValue = SR.SchemaHierarchy_StoredProcedures,
-                NodeType = "Folder",
-                NodeTypeId = NodeTypes.StoredProcedures,
-                IsSystemObject = false,
-                SortPriority = SmoTreeNode.NextSortPriority,
-            });
-            currentChildren.Add(new FolderNode {
-                NodeValue = SR.SchemaHierarchy_Functions,
-                NodeType = "Folder",
-                NodeTypeId = NodeTypes.Functions,
-                IsSystemObject = false,
-                SortPriority = SmoTreeNode.NextSortPriority,
-            });
-            currentChildren.Add(new FolderNode {
-                NodeValue = SR.SchemaHierarchy_DatabaseTriggers,
-                NodeType = "Folder",
-                NodeTypeId = NodeTypes.DatabaseTriggers,
-                IsSystemObject = false,
-                ValidFor = ValidForFlag.Sql2005|ValidForFlag.Sql2008|ValidForFlag.Sql2012|ValidForFlag.Sql2014|ValidForFlag.Sql2016|ValidForFlag.Sql2017|ValidForFlag.AzureV12,
-                SortPriority = SmoTreeNode.NextSortPriority,
-            });
-            currentChildren.Add(new FolderNode {
-                NodeValue = SR.SchemaHierarchy_Assemblies,
-                NodeType = "Folder",
-                NodeTypeId = NodeTypes.Assemblies,
-                IsSystemObject = false,
-                ValidFor = ValidForFlag.AzureV12|ValidForFlag.AllOnPrem,
-                SortPriority = SmoTreeNode.NextSortPriority,
-            });
-            currentChildren.Add(new FolderNode {
-                NodeValue = SR.SchemaHierarchy_Types,
-                NodeType = "Folder",
-                NodeTypeId = NodeTypes.Types,
-                IsSystemObject = false,
-                SortPriority = SmoTreeNode.NextSortPriority,
-            });
-            currentChildren.Add(new FolderNode {
-                NodeValue = SR.SchemaHierarchy_Sequences,
-                NodeType = "Folder",
-                NodeTypeId = NodeTypes.Sequences,
-                IsSystemObject = false,
-                ValidFor = ValidForFlag.Sql2012|ValidForFlag.Sql2014|ValidForFlag.Sql2016|ValidForFlag.Sql2017|ValidForFlag.AzureV12,
-                SortPriority = SmoTreeNode.NextSortPriority,
-            });
-        }
-
-        internal override Type[] ChildQuerierTypes { get {return null;} }
-
-
-        public override TreeNode CreateChild(TreeNode parent, object context)
-        {
-            return null;
-        }
-    }
-
-    [Export(typeof(ChildFactory))]
-    [Shared]
-    internal partial class ExternalResourcesChildFactory : SmoChildFactoryBase
-    {
-        public override IEnumerable<string> ApplicableParents() { return new[] { "ExternalResources" }; }
-
-        protected override void OnExpandPopulateFolders(IList<TreeNode> currentChildren, TreeNode parent)
-        {
-            currentChildren.Add(new FolderNode {
-                NodeValue = SR.SchemaHierarchy_ExternalDataSources,
-                NodeType = "Folder",
-                NodeTypeId = NodeTypes.ExternalDataSources,
-                IsSystemObject = false,
-                ValidFor = ValidForFlag.Sql2016|ValidForFlag.Sql2017|ValidForFlag.AzureV12,
-                SortPriority = SmoTreeNode.NextSortPriority,
-            });
-            currentChildren.Add(new FolderNode {
-                NodeValue = SR.SchemaHierarchy_ExternalFileFormats,
-                NodeType = "Folder",
-                NodeTypeId = NodeTypes.ExternalFileFormats,
-                IsSystemObject = false,
-                ValidFor = ValidForFlag.Sql2016|ValidForFlag.Sql2017,
-                SortPriority = SmoTreeNode.NextSortPriority,
-            });
-        }
-
-        internal override Type[] ChildQuerierTypes { get {return null;} }
-
-
-        public override TreeNode CreateChild(TreeNode parent, object context)
-        {
-            return null;
-        }
-    }
-
-    [Export(typeof(ChildFactory))]
-    [Shared]
-    internal partial class ServiceBrokerChildFactory : SmoChildFactoryBase
-    {
-        public override IEnumerable<string> ApplicableParents() { return new[] { "ServiceBroker" }; }
-
-        protected override void OnExpandPopulateFolders(IList<TreeNode> currentChildren, TreeNode parent)
-        {
-            currentChildren.Add(new FolderNode {
-                NodeValue = SR.SchemaHierarchy_MessageTypes,
-                NodeType = "Folder",
-                NodeTypeId = NodeTypes.MessageTypes,
-                IsSystemObject = false,
-                SortPriority = SmoTreeNode.NextSortPriority,
-            });
-            currentChildren.Add(new FolderNode {
-                NodeValue = SR.SchemaHierarchy_Contracts,
-                NodeType = "Folder",
-                NodeTypeId = NodeTypes.Contracts,
-                IsSystemObject = false,
-                SortPriority = SmoTreeNode.NextSortPriority,
-            });
-            currentChildren.Add(new FolderNode {
-                NodeValue = SR.SchemaHierarchy_Queues,
-                NodeType = "Folder",
-                NodeTypeId = NodeTypes.Queues,
-                IsSystemObject = false,
-                SortPriority = SmoTreeNode.NextSortPriority,
-            });
-            currentChildren.Add(new FolderNode {
-                NodeValue = SR.SchemaHierarchy_Services,
-                NodeType = "Folder",
-                NodeTypeId = NodeTypes.Services,
-                IsSystemObject = false,
-                SortPriority = SmoTreeNode.NextSortPriority,
-            });
-            currentChildren.Add(new FolderNode {
-                NodeValue = SR.SchemaHierarchy_RemoteServiceBindings,
-                NodeType = "Folder",
-                NodeTypeId = NodeTypes.RemoteServiceBindings,
-                IsSystemObject = false,
-                SortPriority = SmoTreeNode.NextSortPriority,
-            });
-            currentChildren.Add(new FolderNode {
-                NodeValue = SR.SchemaHierarchy_BrokerPriorities,
-                NodeType = "Folder",
-                NodeTypeId = NodeTypes.BrokerPriorities,
-                IsSystemObject = false,
-                ValidFor = ValidForFlag.Sql2008|ValidForFlag.Sql2012|ValidForFlag.Sql2014|ValidForFlag.Sql2016|ValidForFlag.Sql2017,
-                SortPriority = SmoTreeNode.NextSortPriority,
-            });
-        }
-
-        internal override Type[] ChildQuerierTypes { get {return null;} }
-
-
-        public override TreeNode CreateChild(TreeNode parent, object context)
-        {
-            return null;
-        }
-    }
-
-    [Export(typeof(ChildFactory))]
-    [Shared]
-    internal partial class StorageChildFactory : SmoChildFactoryBase
-    {
-        public override IEnumerable<string> ApplicableParents() { return new[] { "Storage" }; }
-
-        protected override void OnExpandPopulateFolders(IList<TreeNode> currentChildren, TreeNode parent)
-        {
-            currentChildren.Add(new FolderNode {
-                NodeValue = SR.SchemaHierarchy_FileGroups,
-                NodeType = "Folder",
-                NodeTypeId = NodeTypes.FileGroups,
-                IsSystemObject = false,
-                SortPriority = SmoTreeNode.NextSortPriority,
-            });
-            currentChildren.Add(new FolderNode {
-                NodeValue = SR.SchemaHierarchy_FullTextCatalogs,
-                NodeType = "Folder",
-                NodeTypeId = NodeTypes.FullTextCatalogs,
-                IsSystemObject = false,
-                SortPriority = SmoTreeNode.NextSortPriority,
-            });
-            currentChildren.Add(new FolderNode {
-                NodeValue = SR.SchemaHierarchy_FullTextStopLists,
-                NodeType = "Folder",
-                NodeTypeId = NodeTypes.FullTextStopLists,
-                IsSystemObject = false,
-                ValidFor = ValidForFlag.Sql2008|ValidForFlag.Sql2012|ValidForFlag.Sql2014|ValidForFlag.Sql2016|ValidForFlag.Sql2017|ValidForFlag.AzureV12,
-                SortPriority = SmoTreeNode.NextSortPriority,
-            });
-            currentChildren.Add(new FolderNode {
-                NodeValue = SR.SchemaHierarchy_LogFiles,
-                NodeType = "Folder",
-                NodeTypeId = NodeTypes.SqlLogFiles,
-                IsSystemObject = false,
-                SortPriority = SmoTreeNode.NextSortPriority,
-            });
-            currentChildren.Add(new FolderNode {
-                NodeValue = SR.SchemaHierarchy_PartitionFunctions,
-                NodeType = "Folder",
-                NodeTypeId = NodeTypes.PartitionFunctions,
-                IsSystemObject = false,
-                SortPriority = SmoTreeNode.NextSortPriority,
-            });
-            currentChildren.Add(new FolderNode {
-                NodeValue = SR.SchemaHierarchy_PartitionSchemes,
-                NodeType = "Folder",
-                NodeTypeId = NodeTypes.PartitionSchemes,
-                IsSystemObject = false,
-                SortPriority = SmoTreeNode.NextSortPriority,
-            });
-            currentChildren.Add(new FolderNode {
-                NodeValue = SR.SchemaHierarchy_SearchPropertyLists,
-                NodeType = "Folder",
-                NodeTypeId = NodeTypes.SearchPropertyLists,
-                IsSystemObject = false,
-                ValidFor = ValidForFlag.Sql2012|ValidForFlag.Sql2014|ValidForFlag.Sql2016|ValidForFlag.Sql2017|ValidForFlag.AzureV12,
-                SortPriority = SmoTreeNode.NextSortPriority,
-            });
-        }
-
-        internal override Type[] ChildQuerierTypes { get {return null;} }
-
-
-        public override TreeNode CreateChild(TreeNode parent, object context)
-        {
-            return null;
-        }
-    }
-
-    [Export(typeof(ChildFactory))]
-    [Shared]
-    internal partial class SecurityChildFactory : SmoChildFactoryBase
-    {
-        public override IEnumerable<string> ApplicableParents() { return new[] { "Security" }; }
-
-        protected override void OnExpandPopulateFolders(IList<TreeNode> currentChildren, TreeNode parent)
-        {
-            currentChildren.Add(new FolderNode {
-                NodeValue = SR.SchemaHierarchy_Users,
-                NodeType = "Folder",
-                NodeTypeId = NodeTypes.Users,
-                IsSystemObject = false,
-                SortPriority = SmoTreeNode.NextSortPriority,
-            });
-            currentChildren.Add(new FolderNode {
-                NodeValue = SR.SchemaHierarchy_Roles,
-                NodeType = "Folder",
-                NodeTypeId = NodeTypes.Roles,
-                IsSystemObject = false,
-                SortPriority = SmoTreeNode.NextSortPriority,
-            });
-            currentChildren.Add(new FolderNode {
-                NodeValue = SR.SchemaHierarchy_Schemas,
-                NodeType = "Folder",
-                NodeTypeId = NodeTypes.Schemas,
-                IsSystemObject = false,
-                SortPriority = SmoTreeNode.NextSortPriority,
-            });
-            currentChildren.Add(new FolderNode {
-                NodeValue = SR.SchemaHierarchy_AsymmetricKeys,
-                NodeType = "Folder",
-                NodeTypeId = NodeTypes.AsymmetricKeys,
-                IsSystemObject = false,
-                ValidFor = ValidForFlag.AllOnPrem,
-                SortPriority = SmoTreeNode.NextSortPriority,
-            });
-            currentChildren.Add(new FolderNode {
-                NodeValue = SR.SchemaHierarchy_Certificates,
-                NodeType = "Folder",
-                NodeTypeId = NodeTypes.Certificates,
-                IsSystemObject = false,
-                ValidFor = ValidForFlag.AllOnPrem,
-                SortPriority = SmoTreeNode.NextSortPriority,
-            });
-            currentChildren.Add(new FolderNode {
-                NodeValue = SR.SchemaHierarchy_SymmetricKeys,
-                NodeType = "Folder",
-                NodeTypeId = NodeTypes.SymmetricKeys,
-                IsSystemObject = false,
-                ValidFor = ValidForFlag.AllOnPrem,
-                SortPriority = SmoTreeNode.NextSortPriority,
-            });
-            currentChildren.Add(new FolderNode {
-                NodeValue = SR.SchemaHierarchy_DatabaseScopedCredentials,
-                NodeType = "Folder",
-                NodeTypeId = NodeTypes.DatabaseScopedCredentials,
-                IsSystemObject = false,
-                ValidFor = ValidForFlag.Sql2016|ValidForFlag.Sql2017|ValidForFlag.AzureV12,
-                SortPriority = SmoTreeNode.NextSortPriority,
-            });
-            currentChildren.Add(new FolderNode {
-                NodeValue = SR.SchemaHierarchy_DatabaseEncryptionKeys,
-                NodeType = "Folder",
-                NodeTypeId = NodeTypes.DatabaseEncryptionKeys,
-                IsSystemObject = false,
-                ValidFor = ValidForFlag.Sql2008|ValidForFlag.Sql2012|ValidForFlag.Sql2014|ValidForFlag.Sql2016|ValidForFlag.Sql2017,
-                SortPriority = SmoTreeNode.NextSortPriority,
-            });
-            currentChildren.Add(new FolderNode {
-                NodeValue = SR.SchemaHierarchy_MasterKeys,
-                NodeType = "Folder",
-                NodeTypeId = NodeTypes.MasterKeys,
-                IsSystemObject = false,
-                ValidFor = ValidForFlag.AllOnPrem,
-                SortPriority = SmoTreeNode.NextSortPriority,
-            });
-            currentChildren.Add(new FolderNode {
-                NodeValue = SR.SchemaHierarchy_DatabaseAuditSpecifications,
-                NodeType = "Folder",
-                NodeTypeId = NodeTypes.DatabaseAuditSpecifications,
-                IsSystemObject = false,
-                ValidFor = ValidForFlag.Sql2008|ValidForFlag.Sql2012|ValidForFlag.Sql2014|ValidForFlag.Sql2016|ValidForFlag.Sql2017,
-                SortPriority = SmoTreeNode.NextSortPriority,
-            });
-            currentChildren.Add(new FolderNode {
-                NodeValue = SR.SchemaHierarchy_SecurityPolicies,
-                NodeType = "Folder",
-                NodeTypeId = NodeTypes.SecurityPolicies,
-                IsSystemObject = false,
-                ValidFor = ValidForFlag.Sql2016|ValidForFlag.Sql2017|ValidForFlag.AzureV12,
-                SortPriority = SmoTreeNode.NextSortPriority,
-            });
-            currentChildren.Add(new FolderNode {
-                NodeValue = SR.SchemaHierarchy_AlwaysEncryptedKeys,
-                NodeType = "Folder",
-                NodeTypeId = NodeTypes.AlwaysEncryptedKeys,
-                IsSystemObject = false,
-                ValidFor = ValidForFlag.Sql2016|ValidForFlag.Sql2017|ValidForFlag.AzureV12,
-                SortPriority = SmoTreeNode.NextSortPriority,
-            });
-        }
-
-        internal override Type[] ChildQuerierTypes { get {return null;} }
-
-
-        public override TreeNode CreateChild(TreeNode parent, object context)
-        {
-            return null;
-        }
-    }
-
-    [Export(typeof(ChildFactory))]
-    [Shared]
-    internal partial class SystemTablesChildFactory : SmoChildFactoryBase
-    {
-        public override IEnumerable<string> ApplicableParents() { return new[] { "SystemTables" }; }
-
-        public override IEnumerable<NodeFilter> Filters
-        {
-           get
-           {
-                var filters = new List<NodeFilter>();
-                filters.Add(new NodeFilter
-                {
-                   Property = "IsSystemObject",
-                   Type = typeof(bool),
-                   Values = new List<object> { 1 },
-                });
-                return filters;
-           }
-        }
-
-        internal override Type[] ChildQuerierTypes
-        {
-           get
-           {
-              return new [] { typeof(SqlTableQuerier), };
-           }
-        }
-
-        public override TreeNode CreateChild(TreeNode parent, object context)
-        {
-            var child = new TableTreeNode();
-            InitializeChild(parent, child, context);
-            return child;
-        }
-    }
-
-    [Export(typeof(ChildFactory))]
-    [Shared]
-    internal partial class TableChildFactory : SmoChildFactoryBase
-    {
-        public override IEnumerable<string> ApplicableParents() { return new[] { "Table" }; }
-
-        public override IEnumerable<NodeFilter> Filters
-        {
-           get
-           {
-                var filters = new List<NodeFilter>();
-                filters.Add(new NodeFilter
-                {
-                   Property = "TemporalType",
-                   Type = typeof(Enum),
-                   TypeToReverse = typeof(SqlHistoryTableQuerier),
-                   ValidFor = ValidForFlag.Sql2016|ValidForFlag.Sql2017|ValidForFlag.AzureV12,
-                   Values = new List<object>
-                   {
-                      { TableTemporalType.HistoryTable }
-                   }
-                });
-                return filters;
-           }
-        }
-
-        protected override void OnExpandPopulateFolders(IList<TreeNode> currentChildren, TreeNode parent)
-        {
-            currentChildren.Add(new FolderNode {
-                NodeValue = SR.SchemaHierarchy_Columns,
-                NodeType = "Folder",
-                NodeTypeId = NodeTypes.Columns,
-                IsSystemObject = false,
-                SortPriority = SmoTreeNode.NextSortPriority,
-            });
-            currentChildren.Add(new FolderNode {
-                NodeValue = SR.SchemaHierarchy_Keys,
-                NodeType = "Folder",
-                NodeTypeId = NodeTypes.Keys,
-                IsSystemObject = false,
-                ValidFor = ValidForFlag.NotSqlDw,
-                SortPriority = SmoTreeNode.NextSortPriority,
-            });
-            currentChildren.Add(new FolderNode {
-                NodeValue = SR.SchemaHierarchy_Constraints,
-                NodeType = "Folder",
-                NodeTypeId = NodeTypes.Constraints,
-                IsSystemObject = false,
-                SortPriority = SmoTreeNode.NextSortPriority,
-            });
-            currentChildren.Add(new FolderNode {
-                NodeValue = SR.SchemaHierarchy_Triggers,
-                NodeType = "Folder",
-                NodeTypeId = NodeTypes.Triggers,
-                IsSystemObject = false,
-                ValidFor = ValidForFlag.Sql2005|ValidForFlag.Sql2008|ValidForFlag.Sql2012|ValidForFlag.Sql2014|ValidForFlag.Sql2016|ValidForFlag.Sql2017|ValidForFlag.AzureV12,
-                SortPriority = SmoTreeNode.NextSortPriority,
-            });
-            currentChildren.Add(new FolderNode {
-                NodeValue = SR.SchemaHierarchy_Indexes,
-                NodeType = "Folder",
-                NodeTypeId = NodeTypes.Indexes,
-                IsSystemObject = false,
-                SortPriority = SmoTreeNode.NextSortPriority,
-            });
-            currentChildren.Add(new FolderNode {
-                NodeValue = SR.SchemaHierarchy_Statistics,
-                NodeType = "Folder",
-                NodeTypeId = NodeTypes.Statistics,
-                IsSystemObject = false,
-                SortPriority = SmoTreeNode.NextSortPriority,
-            });
-        }
-
-        internal override Type[] ChildQuerierTypes
-        {
-           get
-           {
-              return new [] { typeof(SqlTableQuerier), typeof(SqlHistoryTableQuerier), };
-           }
-        }
-
-        public override TreeNode CreateChild(TreeNode parent, object context)
-        {
-            var child = new HistoryTableTreeNode();
-            InitializeChild(parent, child, context);
-            return child;
-        }
-    }
-
-    [Export(typeof(ChildFactory))]
-    [Shared]
-    internal partial class HistoryTableChildFactory : SmoChildFactoryBase
-    {
-        public override IEnumerable<string> ApplicableParents() { return new[] { "HistoryTable" }; }
-
-        protected override void OnExpandPopulateFolders(IList<TreeNode> currentChildren, TreeNode parent)
-        {
-            currentChildren.Add(new FolderNode {
-                NodeValue = SR.SchemaHierarchy_Columns,
-                NodeType = "Folder",
-                NodeTypeId = NodeTypes.Columns,
-                IsSystemObject = false,
-                SortPriority = SmoTreeNode.NextSortPriority,
-            });
-            currentChildren.Add(new FolderNode {
-                NodeValue = SR.SchemaHierarchy_Constraints,
-                NodeType = "Folder",
-                NodeTypeId = NodeTypes.Constraints,
-                IsSystemObject = false,
-                SortPriority = SmoTreeNode.NextSortPriority,
-            });
-            currentChildren.Add(new FolderNode {
-                NodeValue = SR.SchemaHierarchy_Indexes,
-                NodeType = "Folder",
-                NodeTypeId = NodeTypes.Indexes,
-                IsSystemObject = false,
-                SortPriority = SmoTreeNode.NextSortPriority,
-            });
-            currentChildren.Add(new FolderNode {
-                NodeValue = SR.SchemaHierarchy_Statistics,
-                NodeType = "Folder",
-                NodeTypeId = NodeTypes.Statistics,
-                IsSystemObject = false,
-                SortPriority = SmoTreeNode.NextSortPriority,
-            });
-        }
-
-        internal override Type[] ChildQuerierTypes
-        {
-           get
-           {
-              return new Type[0];           }
-        }
-
-        public override TreeNode CreateChild(TreeNode parent, object context)
-        {
-            var child = new SmoTreeNode();
-            child.IsAlwaysLeaf = true;
-            child.NodeType = "Table";
-            InitializeChild(parent, child, context);
-            return child;
-        }
-    }
-
-    [Export(typeof(ChildFactory))]
-    [Shared]
-    internal partial class ExternalTableChildFactory : SmoChildFactoryBase
-    {
-        public override IEnumerable<string> ApplicableParents() { return new[] { "ExternalTable" }; }
-
-        protected override void OnExpandPopulateFolders(IList<TreeNode> currentChildren, TreeNode parent)
-        {
-            currentChildren.Add(new FolderNode {
-                NodeValue = SR.SchemaHierarchy_Columns,
-                NodeType = "Folder",
-                NodeTypeId = NodeTypes.Columns,
-                IsSystemObject = false,
-                SortPriority = SmoTreeNode.NextSortPriority,
-            });
-            currentChildren.Add(new FolderNode {
-                NodeValue = SR.SchemaHierarchy_Statistics,
-                NodeType = "Folder",
-                NodeTypeId = NodeTypes.Statistics,
-                IsSystemObject = false,
-                SortPriority = SmoTreeNode.NextSortPriority,
-            });
-        }
-
-        internal override Type[] ChildQuerierTypes
-        {
-           get
-           {
-              return new [] { typeof(SqlTableQuerier), };
-           }
-        }
-
-        public override TreeNode CreateChild(TreeNode parent, object context)
-        {
-            var child = new SmoTreeNode();
-            child.IsAlwaysLeaf = true;
-            child.NodeType = "Table";
-            InitializeChild(parent, child, context);
-            return child;
-        }
-    }
-
-    [Export(typeof(ChildFactory))]
-    [Shared]
-    internal partial class ColumnsChildFactory : SmoChildFactoryBase
-    {
-        public override IEnumerable<string> ApplicableParents() { return new[] { "Columns" }; }
-
-        internal override Type[] ChildQuerierTypes
-        {
-           get
-           {
-              return new [] { typeof(SqlColumnQuerier), };
-           }
-        }
-
-        public override TreeNode CreateChild(TreeNode parent, object context)
-        {
-            var child = new SmoTreeNode();
-            child.IsAlwaysLeaf = true;
-            child.NodeType = "Column";
-            child.SortPriority = SmoTreeNode.NextSortPriority;
-            InitializeChild(parent, child, context);
-            return child;
-        }
-    }
-
-    [Export(typeof(ChildFactory))]
-    [Shared]
-    internal partial class KeysChildFactory : SmoChildFactoryBase
-    {
-        public override IEnumerable<string> ApplicableParents() { return new[] { "Keys" }; }
-
-        public override IEnumerable<NodeFilter> Filters
-        {
-           get
-           {
-                var filters = new List<NodeFilter>();
-                filters.Add(new NodeFilter
-                {
-                   Property = "IndexKeyType",
-                   Type = typeof(Enum),
-                   TypeToReverse = typeof(SqlIndexQuerier),
-                   ValidFor = ValidForFlag.Sql2012|ValidForFlag.Sql2014|ValidForFlag.Sql2016|ValidForFlag.Sql2017|ValidForFlag.AzureV12,
-                   Values = new List<object>
-                   {
-                      { IndexKeyType.DriPrimaryKey },
-                      { IndexKeyType.DriUniqueKey }
-                   }
-                });
-                return filters;
-           }
-        }
-
-        internal override Type[] ChildQuerierTypes
-        {
-           get
-           {
-              return new [] { typeof(SqlIndexQuerier), typeof(SqlForeignKeyConstraintQuerier), };
-           }
-        }
-
-        public override TreeNode CreateChild(TreeNode parent, object context)
-        {
-            var child = new SmoTreeNode();
-            child.IsAlwaysLeaf = true;
-            child.NodeType = "Key";
-            InitializeChild(parent, child, context);
-            return child;
-        }
-    }
-
-    [Export(typeof(ChildFactory))]
-    [Shared]
-    internal partial class ConstraintsChildFactory : SmoChildFactoryBase
-    {
-        public override IEnumerable<string> ApplicableParents() { return new[] { "Constraints" }; }
-
-        internal override Type[] ChildQuerierTypes
-        {
-           get
-           {
-              return new [] { typeof(SqlDefaultConstraintQuerier), typeof(SqlCheckQuerier), };
-           }
-        }
-
-        public override TreeNode CreateChild(TreeNode parent, object context)
-        {
-            var child = new SmoTreeNode();
-            child.IsAlwaysLeaf = true;
-            child.NodeType = "Constraint";
-            InitializeChild(parent, child, context);
-            return child;
-        }
-    }
-
-    [Export(typeof(ChildFactory))]
-    [Shared]
-    internal partial class TriggersChildFactory : SmoChildFactoryBase
-    {
-        public override IEnumerable<string> ApplicableParents() { return new[] { "Triggers" }; }
-
-        internal override Type[] ChildQuerierTypes
-        {
-           get
-           {
-              return new [] { typeof(SqlDmlTriggerQuerier), };
-           }
-        }
-
-        public override TreeNode CreateChild(TreeNode parent, object context)
-        {
-            var child = new SmoTreeNode();
-            child.IsAlwaysLeaf = true;
-            child.NodeType = "Trigger";
-            InitializeChild(parent, child, context);
-            return child;
-        }
-    }
-
-    [Export(typeof(ChildFactory))]
-    [Shared]
-    internal partial class IndexesChildFactory : SmoChildFactoryBase
-    {
-        public override IEnumerable<string> ApplicableParents() { return new[] { "Indexes" }; }
-
-        public override IEnumerable<NodeFilter> Filters
-        {
-           get
-           {
-                var filters = new List<NodeFilter>();
-                filters.Add(new NodeFilter
-                {
-                   Property = "IndexKeyType",
-                   Type = typeof(Enum),
-                   TypeToReverse = typeof(SqlIndexQuerier),
-                   ValidFor = ValidForFlag.Sql2012|ValidForFlag.Sql2014|ValidForFlag.Sql2016|ValidForFlag.Sql2017|ValidForFlag.AzureV12,
-                   Values = new List<object>
-                   {
-                      { IndexKeyType.None },
-                      { IndexKeyType.DriPrimaryKey },
-                      { IndexKeyType.DriUniqueKey }
-                   }
-                });
-                return filters;
-           }
-        }
-
-        internal override Type[] ChildQuerierTypes
-        {
-           get
-           {
-              return new [] { typeof(SqlIndexQuerier), typeof(SqlFullTextIndexQuerier), };
-           }
-        }
-
-        public override TreeNode CreateChild(TreeNode parent, object context)
-        {
-            var child = new SmoTreeNode();
-            child.IsAlwaysLeaf = true;
-            child.NodeType = "Index";
-            InitializeChild(parent, child, context);
-            return child;
-        }
-    }
-
-    [Export(typeof(ChildFactory))]
-    [Shared]
-    internal partial class StatisticsChildFactory : SmoChildFactoryBase
-    {
-        public override IEnumerable<string> ApplicableParents() { return new[] { "Statistics" }; }
-
-        internal override Type[] ChildQuerierTypes
-        {
-           get
-           {
-              return new [] { typeof(SqlStatisticQuerier), };
-           }
-        }
-
-        public override TreeNode CreateChild(TreeNode parent, object context)
-        {
-            var child = new SmoTreeNode();
-            child.IsAlwaysLeaf = true;
-            child.NodeType = "Statistic";
-            InitializeChild(parent, child, context);
-            return child;
-        }
-    }
-
-    [Export(typeof(ChildFactory))]
-    [Shared]
-    internal partial class SystemViewsChildFactory : SmoChildFactoryBase
-    {
-        public override IEnumerable<string> ApplicableParents() { return new[] { "SystemViews" }; }
-
-        public override IEnumerable<NodeFilter> Filters
-        {
-           get
-           {
-                var filters = new List<NodeFilter>();
-                filters.Add(new NodeFilter
-                {
-                   Property = "IsSystemObject",
-                   Type = typeof(bool),
-                   Values = new List<object> { 1 },
-                });
-                return filters;
-           }
-        }
-
-        internal override Type[] ChildQuerierTypes
-        {
-           get
-           {
-              return new [] { typeof(SqlViewQuerier), };
-           }
-        }
-
-        public override TreeNode CreateChild(TreeNode parent, object context)
-        {
-            var child = new ViewTreeNode();
-            InitializeChild(parent, child, context);
-            return child;
-        }
-    }
-
-    [Export(typeof(ChildFactory))]
-    [Shared]
-    internal partial class ViewChildFactory : SmoChildFactoryBase
-    {
-        public override IEnumerable<string> ApplicableParents() { return new[] { "View" }; }
-
-        protected override void OnExpandPopulateFolders(IList<TreeNode> currentChildren, TreeNode parent)
-        {
-            currentChildren.Add(new FolderNode {
-                NodeValue = SR.SchemaHierarchy_Columns,
-                NodeType = "Folder",
-                NodeTypeId = NodeTypes.Columns,
-                IsSystemObject = false,
-                SortPriority = SmoTreeNode.NextSortPriority,
-            });
-            currentChildren.Add(new FolderNode {
-                NodeValue = SR.SchemaHierarchy_Triggers,
-                NodeType = "Folder",
-                NodeTypeId = NodeTypes.Triggers,
-                IsSystemObject = false,
-                ValidFor = ValidForFlag.Sql2005|ValidForFlag.Sql2008|ValidForFlag.Sql2012|ValidForFlag.Sql2014|ValidForFlag.Sql2016|ValidForFlag.Sql2017|ValidForFlag.AzureV12,
-                SortPriority = SmoTreeNode.NextSortPriority,
-            });
-            currentChildren.Add(new FolderNode {
-                NodeValue = SR.SchemaHierarchy_Indexes,
-                NodeType = "Folder",
-                NodeTypeId = NodeTypes.Indexes,
-                IsSystemObject = false,
-                SortPriority = SmoTreeNode.NextSortPriority,
-            });
-            currentChildren.Add(new FolderNode {
-                NodeValue = SR.SchemaHierarchy_Statistics,
-                NodeType = "Folder",
-                NodeTypeId = NodeTypes.Statistics,
-                IsSystemObject = false,
-                SortPriority = SmoTreeNode.NextSortPriority,
-            });
-        }
-
-        internal override Type[] ChildQuerierTypes
-        {
-           get
-           {
-              return new Type[0];           }
-        }
-
-        public override TreeNode CreateChild(TreeNode parent, object context)
-        {
-            var child = new SmoTreeNode();
-            child.IsAlwaysLeaf = true;
-            child.NodeType = "View";
-            InitializeChild(parent, child, context);
-            return child;
-        }
-    }
-
-    [Export(typeof(ChildFactory))]
-    [Shared]
-    internal partial class FunctionsChildFactory : SmoChildFactoryBase
-    {
-        public override IEnumerable<string> ApplicableParents() { return new[] { "Functions" }; }
-
-        protected override void OnExpandPopulateFolders(IList<TreeNode> currentChildren, TreeNode parent)
-        {
-            currentChildren.Add(new FolderNode {
-                NodeValue = SR.SchemaHierarchy_SystemFunctions,
-                NodeType = "Folder",
-                NodeTypeId = NodeTypes.SystemFunctions,
-                IsSystemObject = true,
-                IsMsShippedOwned = true,
-                SortPriority = SmoTreeNode.NextSortPriority,
-            });
-            currentChildren.Add(new FolderNode {
-                NodeValue = SR.SchemaHierarchy_TableValuedFunctions,
-                NodeType = "Folder",
-                NodeTypeId = NodeTypes.TableValuedFunctions,
-                IsSystemObject = false,
-                SortPriority = SmoTreeNode.NextSortPriority,
-            });
-            currentChildren.Add(new FolderNode {
-                NodeValue = SR.SchemaHierarchy_ScalarValuedFunctions,
-                NodeType = "Folder",
-                NodeTypeId = NodeTypes.ScalarValuedFunctions,
-                IsSystemObject = false,
-                SortPriority = SmoTreeNode.NextSortPriority,
-            });
-            currentChildren.Add(new FolderNode {
-                NodeValue = SR.SchemaHierarchy_AggregateFunctions,
-                NodeType = "Folder",
-                NodeTypeId = NodeTypes.AggregateFunctions,
-                IsSystemObject = false,
-                ValidFor = ValidForFlag.AzureV12|ValidForFlag.AllOnPrem,
-                SortPriority = SmoTreeNode.NextSortPriority,
-            });
-        }
-
-        internal override Type[] ChildQuerierTypes { get {return null;} }
-
-
-        public override TreeNode CreateChild(TreeNode parent, object context)
-        {
-            return null;
-        }
-    }
-
-    [Export(typeof(ChildFactory))]
-    [Shared]
-    internal partial class SystemFunctionsChildFactory : SmoChildFactoryBase
-    {
-        public override IEnumerable<string> ApplicableParents() { return new[] { "SystemFunctions" }; }
-
-        protected override void OnExpandPopulateFolders(IList<TreeNode> currentChildren, TreeNode parent)
-        {
-            currentChildren.Add(new FolderNode {
-                NodeValue = SR.SchemaHierarchy_TableValuedFunctions,
-                NodeType = "Folder",
-                NodeTypeId = NodeTypes.SystemTableValuedFunctions,
-                IsSystemObject = true,
-                SortPriority = SmoTreeNode.NextSortPriority,
-            });
-            currentChildren.Add(new FolderNode {
-                NodeValue = SR.SchemaHierarchy_ScalarValuedFunctions,
-                NodeType = "Folder",
-                NodeTypeId = NodeTypes.SystemScalarValuedFunctions,
-                IsSystemObject = true,
-                SortPriority = SmoTreeNode.NextSortPriority,
-            });
-        }
-
-        internal override Type[] ChildQuerierTypes
-        {
-           get
-           {
-              return new Type[0];           }
-        }
-
-        public override TreeNode CreateChild(TreeNode parent, object context)
-        {
-            var child = new TableValuedFunctionTreeNode();
-            InitializeChild(parent, child, context);
-            return child;
-        }
-    }
-
-    [Export(typeof(ChildFactory))]
-    [Shared]
-    internal partial class DatabaseTriggersChildFactory : SmoChildFactoryBase
-    {
-        public override IEnumerable<string> ApplicableParents() { return new[] { "DatabaseTriggers" }; }
-
-        internal override Type[] ChildQuerierTypes
-        {
-           get
-           {
-              return new [] { typeof(SqlDatabaseDdlTriggerQuerier), };
-           }
-        }
-
-        public override TreeNode CreateChild(TreeNode parent, object context)
-        {
-            var child = new SmoTreeNode();
-            child.IsAlwaysLeaf = true;
-            child.NodeType = "DatabaseTrigger";
-            InitializeChild(parent, child, context);
-            return child;
-        }
-    }
-
-    [Export(typeof(ChildFactory))]
-    [Shared]
-    internal partial class AssembliesChildFactory : SmoChildFactoryBase
-    {
-        public override IEnumerable<string> ApplicableParents() { return new[] { "Assemblies" }; }
-
-        internal override Type[] ChildQuerierTypes
-        {
-           get
-           {
-              return new [] { typeof(SqlAssemblyQuerier), };
-           }
-        }
-
-        public override TreeNode CreateChild(TreeNode parent, object context)
-        {
-            var child = new SmoTreeNode();
-            child.IsAlwaysLeaf = true;
-            child.NodeType = "Assembly";
-            InitializeChild(parent, child, context);
-            return child;
-        }
-    }
-
-    [Export(typeof(ChildFactory))]
-    [Shared]
-    internal partial class TypesChildFactory : SmoChildFactoryBase
-    {
-        public override IEnumerable<string> ApplicableParents() { return new[] { "Types" }; }
-
-        protected override void OnExpandPopulateFolders(IList<TreeNode> currentChildren, TreeNode parent)
-        {
-            currentChildren.Add(new FolderNode {
-                NodeValue = SR.SchemaHierarchy_SystemDataTypes,
-                NodeType = "Folder",
-                NodeTypeId = NodeTypes.SystemDataTypes,
-                IsSystemObject = true,
-                SortPriority = SmoTreeNode.NextSortPriority,
-            });
-            currentChildren.Add(new FolderNode {
-                NodeValue = SR.SchemaHierarchy_UserDefinedDataTypes,
-                NodeType = "Folder",
-                NodeTypeId = NodeTypes.UserDefinedDataTypes,
-                IsSystemObject = false,
-                ValidFor = ValidForFlag.Sql2005|ValidForFlag.Sql2008|ValidForFlag.Sql2012|ValidForFlag.Sql2014|ValidForFlag.Sql2016|ValidForFlag.Sql2017|ValidForFlag.AzureV12,
-                SortPriority = SmoTreeNode.NextSortPriority,
-            });
-            currentChildren.Add(new FolderNode {
-                NodeValue = SR.SchemaHierarchy_UserDefinedTableTypes,
-                NodeType = "Folder",
-                NodeTypeId = NodeTypes.UserDefinedTableTypes,
-                IsSystemObject = false,
-                ValidFor = ValidForFlag.Sql2008|ValidForFlag.Sql2012|ValidForFlag.Sql2014|ValidForFlag.Sql2016|ValidForFlag.Sql2017|ValidForFlag.AzureV12,
-                SortPriority = SmoTreeNode.NextSortPriority,
-            });
-            currentChildren.Add(new FolderNode {
-                NodeValue = SR.SchemaHierarchy_UserDefinedTypes,
-                NodeType = "Folder",
-                NodeTypeId = NodeTypes.UserDefinedTypes,
-                IsSystemObject = false,
-                ValidFor = ValidForFlag.AzureV12|ValidForFlag.AllOnPrem,
-                SortPriority = SmoTreeNode.NextSortPriority,
-            });
-            currentChildren.Add(new FolderNode {
-                NodeValue = SR.SchemaHierarchy_XMLSchemaCollections,
-                NodeType = "Folder",
-                NodeTypeId = NodeTypes.XmlSchemaCollections,
-                IsSystemObject = false,
-                ValidFor = ValidForFlag.AzureV12|ValidForFlag.AllOnPrem,
-                SortPriority = SmoTreeNode.NextSortPriority,
-            });
-        }
-
-        internal override Type[] ChildQuerierTypes { get {return null;} }
-
-
-        public override TreeNode CreateChild(TreeNode parent, object context)
-        {
-            return null;
-        }
-    }
-
-    [Export(typeof(ChildFactory))]
-    [Shared]
-    internal partial class SequencesChildFactory : SmoChildFactoryBase
-    {
-        public override IEnumerable<string> ApplicableParents() { return new[] { "Sequences" }; }
-
-        internal override Type[] ChildQuerierTypes
-        {
-           get
-           {
-              return new [] { typeof(SqlSequenceQuerier), };
-           }
-        }
-
-        public override TreeNode CreateChild(TreeNode parent, object context)
-        {
-            var child = new SmoTreeNode();
-            child.IsAlwaysLeaf = true;
-            child.NodeType = "Sequence";
-            InitializeChild(parent, child, context);
-            return child;
-        }
-    }
-
-    [Export(typeof(ChildFactory))]
-    [Shared]
-    internal partial class SystemDataTypesChildFactory : SmoChildFactoryBase
-    {
-        public override IEnumerable<string> ApplicableParents() { return new[] { "SystemDataTypes" }; }
-
-        protected override void OnExpandPopulateFolders(IList<TreeNode> currentChildren, TreeNode parent)
-        {
-            currentChildren.Add(new FolderNode {
-                NodeValue = SR.SchemaHierarchy_SystemExactNumerics,
-                NodeType = "Folder",
-                NodeTypeId = NodeTypes.SystemExactNumerics,
-                IsSystemObject = false,
-                SortPriority = SmoTreeNode.NextSortPriority,
-            });
-            currentChildren.Add(new FolderNode {
-                NodeValue = SR.SchemaHierarchy_SystemApproximateNumerics,
-                NodeType = "Folder",
-                NodeTypeId = NodeTypes.SystemApproximateNumerics,
-                IsSystemObject = false,
-                SortPriority = SmoTreeNode.NextSortPriority,
-            });
-            currentChildren.Add(new FolderNode {
-                NodeValue = SR.SchemaHierarchy_SystemDateAndTime,
-                NodeType = "Folder",
-                NodeTypeId = NodeTypes.SystemDateAndTimes,
-                IsSystemObject = false,
-                SortPriority = SmoTreeNode.NextSortPriority,
-            });
-            currentChildren.Add(new FolderNode {
-                NodeValue = SR.SchemaHierarchy_SystemCharacterStrings,
-                NodeType = "Folder",
-                NodeTypeId = NodeTypes.SystemCharacterStrings,
-                IsSystemObject = false,
-                SortPriority = SmoTreeNode.NextSortPriority,
-            });
-            currentChildren.Add(new FolderNode {
-                NodeValue = SR.SchemaHierarchy_SystemUnicodeCharacterStrings,
-                NodeType = "Folder",
-                NodeTypeId = NodeTypes.SystemUnicodeCharacterStrings,
-                IsSystemObject = false,
-                SortPriority = SmoTreeNode.NextSortPriority,
-            });
-            currentChildren.Add(new FolderNode {
-                NodeValue = SR.SchemaHierarchy_SystemBinaryStrings,
-                NodeType = "Folder",
-                NodeTypeId = NodeTypes.SystemBinaryStrings,
-                IsSystemObject = false,
-                SortPriority = SmoTreeNode.NextSortPriority,
-            });
-            currentChildren.Add(new FolderNode {
-                NodeValue = SR.SchemaHierarchy_SystemOtherDataTypes,
-                NodeType = "Folder",
-                NodeTypeId = NodeTypes.SystemOtherDataTypes,
-                IsSystemObject = false,
-                SortPriority = SmoTreeNode.NextSortPriority,
-            });
-            currentChildren.Add(new FolderNode {
-                NodeValue = SR.SchemaHierarchy_SystemCLRDataTypes,
-                NodeType = "Folder",
-                NodeTypeId = NodeTypes.SystemClrDataTypes,
-                IsSystemObject = false,
-                ValidFor = ValidForFlag.All,
-                SortPriority = SmoTreeNode.NextSortPriority,
-            });
-            currentChildren.Add(new FolderNode {
-                NodeValue = SR.SchemaHierarchy_SystemSpatialDataTypes,
-                NodeType = "Folder",
-                NodeTypeId = NodeTypes.SystemSpatialDataTypes,
-                IsSystemObject = false,
-                ValidFor = ValidForFlag.Sql2008|ValidForFlag.Sql2012|ValidForFlag.Sql2014|ValidForFlag.Sql2016|ValidForFlag.Sql2017|ValidForFlag.AzureV12,
-                SortPriority = SmoTreeNode.NextSortPriority,
-            });
-        }
-
-        internal override Type[] ChildQuerierTypes { get {return null;} }
-
-
-        public override TreeNode CreateChild(TreeNode parent, object context)
-        {
-            return null;
-        }
-    }
-
-    [Export(typeof(ChildFactory))]
-    [Shared]
-    internal partial class UserDefinedDataTypesChildFactory : SmoChildFactoryBase
-    {
-        public override IEnumerable<string> ApplicableParents() { return new[] { "UserDefinedDataTypes" }; }
-
-        internal override Type[] ChildQuerierTypes
-        {
-           get
-           {
-              return new [] { typeof(SqlUserDefinedDataTypeQuerier), };
-           }
-        }
-
-        public override TreeNode CreateChild(TreeNode parent, object context)
-        {
-            var child = new SmoTreeNode();
-            child.IsAlwaysLeaf = true;
-            child.NodeType = "UserDefinedDataType";
-            InitializeChild(parent, child, context);
-            return child;
-        }
-    }
-
-    [Export(typeof(ChildFactory))]
-    [Shared]
-    internal partial class UserDefinedTableTypesChildFactory : SmoChildFactoryBase
-    {
-        public override IEnumerable<string> ApplicableParents() { return new[] { "UserDefinedTableTypes" }; }
-
-        internal override Type[] ChildQuerierTypes
-        {
-           get
-           {
-              return new [] { typeof(SqlUserDefinedTableTypeQuerier), };
-           }
-        }
-
-        public override TreeNode CreateChild(TreeNode parent, object context)
-        {
-            var child = new UserDefinedTableTypeTreeNode();
-            InitializeChild(parent, child, context);
-            return child;
-        }
-    }
-
-    [Export(typeof(ChildFactory))]
-    [Shared]
-    internal partial class UserDefinedTypesChildFactory : SmoChildFactoryBase
-    {
-        public override IEnumerable<string> ApplicableParents() { return new[] { "UserDefinedTypes" }; }
-
-        internal override Type[] ChildQuerierTypes
-        {
-           get
-           {
-              return new [] { typeof(SqlUserDefinedTypeQuerier), };
-           }
-        }
-
-        public override TreeNode CreateChild(TreeNode parent, object context)
-        {
-            var child = new SmoTreeNode();
-            child.IsAlwaysLeaf = true;
-            child.NodeType = "UserDefinedType";
-            InitializeChild(parent, child, context);
-            return child;
-        }
-    }
-
-    [Export(typeof(ChildFactory))]
-    [Shared]
-    internal partial class XmlSchemaCollectionsChildFactory : SmoChildFactoryBase
-    {
-        public override IEnumerable<string> ApplicableParents() { return new[] { "XmlSchemaCollections" }; }
-
-        internal override Type[] ChildQuerierTypes
-        {
-           get
-           {
-              return new [] { typeof(SqlXmlSchemaCollectionQuerier), };
-           }
-        }
-
-        public override TreeNode CreateChild(TreeNode parent, object context)
-        {
-            var child = new SmoTreeNode();
-            child.IsAlwaysLeaf = true;
-            child.NodeType = "XmlSchemaCollection";
-            InitializeChild(parent, child, context);
-            return child;
-        }
-    }
-
-    [Export(typeof(ChildFactory))]
-    [Shared]
-    internal partial class UserDefinedTableTypeChildFactory : SmoChildFactoryBase
-    {
-        public override IEnumerable<string> ApplicableParents() { return new[] { "UserDefinedTableType" }; }
-
-        protected override void OnExpandPopulateFolders(IList<TreeNode> currentChildren, TreeNode parent)
-        {
-            currentChildren.Add(new FolderNode {
-                NodeValue = SR.SchemaHierarchy_Columns,
-                NodeType = "Folder",
-                NodeTypeId = NodeTypes.UserDefinedTableTypeColumns,
-                IsSystemObject = false,
-                SortPriority = SmoTreeNode.NextSortPriority,
-            });
-            currentChildren.Add(new FolderNode {
-                NodeValue = SR.SchemaHierarchy_Keys,
-                NodeType = "Folder",
-                NodeTypeId = NodeTypes.UserDefinedTableTypeKeys,
-                IsSystemObject = false,
-                SortPriority = SmoTreeNode.NextSortPriority,
-            });
-            currentChildren.Add(new FolderNode {
-                NodeValue = SR.SchemaHierarchy_Constraints,
-                NodeType = "Folder",
-                NodeTypeId = NodeTypes.UserDefinedTableTypeConstraints,
-                IsSystemObject = false,
-                SortPriority = SmoTreeNode.NextSortPriority,
-            });
-        }
-
-        internal override Type[] ChildQuerierTypes
-        {
-           get
-           {
-              return new Type[0];           }
-        }
-
-        public override TreeNode CreateChild(TreeNode parent, object context)
-        {
-            var child = new SmoTreeNode();
-            child.IsAlwaysLeaf = true;
-            child.NodeType = "UserDefinedTableType";
-            InitializeChild(parent, child, context);
-            return child;
-        }
-    }
-
-    [Export(typeof(ChildFactory))]
-    [Shared]
-    internal partial class UserDefinedTableTypeColumnsChildFactory : SmoChildFactoryBase
-    {
-        public override IEnumerable<string> ApplicableParents() { return new[] { "UserDefinedTableTypeColumns" }; }
-
-        internal override Type[] ChildQuerierTypes
-        {
-           get
-           {
-              return new [] { typeof(SqlColumnQuerier), };
-           }
-        }
-
-        public override TreeNode CreateChild(TreeNode parent, object context)
-        {
-            var child = new SmoTreeNode();
-            child.IsAlwaysLeaf = true;
-            child.NodeType = "UserDefinedTableTypeColumn";
-            child.SortPriority = SmoTreeNode.NextSortPriority;
-            InitializeChild(parent, child, context);
-            return child;
-        }
-    }
-
-    [Export(typeof(ChildFactory))]
-    [Shared]
-    internal partial class UserDefinedTableTypeKeysChildFactory : SmoChildFactoryBase
-    {
-        public override IEnumerable<string> ApplicableParents() { return new[] { "UserDefinedTableTypeKeys" }; }
-
-        public override IEnumerable<NodeFilter> Filters
-        {
-           get
-           {
-                var filters = new List<NodeFilter>();
-                filters.Add(new NodeFilter
-                {
-                   Property = "IndexKeyType",
-                   Type = typeof(Enum),
-                   TypeToReverse = typeof(SqlIndexQuerier),
-                   ValidFor = ValidForFlag.Sql2016|ValidForFlag.Sql2017|ValidForFlag.AzureV12,
-                   Values = new List<object>
-                   {
-                      { IndexKeyType.DriPrimaryKey },
-                      { IndexKeyType.DriUniqueKey }
-                   }
-                });
-                return filters;
-           }
-        }
-
-        internal override Type[] ChildQuerierTypes
-        {
-           get
-           {
-              return new [] { typeof(SqlIndexQuerier), };
-           }
-        }
-
-        public override TreeNode CreateChild(TreeNode parent, object context)
-        {
-            var child = new SmoTreeNode();
-            child.IsAlwaysLeaf = true;
-            child.NodeType = "UserDefinedTableTypeKey";
-            InitializeChild(parent, child, context);
-            return child;
-        }
-    }
-
-    [Export(typeof(ChildFactory))]
-    [Shared]
-    internal partial class UserDefinedTableTypeConstraintsChildFactory : SmoChildFactoryBase
-    {
-        public override IEnumerable<string> ApplicableParents() { return new[] { "UserDefinedTableTypeConstraints" }; }
-
-        internal override Type[] ChildQuerierTypes
-        {
-           get
-           {
-              return new [] { typeof(SqlDefaultConstraintQuerier), typeof(SqlCheckQuerier), };
-           }
-        }
-
-        public override TreeNode CreateChild(TreeNode parent, object context)
-        {
-            var child = new SmoTreeNode();
-            child.IsAlwaysLeaf = true;
-            child.NodeType = "UserDefinedTableTypeConstraint";
-            InitializeChild(parent, child, context);
-            return child;
-        }
-    }
-
-    [Export(typeof(ChildFactory))]
-    [Shared]
-    internal partial class SystemExactNumericsChildFactory : SmoChildFactoryBase
-    {
-        public override IEnumerable<string> ApplicableParents() { return new[] { "SystemExactNumerics" }; }
-
-        internal override Type[] ChildQuerierTypes
-        {
-           get
-           {
-              return new [] { typeof(SqlBuiltInTypeQuerier), };
-           }
-        }
-
-        public override TreeNode CreateChild(TreeNode parent, object context)
-        {
-            var child = new SmoTreeNode();
-            child.IsAlwaysLeaf = true;
-            child.NodeType = "SystemExactNumeric";
-            InitializeChild(parent, child, context);
-            return child;
-        }
-    }
-
-    [Export(typeof(ChildFactory))]
-    [Shared]
-    internal partial class SystemApproximateNumericsChildFactory : SmoChildFactoryBase
-    {
-        public override IEnumerable<string> ApplicableParents() { return new[] { "SystemApproximateNumerics" }; }
-
-        internal override Type[] ChildQuerierTypes
-        {
-           get
-           {
-              return new [] { typeof(SqlBuiltInTypeQuerier), };
-           }
-        }
-
-        public override TreeNode CreateChild(TreeNode parent, object context)
-        {
-            var child = new SmoTreeNode();
-            child.IsAlwaysLeaf = true;
-            child.NodeType = "SystemApproximateNumeric";
-            InitializeChild(parent, child, context);
-            return child;
-        }
-    }
-
-    [Export(typeof(ChildFactory))]
-    [Shared]
-    internal partial class SystemDateAndTimesChildFactory : SmoChildFactoryBase
-    {
-        public override IEnumerable<string> ApplicableParents() { return new[] { "SystemDateAndTimes" }; }
-
-        internal override Type[] ChildQuerierTypes
-        {
-           get
-           {
-              return new [] { typeof(SqlBuiltInTypeQuerier), };
-           }
-        }
-
-        public override TreeNode CreateChild(TreeNode parent, object context)
-        {
-            var child = new SmoTreeNode();
-            child.IsAlwaysLeaf = true;
-            child.NodeType = "SystemDateAndTime";
-            InitializeChild(parent, child, context);
-            return child;
-        }
-    }
-
-    [Export(typeof(ChildFactory))]
-    [Shared]
-    internal partial class SystemCharacterStringsChildFactory : SmoChildFactoryBase
-    {
-        public override IEnumerable<string> ApplicableParents() { return new[] { "SystemCharacterStrings" }; }
-
-        internal override Type[] ChildQuerierTypes
-        {
-           get
-           {
-              return new [] { typeof(SqlBuiltInTypeQuerier), };
-           }
-        }
-
-        public override TreeNode CreateChild(TreeNode parent, object context)
-        {
-            var child = new SmoTreeNode();
-            child.IsAlwaysLeaf = true;
-            child.NodeType = "SystemCharacterString";
-            InitializeChild(parent, child, context);
-            return child;
-        }
-    }
-
-    [Export(typeof(ChildFactory))]
-    [Shared]
-    internal partial class SystemUnicodeCharacterStringsChildFactory : SmoChildFactoryBase
-    {
-        public override IEnumerable<string> ApplicableParents() { return new[] { "SystemUnicodeCharacterStrings" }; }
-
-        internal override Type[] ChildQuerierTypes
-        {
-           get
-           {
-              return new [] { typeof(SqlBuiltInTypeQuerier), };
-           }
-        }
-
-        public override TreeNode CreateChild(TreeNode parent, object context)
-        {
-            var child = new SmoTreeNode();
-            child.IsAlwaysLeaf = true;
-            child.NodeType = "SystemUnicodeCharacterString";
-            InitializeChild(parent, child, context);
-            return child;
-        }
-    }
-
-    [Export(typeof(ChildFactory))]
-    [Shared]
-    internal partial class SystemBinaryStringsChildFactory : SmoChildFactoryBase
-    {
-        public override IEnumerable<string> ApplicableParents() { return new[] { "SystemBinaryStrings" }; }
-
-        internal override Type[] ChildQuerierTypes
-        {
-           get
-           {
-              return new [] { typeof(SqlBuiltInTypeQuerier), };
-           }
-        }
-
-        public override TreeNode CreateChild(TreeNode parent, object context)
-        {
-            var child = new SmoTreeNode();
-            child.IsAlwaysLeaf = true;
-            child.NodeType = "SystemBinaryString";
-            InitializeChild(parent, child, context);
-            return child;
-        }
-    }
-
-    [Export(typeof(ChildFactory))]
-    [Shared]
-    internal partial class SystemOtherDataTypesChildFactory : SmoChildFactoryBase
-    {
-        public override IEnumerable<string> ApplicableParents() { return new[] { "SystemOtherDataTypes" }; }
-
-        internal override Type[] ChildQuerierTypes
-        {
-           get
-           {
-              return new [] { typeof(SqlBuiltInTypeQuerier), };
-           }
-        }
-
-        public override TreeNode CreateChild(TreeNode parent, object context)
-        {
-            var child = new SmoTreeNode();
-            child.IsAlwaysLeaf = true;
-            child.NodeType = "SystemOtherDataType";
-            InitializeChild(parent, child, context);
-            return child;
-        }
-    }
-
-    [Export(typeof(ChildFactory))]
-    [Shared]
-    internal partial class SystemClrDataTypesChildFactory : SmoChildFactoryBase
-    {
-        public override IEnumerable<string> ApplicableParents() { return new[] { "SystemClrDataTypes" }; }
-
-        internal override Type[] ChildQuerierTypes
-        {
-           get
-           {
-              return new [] { typeof(SqlBuiltInTypeQuerier), };
-           }
-        }
-
-        public override TreeNode CreateChild(TreeNode parent, object context)
-        {
-            var child = new SmoTreeNode();
-            child.IsAlwaysLeaf = true;
-            child.NodeType = "SystemClrDataType";
-            InitializeChild(parent, child, context);
-            return child;
-        }
-    }
-
-    [Export(typeof(ChildFactory))]
-    [Shared]
-    internal partial class SystemSpatialDataTypesChildFactory : SmoChildFactoryBase
-    {
-        public override IEnumerable<string> ApplicableParents() { return new[] { "SystemSpatialDataTypes" }; }
-
-        internal override Type[] ChildQuerierTypes
-        {
-           get
-           {
-              return new [] { typeof(SqlBuiltInTypeQuerier), };
-           }
-        }
-
-        public override TreeNode CreateChild(TreeNode parent, object context)
-        {
-            var child = new SmoTreeNode();
-            child.IsAlwaysLeaf = true;
-            child.NodeType = "SystemSpatialDataType";
-            InitializeChild(parent, child, context);
-            return child;
-        }
-    }
-
-    [Export(typeof(ChildFactory))]
-    [Shared]
-    internal partial class ExternalDataSourcesChildFactory : SmoChildFactoryBase
-    {
-        public override IEnumerable<string> ApplicableParents() { return new[] { "ExternalDataSources" }; }
-
-        internal override Type[] ChildQuerierTypes
-        {
-           get
-           {
-              return new [] { typeof(SqlExternalDataSourceQuerier), };
-           }
-        }
-
-        public override TreeNode CreateChild(TreeNode parent, object context)
-        {
-            var child = new SmoTreeNode();
-            child.IsAlwaysLeaf = true;
-            child.NodeType = "ExternalDataSource";
-            InitializeChild(parent, child, context);
-            return child;
-        }
-    }
-
-    [Export(typeof(ChildFactory))]
-    [Shared]
-    internal partial class ExternalFileFormatsChildFactory : SmoChildFactoryBase
-    {
-        public override IEnumerable<string> ApplicableParents() { return new[] { "ExternalFileFormats" }; }
-
-        internal override Type[] ChildQuerierTypes
-        {
-           get
-           {
-              return new [] { typeof(SqlExternalFileFormatQuerier), };
-           }
-        }
-
-        public override TreeNode CreateChild(TreeNode parent, object context)
-        {
-            var child = new SmoTreeNode();
-            child.IsAlwaysLeaf = true;
-            child.NodeType = "ExternalFileFormat";
-            InitializeChild(parent, child, context);
-            return child;
-        }
-    }
-
-    [Export(typeof(ChildFactory))]
-    [Shared]
-    internal partial class StoredProceduresChildFactory : SmoChildFactoryBase
-    {
-        public override IEnumerable<string> ApplicableParents() { return new[] { "StoredProcedures" }; }
-
-        public override IEnumerable<NodeFilter> Filters
-        {
-           get
-           {
-                var filters = new List<NodeFilter>();
-                filters.Add(new NodeFilter
-                {
-                   Property = "IsSystemObject",
-                   Type = typeof(bool),
-                   Values = new List<object> { 0 },
-                });
-                return filters;
-           }
-        }
-
-        protected override void OnExpandPopulateFolders(IList<TreeNode> currentChildren, TreeNode parent)
-        {
-            currentChildren.Add(new FolderNode {
-                NodeValue = SR.SchemaHierarchy_SystemStoredProcedures,
-                NodeType = "Folder",
-                NodeTypeId = NodeTypes.SystemStoredProcedures,
-                IsSystemObject = true,
-                IsMsShippedOwned = true,
-                SortPriority = SmoTreeNode.NextSortPriority,
-            });
-        }
-
-        internal override Type[] ChildQuerierTypes
-        {
-           get
-           {
-              return new [] { typeof(SqlProcedureQuerier), };
-           }
-        }
-
-        public override TreeNode CreateChild(TreeNode parent, object context)
-        {
-            var child = new StoredProcedureTreeNode();
-            InitializeChild(parent, child, context);
-            return child;
-        }
-    }
-
-    [Export(typeof(ChildFactory))]
-    [Shared]
-    internal partial class SystemStoredProceduresChildFactory : SmoChildFactoryBase
-    {
-        public override IEnumerable<string> ApplicableParents() { return new[] { "SystemStoredProcedures" }; }
-
-        public override IEnumerable<NodeFilter> Filters
-        {
-           get
-           {
-                var filters = new List<NodeFilter>();
-                filters.Add(new NodeFilter
-                {
-                   Property = "IsSystemObject",
-                   Type = typeof(bool),
-                   Values = new List<object> { 1 },
-                });
-                return filters;
-           }
-        }
-
-        internal override Type[] ChildQuerierTypes
-        {
-           get
-           {
-              return new [] { typeof(SqlProcedureQuerier), };
-           }
-        }
-
-        public override TreeNode CreateChild(TreeNode parent, object context)
-        {
-            var child = new StoredProcedureTreeNode();
-            InitializeChild(parent, child, context);
-            return child;
-        }
-    }
-
-    [Export(typeof(ChildFactory))]
-    [Shared]
-    internal partial class StoredProcedureChildFactory : SmoChildFactoryBase
-    {
-        public override IEnumerable<string> ApplicableParents() { return new[] { "StoredProcedure" }; }
-
-        protected override void OnExpandPopulateFolders(IList<TreeNode> currentChildren, TreeNode parent)
-        {
-            currentChildren.Add(new FolderNode {
-                NodeValue = SR.SchemaHierarchy_Parameters,
-                NodeType = "Folder",
-                NodeTypeId = NodeTypes.StoredProcedureParameters,
-                IsSystemObject = false,
-                SortPriority = SmoTreeNode.NextSortPriority,
-            });
-        }
-
-        internal override Type[] ChildQuerierTypes
-        {
-           get
-           {
-              return new Type[0];           }
-        }
-
-        public override TreeNode CreateChild(TreeNode parent, object context)
-        {
-            var child = new SmoTreeNode();
-            child.IsAlwaysLeaf = true;
-            child.NodeType = "StoredProcedure";
-            InitializeChild(parent, child, context);
-            return child;
-        }
-    }
-
-    [Export(typeof(ChildFactory))]
-    [Shared]
-    internal partial class StoredProcedureParametersChildFactory : SmoChildFactoryBase
-    {
-        public override IEnumerable<string> ApplicableParents() { return new[] { "StoredProcedureParameters" }; }
-
-        internal override Type[] ChildQuerierTypes
-        {
-           get
-           {
-              return new [] { typeof(SqlSubroutineParameterQuerier), };
-           }
-        }
-
-        public override TreeNode CreateChild(TreeNode parent, object context)
-        {
-            var child = new SmoTreeNode();
-            child.IsAlwaysLeaf = true;
-            child.NodeType = "StoredProcedureParameter";
-            child.SortPriority = SmoTreeNode.NextSortPriority;
-            InitializeChild(parent, child, context);
-            return child;
-        }
-    }
-
-    [Export(typeof(ChildFactory))]
-    [Shared]
-    internal partial class TableValuedFunctionsChildFactory : SmoChildFactoryBase
-    {
-        public override IEnumerable<string> ApplicableParents() { return new[] { "TableValuedFunctions" }; }
-
-        public override IEnumerable<NodeFilter> Filters
-        {
-           get
-           {
-                var filters = new List<NodeFilter>();
-                filters.Add(new NodeFilter
-                {
-                   Property = "FunctionType",
-                   Type = typeof(Enum),
-                   Values = new List<object>
-                   {
-                      { UserDefinedFunctionType.Table }
-                   }
-                });
-                filters.Add(new NodeFilter
-                {
-                   Property = "IsSystemObject",
-                   Type = typeof(bool),
-                   Values = new List<object> { 0 },
-                });
-                return filters;
-           }
-        }
-
-        internal override Type[] ChildQuerierTypes
-        {
-           get
-           {
-              return new [] { typeof(SqlUserDefinedFunctionQuerier), };
-           }
-        }
-
-        public override TreeNode CreateChild(TreeNode parent, object context)
-        {
-            var child = new TableValuedFunctionTreeNode();
-            InitializeChild(parent, child, context);
-            return child;
-        }
-    }
-
-    [Export(typeof(ChildFactory))]
-    [Shared]
-    internal partial class SystemTableValuedFunctionsChildFactory : SmoChildFactoryBase
-    {
-        public override IEnumerable<string> ApplicableParents() { return new[] { "SystemTableValuedFunctions" }; }
-
-        public override IEnumerable<NodeFilter> Filters
-        {
-           get
-           {
-                var filters = new List<NodeFilter>();
-                filters.Add(new NodeFilter
-                {
-                   Property = "FunctionType",
-                   Type = typeof(Enum),
-                   Values = new List<object>
-                   {
-                      { UserDefinedFunctionType.Table }
-                   }
-                });
-                filters.Add(new NodeFilter
-                {
-                   Property = "IsSystemObject",
-                   Type = typeof(bool),
-                   Values = new List<object> { 1 },
-                });
-                return filters;
-           }
-        }
-
-        internal override Type[] ChildQuerierTypes
-        {
-           get
-           {
-              return new [] { typeof(SqlUserDefinedFunctionQuerier), };
-           }
-        }
-
-        public override TreeNode CreateChild(TreeNode parent, object context)
-        {
-            var child = new TableValuedFunctionTreeNode();
-            InitializeChild(parent, child, context);
-            return child;
-        }
-    }
-
-    [Export(typeof(ChildFactory))]
-    [Shared]
-    internal partial class TableValuedFunctionChildFactory : SmoChildFactoryBase
-    {
-        public override IEnumerable<string> ApplicableParents() { return new[] { "TableValuedFunction" }; }
-
-        protected override void OnExpandPopulateFolders(IList<TreeNode> currentChildren, TreeNode parent)
-        {
-            currentChildren.Add(new FolderNode {
-                NodeValue = SR.SchemaHierarchy_Parameters,
-                NodeType = "Folder",
-                NodeTypeId = NodeTypes.TableValuedFunctionParameters,
-                IsSystemObject = false,
-                SortPriority = SmoTreeNode.NextSortPriority,
-            });
-        }
-
-        internal override Type[] ChildQuerierTypes
-        {
-           get
-           {
-              return new Type[0];           }
-        }
-
-        public override TreeNode CreateChild(TreeNode parent, object context)
-        {
-            var child = new SmoTreeNode();
-            child.IsAlwaysLeaf = true;
-            child.NodeType = "TableValuedFunction";
-            InitializeChild(parent, child, context);
-            return child;
-        }
-    }
-
-    [Export(typeof(ChildFactory))]
-    [Shared]
-    internal partial class TableValuedFunctionParametersChildFactory : SmoChildFactoryBase
-    {
-        public override IEnumerable<string> ApplicableParents() { return new[] { "TableValuedFunctionParameters" }; }
-
-        internal override Type[] ChildQuerierTypes
-        {
-           get
-           {
-              return new [] { typeof(SqlSubroutineParameterQuerier), };
-           }
-        }
-
-        public override TreeNode CreateChild(TreeNode parent, object context)
-        {
-            var child = new SmoTreeNode();
-            child.IsAlwaysLeaf = true;
-            child.NodeType = "TableValuedFunctionParameter";
-            child.SortPriority = SmoTreeNode.NextSortPriority;
-            InitializeChild(parent, child, context);
-            return child;
-        }
-    }
-
-    [Export(typeof(ChildFactory))]
-    [Shared]
-    internal partial class ScalarValuedFunctionsChildFactory : SmoChildFactoryBase
-    {
-        public override IEnumerable<string> ApplicableParents() { return new[] { "ScalarValuedFunctions" }; }
-
-        public override IEnumerable<NodeFilter> Filters
-        {
-           get
-           {
-                var filters = new List<NodeFilter>();
-                filters.Add(new NodeFilter
-                {
-                   Property = "FunctionType",
-                   Type = typeof(Enum),
-                   ValidFor = ValidForFlag.Sql2016|ValidForFlag.Sql2017|ValidForFlag.AzureV12,
-                   Values = new List<object>
-                   {
-                      { UserDefinedFunctionType.Scalar }
-                   }
-                });
-                filters.Add(new NodeFilter
-                {
-                   Property = "IsSystemObject",
-                   Type = typeof(bool),
-                   Values = new List<object> { 0 },
-                });
-                return filters;
-           }
-        }
-
-        internal override Type[] ChildQuerierTypes
-        {
-           get
-           {
-              return new [] { typeof(SqlUserDefinedFunctionQuerier), };
-           }
-        }
-
-        public override TreeNode CreateChild(TreeNode parent, object context)
-        {
-            var child = new ScalarValuedFunctionTreeNode();
-            InitializeChild(parent, child, context);
-            return child;
-        }
-    }
-
-    [Export(typeof(ChildFactory))]
-    [Shared]
-    internal partial class SystemScalarValuedFunctionsChildFactory : SmoChildFactoryBase
-    {
-        public override IEnumerable<string> ApplicableParents() { return new[] { "SystemScalarValuedFunctions" }; }
-
-        public override IEnumerable<NodeFilter> Filters
-        {
-           get
-           {
-                var filters = new List<NodeFilter>();
-                filters.Add(new NodeFilter
-                {
-                   Property = "FunctionType",
-                   Type = typeof(Enum),
-                   Values = new List<object>
-                   {
-                      { UserDefinedFunctionType.Scalar }
-                   }
-                });
-                filters.Add(new NodeFilter
-                {
-                   Property = "IsSystemObject",
-                   Type = typeof(bool),
-                   Values = new List<object> { 1 },
-                });
-                return filters;
-           }
-        }
-
-        internal override Type[] ChildQuerierTypes
-        {
-           get
-           {
-              return new [] { typeof(SqlUserDefinedFunctionQuerier), };
-           }
-        }
-
-        public override TreeNode CreateChild(TreeNode parent, object context)
-        {
-            var child = new ScalarValuedFunctionTreeNode();
-            InitializeChild(parent, child, context);
-            return child;
-        }
-    }
-
-    [Export(typeof(ChildFactory))]
-    [Shared]
-    internal partial class ScalarValuedFunctionChildFactory : SmoChildFactoryBase
-    {
-        public override IEnumerable<string> ApplicableParents() { return new[] { "ScalarValuedFunction" }; }
-
-        protected override void OnExpandPopulateFolders(IList<TreeNode> currentChildren, TreeNode parent)
-        {
-            currentChildren.Add(new FolderNode {
-                NodeValue = SR.SchemaHierarchy_Parameters,
-                NodeType = "Folder",
-                NodeTypeId = NodeTypes.ScalarValuedFunctionParameters,
-                IsSystemObject = false,
-                SortPriority = SmoTreeNode.NextSortPriority,
-            });
-        }
-
-        internal override Type[] ChildQuerierTypes
-        {
-           get
-           {
-              return new Type[0];           }
-        }
-
-        public override TreeNode CreateChild(TreeNode parent, object context)
-        {
-            var child = new SmoTreeNode();
-            child.IsAlwaysLeaf = true;
-            child.NodeType = "ScalarValuedFunction";
-            InitializeChild(parent, child, context);
-            return child;
-        }
-    }
-
-    [Export(typeof(ChildFactory))]
-    [Shared]
-    internal partial class ScalarValuedFunctionParametersChildFactory : SmoChildFactoryBase
-    {
-        public override IEnumerable<string> ApplicableParents() { return new[] { "ScalarValuedFunctionParameters" }; }
-
-        internal override Type[] ChildQuerierTypes
-        {
-           get
-           {
-              return new [] { typeof(SqlSubroutineParameterQuerier), };
-           }
-        }
-
-        public override TreeNode CreateChild(TreeNode parent, object context)
-        {
-            var child = new SmoTreeNode();
-            child.IsAlwaysLeaf = true;
-            child.NodeType = "ScalarValuedFunctionParameter";
-            child.SortPriority = SmoTreeNode.NextSortPriority;
-            InitializeChild(parent, child, context);
-            return child;
-        }
-    }
-
-    [Export(typeof(ChildFactory))]
-    [Shared]
-    internal partial class AggregateFunctionsChildFactory : SmoChildFactoryBase
-    {
-        public override IEnumerable<string> ApplicableParents() { return new[] { "AggregateFunctions" }; }
-
-        internal override Type[] ChildQuerierTypes
-        {
-           get
-           {
-              return new [] { typeof(SqlUserDefinedAggregateQuerier), };
-           }
-        }
-
-        public override TreeNode CreateChild(TreeNode parent, object context)
-        {
-            var child = new AggregateFunctionTreeNode();
-            InitializeChild(parent, child, context);
-            return child;
-        }
-    }
-
-    [Export(typeof(ChildFactory))]
-    [Shared]
-    internal partial class AggregateFunctionChildFactory : SmoChildFactoryBase
-    {
-        public override IEnumerable<string> ApplicableParents() { return new[] { "AggregateFunction" }; }
-
-        protected override void OnExpandPopulateFolders(IList<TreeNode> currentChildren, TreeNode parent)
-        {
-            currentChildren.Add(new FolderNode {
-                NodeValue = SR.SchemaHierarchy_Parameters,
-                NodeType = "Folder",
-                NodeTypeId = NodeTypes.AggregateFunctionParameters,
-                IsSystemObject = false,
-                SortPriority = SmoTreeNode.NextSortPriority,
-            });
-        }
-
-        internal override Type[] ChildQuerierTypes
-        {
-           get
-           {
-              return new Type[0];           }
-        }
-
-        public override TreeNode CreateChild(TreeNode parent, object context)
-        {
-            var child = new SmoTreeNode();
-            child.IsAlwaysLeaf = true;
-            child.NodeType = "AggregateFunction";
-            InitializeChild(parent, child, context);
-            return child;
-        }
-    }
-
-    [Export(typeof(ChildFactory))]
-    [Shared]
-    internal partial class AggregateFunctionParametersChildFactory : SmoChildFactoryBase
-    {
-        public override IEnumerable<string> ApplicableParents() { return new[] { "AggregateFunctionParameters" }; }
-
-        internal override Type[] ChildQuerierTypes
-        {
-           get
-           {
-              return new [] { typeof(SqlSubroutineParameterQuerier), };
-           }
-        }
-
-        public override TreeNode CreateChild(TreeNode parent, object context)
-        {
-            var child = new SmoTreeNode();
-            child.IsAlwaysLeaf = true;
-            child.NodeType = "AggregateFunctionParameter";
-            child.SortPriority = SmoTreeNode.NextSortPriority;
-            InitializeChild(parent, child, context);
-            return child;
-        }
-    }
-
-    [Export(typeof(ChildFactory))]
-    [Shared]
-    internal partial class RemoteServiceBindingsChildFactory : SmoChildFactoryBase
-    {
-        public override IEnumerable<string> ApplicableParents() { return new[] { "RemoteServiceBindings" }; }
-
-        internal override Type[] ChildQuerierTypes
-        {
-           get
-           {
-              return new [] { typeof(SqlRemoteServiceBindingQuerier), };
-           }
-        }
-
-        public override TreeNode CreateChild(TreeNode parent, object context)
-        {
-            var child = new SmoTreeNode();
-            child.IsAlwaysLeaf = true;
-            child.NodeType = "RemoteServiceBinding";
-            InitializeChild(parent, child, context);
-            return child;
-        }
-    }
-
-    [Export(typeof(ChildFactory))]
-    [Shared]
-    internal partial class BrokerPrioritiesChildFactory : SmoChildFactoryBase
-    {
-        public override IEnumerable<string> ApplicableParents() { return new[] { "BrokerPriorities" }; }
-
-        internal override Type[] ChildQuerierTypes
-        {
-           get
-           {
-              return new [] { typeof(SqlBrokerPriorityQuerier), };
-           }
-        }
-
-        public override TreeNode CreateChild(TreeNode parent, object context)
-        {
-            var child = new SmoTreeNode();
-            child.IsAlwaysLeaf = true;
-            child.NodeType = "BrokerPriority";
-            InitializeChild(parent, child, context);
-            return child;
-        }
-    }
-
-    [Export(typeof(ChildFactory))]
-    [Shared]
-    internal partial class FileGroupsChildFactory : SmoChildFactoryBase
-    {
-        public override IEnumerable<string> ApplicableParents() { return new[] { "FileGroups" }; }
-
-        internal override Type[] ChildQuerierTypes
-        {
-           get
-           {
-              return new [] { typeof(SqlFileGroupQuerier), };
-           }
-        }
-
-        public override TreeNode CreateChild(TreeNode parent, object context)
-        {
-            var child = new FileGroupTreeNode();
-            InitializeChild(parent, child, context);
-            return child;
-        }
-    }
-
-    [Export(typeof(ChildFactory))]
-    [Shared]
-    internal partial class FullTextCatalogsChildFactory : SmoChildFactoryBase
-    {
-        public override IEnumerable<string> ApplicableParents() { return new[] { "FullTextCatalogs" }; }
-
-        internal override Type[] ChildQuerierTypes
-        {
-           get
-           {
-              return new [] { typeof(SqlFullTextCatalogQuerier), };
-           }
-        }
-
-        public override TreeNode CreateChild(TreeNode parent, object context)
-        {
-            var child = new SmoTreeNode();
-            child.IsAlwaysLeaf = true;
-            child.NodeType = "FullTextCatalog";
-            InitializeChild(parent, child, context);
-            return child;
-        }
-    }
-
-    [Export(typeof(ChildFactory))]
-    [Shared]
-    internal partial class FullTextStopListsChildFactory : SmoChildFactoryBase
-    {
-        public override IEnumerable<string> ApplicableParents() { return new[] { "FullTextStopLists" }; }
-
-        internal override Type[] ChildQuerierTypes
-        {
-           get
-           {
-              return new [] { typeof(SqlFullTextStopListQuerier), };
-           }
-        }
-
-        public override TreeNode CreateChild(TreeNode parent, object context)
-        {
-            var child = new SmoTreeNode();
-            child.IsAlwaysLeaf = true;
-            child.NodeType = "FullTextStopList";
-            InitializeChild(parent, child, context);
-            return child;
-        }
-    }
-
-    [Export(typeof(ChildFactory))]
-    [Shared]
-    internal partial class SqlLogFilesChildFactory : SmoChildFactoryBase
-    {
-        public override IEnumerable<string> ApplicableParents() { return new[] { "SqlLogFiles" }; }
-
-        internal override Type[] ChildQuerierTypes
-        {
-           get
-           {
-              return new [] { typeof(SqlFileQuerier), };
-           }
-        }
-
-        public override TreeNode CreateChild(TreeNode parent, object context)
-        {
-            var child = new SmoTreeNode();
-            child.IsAlwaysLeaf = true;
-            child.NodeType = "SqlLogFile";
-            InitializeChild(parent, child, context);
-            return child;
-        }
-    }
-
-    [Export(typeof(ChildFactory))]
-    [Shared]
-    internal partial class PartitionFunctionsChildFactory : SmoChildFactoryBase
-    {
-        public override IEnumerable<string> ApplicableParents() { return new[] { "PartitionFunctions" }; }
-
-        internal override Type[] ChildQuerierTypes
-        {
-           get
-           {
-              return new [] { typeof(SqlPartitionFunctionQuerier), };
-           }
-        }
-
-        public override TreeNode CreateChild(TreeNode parent, object context)
-        {
-            var child = new SmoTreeNode();
-            child.IsAlwaysLeaf = true;
-            child.NodeType = "PartitionFunction";
-            InitializeChild(parent, child, context);
-            return child;
-        }
-    }
-
-    [Export(typeof(ChildFactory))]
-    [Shared]
-    internal partial class PartitionSchemesChildFactory : SmoChildFactoryBase
-    {
-        public override IEnumerable<string> ApplicableParents() { return new[] { "PartitionSchemes" }; }
-
-        internal override Type[] ChildQuerierTypes
-        {
-           get
-           {
-              return new [] { typeof(SqlPartitionSchemeQuerier), };
-           }
-        }
-
-        public override TreeNode CreateChild(TreeNode parent, object context)
-        {
-            var child = new SmoTreeNode();
-            child.IsAlwaysLeaf = true;
-            child.NodeType = "PartitionScheme";
-            InitializeChild(parent, child, context);
-            return child;
-        }
-    }
-
-    [Export(typeof(ChildFactory))]
-    [Shared]
-    internal partial class SearchPropertyListsChildFactory : SmoChildFactoryBase
-    {
-        public override IEnumerable<string> ApplicableParents() { return new[] { "SearchPropertyLists" }; }
-
-        internal override Type[] ChildQuerierTypes
-        {
-           get
-           {
-              return new [] { typeof(SqlSearchPropertyListQuerier), };
-           }
-        }
-
-        public override TreeNode CreateChild(TreeNode parent, object context)
-        {
-            var child = new SmoTreeNode();
-            child.IsAlwaysLeaf = true;
-            child.NodeType = "SearchPropertyList";
-            InitializeChild(parent, child, context);
-            return child;
-        }
-    }
-
-    [Export(typeof(ChildFactory))]
-    [Shared]
-    internal partial class FileGroupChildFactory : SmoChildFactoryBase
-    {
-        public override IEnumerable<string> ApplicableParents() { return new[] { "FileGroup" }; }
-
-        protected override void OnExpandPopulateFolders(IList<TreeNode> currentChildren, TreeNode parent)
-        {
-            currentChildren.Add(new FolderNode {
-                NodeValue = SR.SchemaHierarchy_FilegroupFiles,
-                NodeType = "Folder",
-                NodeTypeId = NodeTypes.FileGroupFiles,
-                IsSystemObject = false,
-                SortPriority = SmoTreeNode.NextSortPriority,
-            });
-        }
-
-        internal override Type[] ChildQuerierTypes { get {return null;} }
-
-
-        public override TreeNode CreateChild(TreeNode parent, object context)
-        {
-            return null;
-        }
-    }
-
-    [Export(typeof(ChildFactory))]
-    [Shared]
-    internal partial class FileGroupFilesChildFactory : SmoChildFactoryBase
-    {
-        public override IEnumerable<string> ApplicableParents() { return new[] { "FileGroupFiles" }; }
-
-        internal override Type[] ChildQuerierTypes
-        {
-           get
-           {
-              return new [] { typeof(SqlFileQuerier), };
-           }
-        }
-
-        public override TreeNode CreateChild(TreeNode parent, object context)
-        {
-            var child = new SmoTreeNode();
-            child.IsAlwaysLeaf = true;
-            child.NodeType = "FileGroupFile";
-            InitializeChild(parent, child, context);
-            return child;
-        }
-    }
-
-    [Export(typeof(ChildFactory))]
-    [Shared]
-    internal partial class UsersChildFactory : SmoChildFactoryBase
-    {
-        public override IEnumerable<string> ApplicableParents() { return new[] { "Users" }; }
-
-        internal override Type[] ChildQuerierTypes
-        {
-           get
-           {
-              return new [] { typeof(SqlUserQuerier), };
-           }
-        }
-
-        public override TreeNode CreateChild(TreeNode parent, object context)
-        {
-            var child = new SmoTreeNode();
-            child.IsAlwaysLeaf = true;
-            child.NodeType = "User";
-            InitializeChild(parent, child, context);
-            return child;
-        }
-    }
-
-    [Export(typeof(ChildFactory))]
-    [Shared]
-    internal partial class RolesChildFactory : SmoChildFactoryBase
-    {
-        public override IEnumerable<string> ApplicableParents() { return new[] { "Roles" }; }
-
-        protected override void OnExpandPopulateFolders(IList<TreeNode> currentChildren, TreeNode parent)
-        {
-            currentChildren.Add(new FolderNode {
-                NodeValue = SR.SchemaHierarchy_DatabaseRoles,
-                NodeType = "Folder",
-                NodeTypeId = NodeTypes.DatabaseRoles,
-                IsSystemObject = false,
-                SortPriority = SmoTreeNode.NextSortPriority,
-            });
-            currentChildren.Add(new FolderNode {
-                NodeValue = SR.SchemaHierarchy_ApplicationRoles,
-                NodeType = "Folder",
-                NodeTypeId = NodeTypes.ApplicationRoles,
-                IsSystemObject = false,
-                ValidFor = ValidForFlag.AzureV12|ValidForFlag.AllOnPrem,
-                SortPriority = SmoTreeNode.NextSortPriority,
-            });
-        }
-
-        internal override Type[] ChildQuerierTypes { get {return null;} }
-
-
-        public override TreeNode CreateChild(TreeNode parent, object context)
-        {
-            return null;
-        }
-    }
-
-    [Export(typeof(ChildFactory))]
-    [Shared]
-    internal partial class SchemasChildFactory : SmoChildFactoryBase
-    {
-        public override IEnumerable<string> ApplicableParents() { return new[] { "Schemas" }; }
-
-        internal override Type[] ChildQuerierTypes
-        {
-           get
-           {
-              return new [] { typeof(SqlSchemaQuerier), };
-           }
-        }
-
-        public override TreeNode CreateChild(TreeNode parent, object context)
-        {
-            var child = new SmoTreeNode();
-            child.IsAlwaysLeaf = true;
-            child.NodeType = "Schema";
-            InitializeChild(parent, child, context);
-            return child;
-        }
-    }
-
-    [Export(typeof(ChildFactory))]
-    [Shared]
-    internal partial class AsymmetricKeysChildFactory : SmoChildFactoryBase
-    {
-        public override IEnumerable<string> ApplicableParents() { return new[] { "AsymmetricKeys" }; }
-
-        internal override Type[] ChildQuerierTypes
-        {
-           get
-           {
-              return new [] { typeof(SqlAsymmetricKeyQuerier), };
-           }
-        }
-
-        public override TreeNode CreateChild(TreeNode parent, object context)
-        {
-            var child = new SmoTreeNode();
-            child.IsAlwaysLeaf = true;
-            child.NodeType = "AsymmetricKey";
-            InitializeChild(parent, child, context);
-            return child;
-        }
-    }
-
-    [Export(typeof(ChildFactory))]
-    [Shared]
-    internal partial class CertificatesChildFactory : SmoChildFactoryBase
-    {
-        public override IEnumerable<string> ApplicableParents() { return new[] { "Certificates" }; }
-
-        internal override Type[] ChildQuerierTypes
-        {
-           get
-           {
-              return new [] { typeof(SqlCertificateQuerier), };
-           }
-        }
-
-        public override TreeNode CreateChild(TreeNode parent, object context)
-        {
-            var child = new SmoTreeNode();
-            child.IsAlwaysLeaf = true;
-            child.NodeType = "Certificate";
-            InitializeChild(parent, child, context);
-            return child;
-        }
-    }
-
-    [Export(typeof(ChildFactory))]
-    [Shared]
-    internal partial class SymmetricKeysChildFactory : SmoChildFactoryBase
-    {
-        public override IEnumerable<string> ApplicableParents() { return new[] { "SymmetricKeys" }; }
-
-        internal override Type[] ChildQuerierTypes
-        {
-           get
-           {
-              return new [] { typeof(SqlSymmetricKeyQuerier), };
-           }
-        }
-
-        public override TreeNode CreateChild(TreeNode parent, object context)
-        {
-            var child = new SmoTreeNode();
-            child.IsAlwaysLeaf = true;
-            child.NodeType = "SymmetricKey";
-            InitializeChild(parent, child, context);
-            return child;
-        }
-    }
-
-    [Export(typeof(ChildFactory))]
-    [Shared]
-    internal partial class DatabaseEncryptionKeysChildFactory : SmoChildFactoryBase
-    {
-        public override IEnumerable<string> ApplicableParents() { return new[] { "DatabaseEncryptionKeys" }; }
-
-        internal override Type[] ChildQuerierTypes
-        {
-           get
-           {
-              return new [] { typeof(SqlDatabaseEncryptionKeyQuerier), };
-           }
-        }
-
-        public override TreeNode CreateChild(TreeNode parent, object context)
-        {
-            var child = new SmoTreeNode();
-            child.IsAlwaysLeaf = true;
-            child.NodeType = "DatabaseEncryptionKey";
-            InitializeChild(parent, child, context);
-            return child;
-        }
-    }
-
-    [Export(typeof(ChildFactory))]
-    [Shared]
-    internal partial class MasterKeysChildFactory : SmoChildFactoryBase
-    {
-        public override IEnumerable<string> ApplicableParents() { return new[] { "MasterKeys" }; }
-
-        internal override Type[] ChildQuerierTypes
-        {
-           get
-           {
-              return new [] { typeof(SqlMasterKeyQuerier), };
-           }
-        }
-
-        public override TreeNode CreateChild(TreeNode parent, object context)
-        {
-            var child = new SmoTreeNode();
-            child.IsAlwaysLeaf = true;
-            child.NodeType = "MasterKey";
-            InitializeChild(parent, child, context);
-            return child;
-        }
-    }
-
-    [Export(typeof(ChildFactory))]
-    [Shared]
-    internal partial class DatabaseAuditSpecificationsChildFactory : SmoChildFactoryBase
-    {
-        public override IEnumerable<string> ApplicableParents() { return new[] { "DatabaseAuditSpecifications" }; }
-
-        internal override Type[] ChildQuerierTypes
-        {
-           get
-           {
-              return new [] { typeof(SqlDatabaseAuditSpecificationQuerier), };
-           }
-        }
-
-        public override TreeNode CreateChild(TreeNode parent, object context)
-        {
-            var child = new SmoTreeNode();
-            child.IsAlwaysLeaf = true;
-            child.NodeType = "DatabaseAuditSpecification";
-            InitializeChild(parent, child, context);
-            return child;
-        }
-    }
-
-    [Export(typeof(ChildFactory))]
-    [Shared]
-    internal partial class SecurityPoliciesChildFactory : SmoChildFactoryBase
-    {
-        public override IEnumerable<string> ApplicableParents() { return new[] { "SecurityPolicies" }; }
-
-        internal override Type[] ChildQuerierTypes
-        {
-           get
-           {
-              return new [] { typeof(SqlSecurityPolicyQuerier), };
-           }
-        }
-
-        public override TreeNode CreateChild(TreeNode parent, object context)
-        {
-            var child = new SmoTreeNode();
-            child.IsAlwaysLeaf = true;
-            child.NodeType = "SecurityPolicie";
-            InitializeChild(parent, child, context);
-            return child;
-        }
-    }
-
-    [Export(typeof(ChildFactory))]
-    [Shared]
-    internal partial class DatabaseScopedCredentialsChildFactory : SmoChildFactoryBase
-    {
-        public override IEnumerable<string> ApplicableParents() { return new[] { "DatabaseScopedCredentials" }; }
-
-        internal override Type[] ChildQuerierTypes
-        {
-           get
-           {
-              return new [] { typeof(SqlDatabaseCredentialQuerier), };
-           }
-        }
-
-        public override TreeNode CreateChild(TreeNode parent, object context)
-        {
-            var child = new SmoTreeNode();
-            child.IsAlwaysLeaf = true;
-            child.NodeType = "DatabaseScopedCredential";
-            InitializeChild(parent, child, context);
-            return child;
-        }
-    }
-
-    [Export(typeof(ChildFactory))]
-    [Shared]
-    internal partial class AlwaysEncryptedKeysChildFactory : SmoChildFactoryBase
-    {
-        public override IEnumerable<string> ApplicableParents() { return new[] { "AlwaysEncryptedKeys" }; }
-
-        protected override void OnExpandPopulateFolders(IList<TreeNode> currentChildren, TreeNode parent)
-        {
-            currentChildren.Add(new FolderNode {
-                NodeValue = SR.SchemaHierarchy_ColumnMasterKeys,
-                NodeType = "Folder",
-                NodeTypeId = NodeTypes.ColumnMasterKeys,
-                IsSystemObject = false,
-                ValidFor = ValidForFlag.Sql2016|ValidForFlag.Sql2017|ValidForFlag.AzureV12,
-                SortPriority = SmoTreeNode.NextSortPriority,
-            });
-            currentChildren.Add(new FolderNode {
-                NodeValue = SR.SchemaHierarchy_ColumnEncryptionKeys,
-                NodeType = "Folder",
-                NodeTypeId = NodeTypes.ColumnEncryptionKeys,
-                IsSystemObject = false,
-                ValidFor = ValidForFlag.Sql2016|ValidForFlag.Sql2017|ValidForFlag.AzureV12,
-                SortPriority = SmoTreeNode.NextSortPriority,
-            });
-        }
-
-        internal override Type[] ChildQuerierTypes { get {return null;} }
-
-
-        public override TreeNode CreateChild(TreeNode parent, object context)
-        {
-            return null;
-        }
-    }
-
-    [Export(typeof(ChildFactory))]
-    [Shared]
-    internal partial class DatabaseRolesChildFactory : SmoChildFactoryBase
-    {
-        public override IEnumerable<string> ApplicableParents() { return new[] { "DatabaseRoles" }; }
-
-        internal override Type[] ChildQuerierTypes
-        {
-           get
-           {
-              return new [] { typeof(SqlRoleQuerier), };
-           }
-        }
-
-        public override TreeNode CreateChild(TreeNode parent, object context)
-        {
-            var child = new SmoTreeNode();
-            child.IsAlwaysLeaf = true;
-            child.NodeType = "DatabaseRole";
-            InitializeChild(parent, child, context);
-            return child;
-        }
-    }
-
-    [Export(typeof(ChildFactory))]
-    [Shared]
-    internal partial class ApplicationRolesChildFactory : SmoChildFactoryBase
-    {
-        public override IEnumerable<string> ApplicableParents() { return new[] { "ApplicationRoles" }; }
-
-        internal override Type[] ChildQuerierTypes
-        {
-           get
-           {
-              return new [] { typeof(SqlApplicationRoleQuerier), };
-           }
-        }
-
-        public override TreeNode CreateChild(TreeNode parent, object context)
-        {
-            var child = new SmoTreeNode();
-            child.IsAlwaysLeaf = true;
-            child.NodeType = "ApplicationRole";
-            InitializeChild(parent, child, context);
-            return child;
-        }
-    }
-
-    [Export(typeof(ChildFactory))]
-    [Shared]
-    internal partial class ColumnMasterKeysChildFactory : SmoChildFactoryBase
-    {
-        public override IEnumerable<string> ApplicableParents() { return new[] { "ColumnMasterKeys" }; }
-
-        internal override Type[] ChildQuerierTypes
-        {
-           get
-           {
-              return new [] { typeof(SqlColumnMasterKeyQuerier), };
-           }
-        }
-
-        public override TreeNode CreateChild(TreeNode parent, object context)
-        {
-            var child = new SmoTreeNode();
-            child.IsAlwaysLeaf = true;
-            child.NodeType = "ColumnMasterKey";
-            InitializeChild(parent, child, context);
-            return child;
-        }
-    }
-
-    [Export(typeof(ChildFactory))]
-    [Shared]
-    internal partial class ColumnEncryptionKeysChildFactory : SmoChildFactoryBase
-    {
-        public override IEnumerable<string> ApplicableParents() { return new[] { "ColumnEncryptionKeys" }; }
-
-        internal override Type[] ChildQuerierTypes
-        {
-           get
-           {
-              return new [] { typeof(SqlColumnEncryptionKeyQuerier), };
-           }
-        }
-
-        public override TreeNode CreateChild(TreeNode parent, object context)
-        {
-            var child = new SmoTreeNode();
-            child.IsAlwaysLeaf = true;
-            child.NodeType = "ColumnEncryptionKey";
-            InitializeChild(parent, child, context);
-            return child;
-        }
-    }
-
-    [Export(typeof(ChildFactory))]
-    [Shared]
-    internal partial class MessageTypesChildFactory : SmoChildFactoryBase
-    {
-        public override IEnumerable<string> ApplicableParents() { return new[] { "MessageTypes" }; }
-
-        protected override void OnExpandPopulateFolders(IList<TreeNode> currentChildren, TreeNode parent)
-        {
-            currentChildren.Add(new FolderNode {
-                NodeValue = SR.SchemaHierarchy_SystemMessageTypes,
-                NodeType = "Folder",
-                NodeTypeId = NodeTypes.SystemMessageTypes,
-                IsSystemObject = true,
-                IsMsShippedOwned = true,
-                SortPriority = SmoTreeNode.NextSortPriority,
-            });
-        }
-
-        internal override Type[] ChildQuerierTypes
-        {
-           get
-           {
-              return new [] { typeof(SqlMessageTypeQuerier), };
-           }
-        }
-
-        public override TreeNode CreateChild(TreeNode parent, object context)
-        {
-            var child = new SmoTreeNode();
-            child.IsAlwaysLeaf = true;
-            child.NodeType = "MessageType";
-            InitializeChild(parent, child, context);
-            return child;
-        }
-    }
-
-    [Export(typeof(ChildFactory))]
-    [Shared]
-    internal partial class SystemMessageTypesChildFactory : SmoChildFactoryBase
-    {
-        public override IEnumerable<string> ApplicableParents() { return new[] { "SystemMessageTypes" }; }
-
-        internal override Type[] ChildQuerierTypes
-        {
-           get
-           {
-              return new [] { typeof(SqlMessageTypeQuerier), };
-           }
-        }
-
-        public override TreeNode CreateChild(TreeNode parent, object context)
-        {
-            var child = new SmoTreeNode();
-            child.IsAlwaysLeaf = true;
-            child.NodeType = "SystemMessageType";
-            InitializeChild(parent, child, context);
-            return child;
-        }
-    }
-
-    [Export(typeof(ChildFactory))]
-    [Shared]
-    internal partial class ContractsChildFactory : SmoChildFactoryBase
-    {
-        public override IEnumerable<string> ApplicableParents() { return new[] { "Contracts" }; }
-
-        protected override void OnExpandPopulateFolders(IList<TreeNode> currentChildren, TreeNode parent)
-        {
-            currentChildren.Add(new FolderNode {
-                NodeValue = SR.SchemaHierarchy_SystemContracts,
-                NodeType = "Folder",
-                NodeTypeId = NodeTypes.SystemContracts,
-                IsSystemObject = true,
-                IsMsShippedOwned = true,
-                SortPriority = SmoTreeNode.NextSortPriority,
-            });
-        }
-
-        internal override Type[] ChildQuerierTypes
-        {
-           get
-           {
-              return new [] { typeof(SqlContractQuerier), };
-           }
-        }
-
-        public override TreeNode CreateChild(TreeNode parent, object context)
-        {
-            var child = new SmoTreeNode();
-            child.IsAlwaysLeaf = true;
-            child.NodeType = "Contract";
-            InitializeChild(parent, child, context);
-            return child;
-        }
-    }
-
-    [Export(typeof(ChildFactory))]
-    [Shared]
-    internal partial class SystemContractsChildFactory : SmoChildFactoryBase
-    {
-        public override IEnumerable<string> ApplicableParents() { return new[] { "SystemContracts" }; }
-
-        internal override Type[] ChildQuerierTypes
-        {
-           get
-           {
-              return new [] { typeof(SqlContractQuerier), };
-           }
-        }
-
-        public override TreeNode CreateChild(TreeNode parent, object context)
-        {
-            var child = new SmoTreeNode();
-            child.IsAlwaysLeaf = true;
-            child.NodeType = "SystemContract";
-            InitializeChild(parent, child, context);
-            return child;
-        }
-    }
-
-    [Export(typeof(ChildFactory))]
-    [Shared]
-    internal partial class QueuesChildFactory : SmoChildFactoryBase
-    {
-        public override IEnumerable<string> ApplicableParents() { return new[] { "Queues" }; }
-
-        protected override void OnExpandPopulateFolders(IList<TreeNode> currentChildren, TreeNode parent)
-        {
-            currentChildren.Add(new FolderNode {
-                NodeValue = SR.SchemaHierarchy_SystemQueues,
-                NodeType = "Folder",
-                NodeTypeId = NodeTypes.SystemQueues,
-                IsSystemObject = true,
-                IsMsShippedOwned = true,
-                SortPriority = SmoTreeNode.NextSortPriority,
-            });
-        }
-
-        internal override Type[] ChildQuerierTypes
-        {
-           get
-           {
-              return new [] { typeof(SqlQueueQuerier), };
-           }
-        }
-
-        public override TreeNode CreateChild(TreeNode parent, object context)
-        {
-            var child = new SmoTreeNode();
-            child.IsAlwaysLeaf = true;
-            child.NodeType = "Queue";
-            InitializeChild(parent, child, context);
-            return child;
-        }
-    }
-
-    [Export(typeof(ChildFactory))]
-    [Shared]
-    internal partial class SystemQueuesChildFactory : SmoChildFactoryBase
-    {
-        public override IEnumerable<string> ApplicableParents() { return new[] { "SystemQueues" }; }
-
-        internal override Type[] ChildQuerierTypes
-        {
-           get
-           {
-              return new [] { typeof(SqlQueueQuerier), };
-           }
-        }
-
-        public override TreeNode CreateChild(TreeNode parent, object context)
-        {
-            var child = new SmoTreeNode();
-            child.IsAlwaysLeaf = true;
-            child.NodeType = "SystemQueue";
-            InitializeChild(parent, child, context);
-            return child;
-        }
-    }
-
-    [Export(typeof(ChildFactory))]
-    [Shared]
-    internal partial class ServicesChildFactory : SmoChildFactoryBase
-    {
-        public override IEnumerable<string> ApplicableParents() { return new[] { "Services" }; }
-
-        protected override void OnExpandPopulateFolders(IList<TreeNode> currentChildren, TreeNode parent)
-        {
-            currentChildren.Add(new FolderNode {
-                NodeValue = SR.SchemaHierarchy_SystemServices,
-                NodeType = "Folder",
-                NodeTypeId = NodeTypes.SystemServices,
-                IsSystemObject = true,
-                IsMsShippedOwned = true,
-                SortPriority = SmoTreeNode.NextSortPriority,
-            });
-        }
-
-        internal override Type[] ChildQuerierTypes
-        {
-           get
-           {
-              return new [] { typeof(SqlServiceQuerier), };
-           }
-        }
-
-        public override TreeNode CreateChild(TreeNode parent, object context)
-        {
-            var child = new SmoTreeNode();
-            child.IsAlwaysLeaf = true;
-            child.NodeType = "Service";
-            InitializeChild(parent, child, context);
-            return child;
-        }
-    }
-
-    [Export(typeof(ChildFactory))]
-    [Shared]
-    internal partial class SystemServicesChildFactory : SmoChildFactoryBase
-    {
-        public override IEnumerable<string> ApplicableParents() { return new[] { "SystemServices" }; }
-
-        internal override Type[] ChildQuerierTypes
-        {
-           get
-           {
-              return new [] { typeof(SqlServiceQuerier), };
-           }
-        }
-
-        public override TreeNode CreateChild(TreeNode parent, object context)
-        {
-            var child = new SmoTreeNode();
-            child.IsAlwaysLeaf = true;
-            child.NodeType = "SystemService";
-            InitializeChild(parent, child, context);
-            return child;
-        }
-    }
-
-}
-
-=======
 ﻿using System;
 using System.Collections.Generic;
 using System.Composition;
@@ -7991,4 +3998,3 @@
     }
 
 }
->>>>>>> 39232503
