--- conflicted
+++ resolved
@@ -161,11 +161,7 @@
 
             try
             {
-<<<<<<< HEAD
-                Server server = SmoWrapper.Create(connection);
-=======
                 Server server = SmoWrapper.CreateServer(connection);
->>>>>>> bbd0972d
                 return new SmoQueryContext(server, serviceProvider, SmoWrapper)
                 {
                     Parent = server,
