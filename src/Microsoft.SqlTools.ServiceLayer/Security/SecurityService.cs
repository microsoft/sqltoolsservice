//
// Copyright (c) Microsoft. All rights reserved.
// Licensed under the MIT license. See LICENSE file in the project root for full license information.
//

#nullable disable

using System;
using System.Collections;
using System.Collections.Generic;
using System.Collections.Specialized;
using System.Data;
using System.Threading.Tasks;
using System.Xml;
using Microsoft.SqlServer.Management.Common;
using Microsoft.SqlServer.Management.Dmf;
using Microsoft.SqlServer.Management.Sdk.Sfc;
using Microsoft.SqlServer.Management.Smo;
using Microsoft.SqlTools.Hosting.Protocol;
using Microsoft.SqlTools.ServiceLayer.Connection;
using Microsoft.SqlTools.ServiceLayer.Hosting;
using Microsoft.SqlTools.ServiceLayer.Management;
using Microsoft.SqlTools.ServiceLayer.Security.Contracts;
using Microsoft.SqlTools.ServiceLayer.Utility;

namespace Microsoft.SqlTools.ServiceLayer.Security
{
    /// <summary>
    /// Main class for Security Service functionality
    /// </summary>
    public sealed class SecurityService : IDisposable
    {
        private bool disposed;

        private ConnectionService connectionService;

        private static readonly Lazy<SecurityService> instance = new Lazy<SecurityService>(() => new SecurityService());

        private static Dictionary<string, string> contextIdToConnectionUriMap = new Dictionary<string, string>();

        /// <summary>
        /// Construct a new SecurityService instance with default parameters
        /// </summary>
        public SecurityService()
        {
        }

        /// <summary>
        /// Gets the singleton instance object
        /// </summary>
        public static SecurityService Instance
        {
            get { return instance.Value; }
        }

        /// <summary>
        /// Internal for testing purposes only
        /// </summary>
        internal ConnectionService ConnectionServiceInstance
        {
            get
            {
                connectionService ??= ConnectionService.Instance;
                return connectionService;
            }

            set
            {
                connectionService = value;
            }
        }

        /// <summary>
        /// Service host object for sending/receiving requests/events.
        /// Internal for testing purposes.
        /// </summary>
        internal IProtocolEndpoint ServiceHost
        {
            get;
            set;
        }

        /// <summary>
        /// Initializes the Security Service instance
        /// </summary>
        public void InitializeService(ServiceHost serviceHost)
        {
            this.ServiceHost = serviceHost;

            // Credential request handlers
            this.ServiceHost.SetRequestHandler(CreateCredentialRequest.Type, HandleCreateCredentialRequest, true);
            this.ServiceHost.SetRequestHandler(UpdateCredentialRequest.Type, HandleUpdateCredentialRequest, true);
            this.ServiceHost.SetRequestHandler(DeleteCredentialRequest.Type, HandleDeleteCredentialRequest, true);
            this.ServiceHost.SetRequestHandler(GetCredentialsRequest.Type, HandleGetCredentialsRequest, true);

            // Login request handlers
            this.ServiceHost.SetRequestHandler(CreateLoginRequest.Type, HandleCreateLoginRequest, true);
            this.ServiceHost.SetRequestHandler(UpdateLoginRequest.Type, HandleUpdateLoginRequest, true);
            this.ServiceHost.SetRequestHandler(DeleteLoginRequest.Type, HandleDeleteLoginRequest, true);
<<<<<<< HEAD
            this.ServiceHost.SetRequestHandler(InitializeLoginViewRequest.Type, HandleInitializeLoginViewRequest, true);
            this.ServiceHost.SetRequestHandler(DisposeLoginViewRequest.Type, HandleDisposeLoginViewRequest, true);
=======

            // User request handlers
            this.ServiceHost.SetRequestHandler(CreateUserRequest.Type, HandleCreateUserRequest, true);
>>>>>>> 497118ed
        }


#region "Login Handlers"        

        /// <summary>
        /// Handle request to create a login
        /// </summary>
        internal async Task HandleCreateLoginRequest(CreateLoginParams parameters, RequestContext<object> requestContext)
        {
            ConnectionInfo connInfo;
            string ownerUri;
            contextIdToConnectionUriMap.TryGetValue(parameters.ContextId, out ownerUri);
            ConnectionServiceInstance.TryFindConnection(ownerUri, out connInfo);
            if (connInfo == null) 
            {
                throw new Exception("random");
            }

            CDataContainer dataContainer = CDataContainer.CreateDataContainer(connInfo, databaseExists: true);
            LoginPrototype prototype = new LoginPrototype(dataContainer.Server, parameters.Login);

            if (prototype.LoginType == SqlServer.Management.Smo.LoginType.SqlLogin)
            {
                // check that there is a password
                // this check is made if policy enforcement is off
                // with policy turned on we do not display this message, instead we let server
                // return the error associated with null password (coming from policy) - see bug 124377
                if (prototype.SqlPassword.Length == 0 && prototype.EnforcePolicy == false)
                {
                    // raise error here
                }

                // check that password and confirm password controls' text matches
                if (0 != String.Compare(prototype.SqlPassword, prototype.SqlPasswordConfirm, StringComparison.Ordinal))
                {
                    // raise error here
                }
            }
            await requestContext.SendError("test ");
            prototype.ApplyGeneralChanges(dataContainer.Server);
            await requestContext.SendResult(new object());
        }

        /// <summary>
        /// Handle request to delete a credential
        /// </summary>
        internal async Task HandleDeleteLoginRequest(DeleteLoginParams parameters, RequestContext<ResultStatus> requestContext)
        {
            ConnectionInfo connInfo;
            ConnectionServiceInstance.TryFindConnection(parameters.OwnerUri, out connInfo);
            // if (connInfo == null) 
            // {
            //     // raise an error
            // }

            CDataContainer dataContainer = CDataContainer.CreateDataContainer(connInfo, databaseExists: true);
            Login login = dataContainer.Server.Logins[parameters.LoginName];
     
            dataContainer.SqlDialogSubject = login;
            DoDropObject(dataContainer);
           
            await requestContext.SendResult(new ResultStatus()
            {
                Success = true,
                ErrorMessage = string.Empty
            });
        }

        internal async Task HandleUpdateLoginRequest(UpdateLoginParams parameters, RequestContext<ResultStatus> requestContext)
        {
        }

        internal async Task HandleInitializeLoginViewRequest(InitializeLoginViewRequestParams parameters, RequestContext<LoginViewInfo> requestContext)
        {
            contextIdToConnectionUriMap.Add(parameters.ContextId, parameters.ConnectionUri);
            ConnectionInfo connInfo;
            ConnectionServiceInstance.TryFindConnection(parameters.ConnectionUri, out connInfo);
            // if (connInfo == null) 
            // {
            //     // raise an error
            // }
            CDataContainer dataContainer = CDataContainer.CreateDataContainer(connInfo, databaseExists: true);
            LoginViewInfo loginViewInfo = new LoginViewInfo();

            string[] databases = new string[dataContainer.Server.Databases.Count];
            for (int i = 0; i < dataContainer.Server.Databases.Count; i++)
            {
                databases[i] = dataContainer.Server.Databases[i].Name;
            }
            string[] languages = new string[dataContainer.Server.Languages.Count];
            for (int i = 0; i < dataContainer.Server.Languages.Count; i++)
            {
                languages[i] = dataContainer.Server.Languages[i].Name;
            }
            string[] roles;
            try 
            {

            roles = new string[dataContainer.Server.Roles.Count];
            for (int i = 0; i < dataContainer.Server.Roles.Count; i++)
            {
                roles[i] = dataContainer.Server.Roles[i].Name;
            }

            }
            catch
            {
                roles = new string[0];
            }


            LoginPrototype prototype = parameters.IsNewObject 
            ? new LoginPrototype(dataContainer.Server) 
            : new LoginPrototype(dataContainer.Server, dataContainer.Server.Logins[parameters.Name]);
            LoginInfo loginInfo = new LoginInfo()
            {
                Name = prototype.LoginName,
                AuthenticationType = LoginTypeToAuthenticationType(prototype.LoginType),
                EnforcePasswordExpiration = prototype.EnforceExpiration,
                EnforcePasswordPolicy = prototype.EnforcePolicy,
                MustChangePassword = prototype.MustChange,
                DefaultDatabase = prototype.DefaultDatabase,
                DefaultLanguage = prototype.DefaultDatabase,
                ServerRoles = prototype.ServerRoles.ServerRoleNames,
                ConnectPermission = prototype.WindowsGrantAccess,
                IsEnabled = !prototype.IsDisabled,
                IsLockedOut = prototype.IsLockedOut,
                UserMapping = new ServerLoginDatabaseUserMapping[0]
            };

            await requestContext.SendResult(new LoginViewInfo()
            {
                ObjectInfo = loginInfo,
                SupportWindowsAuthentication = prototype.WindowsAuthSupported,
                SupportAADAuthentication = prototype.AADAuthSupported,
                SupportSQLAuthentication = true,
                CanEditLockedOutState = true,
                Databases = databases,
                Languages = languages,
                ServerRoles = roles,
                SupportAdvancedPasswordOptions = true,
                SupportAdvancedOptions = true
            });
        }

        private LoginAuthenticationType LoginTypeToAuthenticationType(LoginType loginType)
        {
            switch (loginType)
            {
                case LoginType.WindowsUser:
                case LoginType.WindowsGroup:
                    return LoginAuthenticationType.Windows;
                case LoginType.SqlLogin:
                    return LoginAuthenticationType.Sql;
                case LoginType.ExternalUser:
                case LoginType.ExternalGroup:
                    return LoginAuthenticationType.AAD;
                default:
                    return LoginAuthenticationType.Others;
            }
        }

        internal async Task HandleDisposeLoginViewRequest(DisposeLoginViewRequestParams parameters, RequestContext<ResultStatus> requestContext)
        {
        }
#endregion

#region "User Handlers"

        internal Task<Tuple<bool, string>> ConfigureUser(
            string ownerUri,
            UserInfo user,
            ConfigAction configAction,
            RunType runType)
        {
            return Task<Tuple<bool, string>>.Run(() =>
            {
                try
                {
                    ConnectionInfo connInfo;
                    ConnectionServiceInstance.TryFindConnection(ownerUri, out connInfo);
                    if (connInfo == null)
                    {
                        throw new ArgumentException("Invalid connection URI '{0}'", ownerUri);
                    }

                    var serverConnection = ConnectionService.OpenServerConnection(connInfo, "DataContainer");
                    var connectionInfoWithConnection = new SqlConnectionInfoWithConnection();
                    connectionInfoWithConnection.ServerConnection = serverConnection;

                    string urn  = string.Format(System.Globalization.CultureInfo.InvariantCulture, 
                        "Server/Database[@Name='{0}']", 
                        Urn.EscapeString(serverConnection.DatabaseName));

                    ActionContext context = new ActionContext(serverConnection, "new_user", urn);
                    DataContainerXmlGenerator containerXml = new DataContainerXmlGenerator(context);
                    containerXml.AddProperty("itemtype", "User");

                    XmlDocument xmlDoc = containerXml.GenerateXmlDocument();
                    bool objectExists = configAction != ConfigAction.Create;
                    CDataContainer dataContainer = CDataContainer.CreateDataContainer(connectionInfoWithConnection, xmlDoc);

                    using (var actions = new UserActions(dataContainer, user, configAction))
                    {
                        var executionHandler = new ExecutonHandler(actions);
                        executionHandler.RunNow(runType, this);
                    }

                    return new Tuple<bool, string>(true, string.Empty);
                }
                catch (Exception ex)
                {
                    return new Tuple<bool, string>(false, ex.ToString());
                }
            });
        }

        /// <summary>
        /// Handle request to create a user
        /// </summary>
        internal async Task HandleCreateUserRequest(CreateUserParams parameters, RequestContext<CreateUserResult> requestContext)
        {
             var result = await ConfigureUser(parameters.OwnerUri,
                parameters.User,
                ConfigAction.Create,
                RunType.RunNow);

            await requestContext.SendResult(new CreateUserResult()
            {
                User = parameters.User,
                Success = result.Item1,
                ErrorMessage = result.Item2
            });            
        }

        
        private void GetDefaultLanguageOptions(CDataContainer dataContainer)
        {
            // this.defaultLanguageComboBox.Items.Clear();            
            // this.defaultLanguageComboBox.Items.Add(defaultLanguagePlaceholder);            

            // sort the languages alphabetically by alias
            SortedList sortedLanguages = new SortedList(Comparer.Default);

            LanguageUtils.SetLanguageDefaultInitFieldsForDefaultLanguages(dataContainer.Server);
            foreach (Language language in dataContainer.Server.Languages)
            {
                LanguageDisplay listValue = new LanguageDisplay(language);
                sortedLanguages.Add(language.Alias, listValue);
            }

            // add the language display objects to the combo box
            foreach (LanguageDisplay languageDisplay in sortedLanguages.Values)
            {
                //this.defaultLanguageComboBox.Items.Add(languageDisplay);
            }
        }

        // code needs to be ported into the useraction class
        // public void UserMemberships_OnRunNow(object sender, CDataContainer dataContainer)
        // {
        //     UserPrototype currentPrototype = UserPrototypeFactory.GetInstance(dataContainer).CurrentPrototype;

        //     //In case the UserGeneral/OwnedSchemas pages are loaded,
        //     //those will takes care of applying membership changes also.
        //     //Hence, we only need to apply changes in this method when those are not loaded.
        //     if (!currentPrototype.IsRoleMembershipChangesApplied)
        //     {
        //         //base.OnRunNow(sender);

        //         User user = currentPrototype.ApplyChanges();

        //         //this.ExecutionMode = ExecutionMode.Success;
        //         dataContainer.ObjectName = currentPrototype.Name;
        //         dataContainer.SqlDialogSubject = user;
        //     }

        //     //setting back to original after changes are applied
        //     currentPrototype.IsRoleMembershipChangesApplied = false;
        // }

        // /// <summary>
        // /// implementation of OnPanelRunNow
        // /// </summary>
        // /// <param name="node"></param>
        // public void UserOwnedSchemas_OnRunNow(object sender, CDataContainer dataContainer)
        // {
        //     UserPrototype currentPrototype = UserPrototypeFactory.GetInstance(dataContainer).CurrentPrototype;

        //     //In case the UserGeneral/Membership pages are loaded,
        //     //those will takes care of applying schema ownership changes also.
        //     //Hence, we only need to apply changes in this method when those are not loaded.
        //     if (!currentPrototype.IsSchemaOwnershipChangesApplied)
        //     {
        //         //base.OnRunNow(sender);

        //         User user = currentPrototype.ApplyChanges();

        //         //this.ExecutionMode = ExecutionMode.Success;
        //         dataContainer.ObjectName = currentPrototype.Name;
        //         dataContainer.SqlDialogSubject = user;                
        //     }

        //     //setting back to original after changes are applied
        //     currentPrototype.IsSchemaOwnershipChangesApplied = false;
        // }

        // how to populate defaults from prototype, will delete once refactored
        // private void InitializeValuesInUiControls()
        // {
        //     this.userNameTextBox.Text = this.currentUserPrototype.Name;

        //     if(this.currentUserPrototype.UserType == UserType.Certificate)
        //     {
        //         this.mappedObjTextbox.Text = this.currentUserPrototype.CertificateName;
        //     }
        //     if (this.currentUserPrototype.UserType == UserType.AsymmetricKey)
        //     {
        //         this.mappedObjTextbox.Text = this.currentUserPrototype.AsymmetricKeyName;
        //     }
        //     IUserPrototypeWithMappedLogin mappedLoginPrototype = this.currentUserPrototype
        //                                                                     as IUserPrototypeWithMappedLogin;
        //     if (mappedLoginPrototype != null)
        //     {
        //         this.mappedObjTextbox.Text = mappedLoginPrototype.LoginName;
        //     }

        //     IUserPrototypeWithDefaultLanguage defaultLanguagePrototype = this.currentUserPrototype
        //                                                                             as IUserPrototypeWithDefaultLanguage;
        //     if (defaultLanguagePrototype != null
        //         && defaultLanguagePrototype.IsDefaultLanguageSupported)
        //     {
        //         string defaultLanguageAlias = defaultLanguagePrototype.DefaultLanguageAlias;

        //         //If engine returns default language as empty or null, that means the default language of  
        //         //database will be used.
        //         //Default language is not applicable for users inside an uncontained authentication.
        //         if (string.IsNullOrEmpty(defaultLanguageAlias)
        //             && (this.DataContainer.Server.GetSmoObject(this.parentDbUrn) as Database).ContainmentType != ContainmentType.None)
        //         {
        //             defaultLanguageAlias = this.defaultLanguagePlaceholder;
        //         }
        //         this.defaultLanguageComboBox.Text = defaultLanguageAlias;
        //     }

        //     IUserPrototypeWithDefaultSchema defaultSchemaPrototype = this.currentUserPrototype
        //                                                                         as IUserPrototypeWithDefaultSchema;
        //     if (defaultSchemaPrototype != null
        //         && defaultSchemaPrototype.IsDefaultSchemaSupported)
        //     {
        //         this.defaultSchemaTextBox.Text = defaultSchemaPrototype.DefaultSchema;
        //     }

        //     IUserPrototypeWithPassword userWithPwdPrototype = this.currentUserPrototype
        //                                                                 as IUserPrototypeWithPassword;
        //     if (userWithPwdPrototype != null
        //         && !this.DataContainer.IsNewObject)
        //     {
        //         this.passwordTextBox.Text = FAKE_PASSWORD;
        //         this.confirmPwdTextBox.Text = FAKE_PASSWORD;                
        //     }
        // }
        // private void UpdateUiControlsOnLoad()
        // {
        //     if (!this.DataContainer.IsNewObject)
        //     {
        //         this.userNameTextBox.ReadOnly = true; //Rename is not allowed from the dialog.
        //         this.userSearchButton.Enabled = false;
        //         this.mappedObjTextbox.ReadOnly = true; //Changing mapped login, certificate and asymmetric key is not allowed
        //         this.mappedObjSearchButton.Enabled = false;
        //         //from SMO also.
        //         this.userTypeComboBox.Enabled = false;
        //         this.oldPasswordTextBox.ReadOnly = true;
        //     }
        //     else
        //     {
        //         //Old password is only useful for changing the password.
        //         this.specifyOldPwdCheckBox.Enabled = false;
        //         this.oldPasswordLabel.Enabled = false;
        //         this.oldPasswordTextBox.Enabled = false;
        //     }
        // }


#endregion

#region "Credential Handlers"

        /// <summary>
        /// Handle request to create a credential
        /// </summary>
        internal async Task HandleCreateCredentialRequest(CreateCredentialParams parameters, RequestContext<CredentialResult> requestContext)
        {
            var result = await ConfigureCredential(parameters.OwnerUri,
                parameters.Credential,
                ConfigAction.Create,
                RunType.RunNow);

            await requestContext.SendResult(new CredentialResult()
            {
                Credential = parameters.Credential,
                Success = result.Item1,
                ErrorMessage = result.Item2
            });
        }

        /// <summary>
        /// Handle request to update a credential
        /// </summary>
        internal async Task HandleUpdateCredentialRequest(UpdateCredentialParams parameters, RequestContext<CredentialResult> requestContext)
        {
            var result = await ConfigureCredential(parameters.OwnerUri,
                parameters.Credential,
                ConfigAction.Update,
                RunType.RunNow);

            await requestContext.SendResult(new CredentialResult()
            {
                Credential = parameters.Credential,
                Success = result.Item1,
                ErrorMessage = result.Item2
            });
        }

        /// <summary>
        /// Handle request to delete a credential
        /// </summary>
        internal async Task HandleDeleteCredentialRequest(DeleteCredentialParams parameters, RequestContext<ResultStatus> requestContext)
        {
            var result = await ConfigureCredential(parameters.OwnerUri,
                parameters.Credential,
                ConfigAction.Drop,
                RunType.RunNow);

            await requestContext.SendResult(new ResultStatus()
            {
                Success = result.Item1,
                ErrorMessage = result.Item2
            });
        }


        /// <summary>
        /// Handle request to get all credentials
        /// </summary>
        internal async Task HandleGetCredentialsRequest(GetCredentialsParams parameters, RequestContext<GetCredentialsResult> requestContext)
        {
            var result = new GetCredentialsResult();
            try
            {
                ConnectionInfo connInfo;
                ConnectionServiceInstance.TryFindConnection(parameters.OwnerUri, out connInfo);
                CDataContainer dataContainer = CDataContainer.CreateDataContainer(connInfo, databaseExists: true);

                var credentials = dataContainer.Server.Credentials;
                int credentialsCount = credentials.Count;
                CredentialInfo[] credentialsInfos = new CredentialInfo[credentialsCount];
                for (int i = 0; i < credentialsCount; ++i)
                {
                    credentialsInfos[i] = new CredentialInfo();
                    credentialsInfos[i].Name = credentials[i].Name;
                    credentialsInfos[i].Identity = credentials[i].Identity;
                    credentialsInfos[i].Id = credentials[i].ID;
                    credentialsInfos[i].DateLastModified = credentials[i].DateLastModified;
                    credentialsInfos[i].CreateDate = credentials[i].CreateDate;
                    credentialsInfos[i].ProviderName = credentials[i].ProviderName;
                }
                result.Credentials = credentialsInfos;
                result.Success = true;
            }
            catch (Exception ex)
            {
                result.Success = false;
                result.ErrorMessage = ex.ToString();
            }

            await requestContext.SendResult(result);
        }

        /// <summary>
        /// Disposes the service
        /// </summary>
        public void Dispose()
        {
            if (!disposed)
            {
                disposed = true;
            }
        }

#endregion        

#region "Helpers"

        internal Task<Tuple<bool, string>> ConfigureCredential(
            string ownerUri,
            CredentialInfo credential,
            ConfigAction configAction,
            RunType runType)
        {
            return Task<Tuple<bool, string>>.Run(() =>
            {
                try
                {
                    ConnectionInfo connInfo;
                    ConnectionServiceInstance.TryFindConnection(ownerUri, out connInfo);
                    CDataContainer dataContainer = CDataContainer.CreateDataContainer(connInfo, databaseExists: true);

                    using (CredentialActions actions = new CredentialActions(dataContainer, credential, configAction))
                    {
                        var executionHandler = new ExecutonHandler(actions);
                        executionHandler.RunNow(runType, this);
                    }

                    return new Tuple<bool, string>(true, string.Empty);
                }
                catch (Exception ex)
                {
                    return new Tuple<bool, string>(false, ex.ToString());
                }
            });
        }

        /// <summary>
        /// this is the main method that is called by DropAllObjects for every object
        /// in the grid
        /// </summary>
        /// <param name="objectRowNumber"></param>
        private void DoDropObject(CDataContainer dataContainer)
        {            
            var executionMode = dataContainer.Server.ConnectionContext.SqlExecutionModes;
            var subjectExecutionMode = executionMode;

            //For Azure the ExecutionManager is different depending on which ExecutionManager
            //used - one at the Server level and one at the Database level. So to ensure we
            //don't use the wrong execution mode we need to set the mode for both (for on-prem
            //this will essentially be a no-op)
            SqlSmoObject sqlDialogSubject = null;
            try
            {
                sqlDialogSubject = dataContainer.SqlDialogSubject;
            }
            catch (System.Exception)
            {
                //We may not have a valid dialog subject here (such as if the object hasn't been created yet)
                //so in that case we'll just ignore it as that's a normal scenario. 
            }
            if (sqlDialogSubject != null)
            {
                subjectExecutionMode =
                    sqlDialogSubject.ExecutionManager.ConnectionContext.SqlExecutionModes;
            }

            Urn objUrn = sqlDialogSubject.Urn;
            System.Diagnostics.Debug.Assert(objUrn != null);

            SfcObjectQuery objectQuery = new SfcObjectQuery(dataContainer.Server);
           
            IDroppable droppableObj = null;
            string[] fields = null;

            foreach( object obj in objectQuery.ExecuteIterator( new SfcQueryExpression( objUrn.ToString() ), fields, null ) )
            {
                System.Diagnostics.Debug.Assert(droppableObj == null, "there is only one object");
                droppableObj = obj as IDroppable;
            }

            // For Azure databases, the SfcObjectQuery executions above may have overwritten our desired execution mode, so restore it
            dataContainer.Server.ConnectionContext.SqlExecutionModes = executionMode;
            if (sqlDialogSubject != null)
            {
                sqlDialogSubject.ExecutionManager.ConnectionContext.SqlExecutionModes = subjectExecutionMode;
            }

            if (droppableObj == null)
            {
                string objectName = objUrn.GetAttribute("Name");
                objectName ??= string.Empty;
                throw new Microsoft.SqlServer.Management.Smo.MissingObjectException("DropObjectsSR.ObjectDoesNotExist(objUrn.Type, objectName)");
            }

            //special case database drop - see if we need to delete backup and restore history
            SpecialPreDropActionsForObject(dataContainer, droppableObj, 
                deleteBackupRestoreOrDisableAuditSpecOrDisableAudit: false,
                dropOpenConnections: false);

            droppableObj.Drop();

            //special case Resource Governor reconfigure - for pool, external pool, group  Drop(), we need to issue
            SpecialPostDropActionsForObject(dataContainer, droppableObj);

        }
        
        private void SpecialPreDropActionsForObject(CDataContainer dataContainer, IDroppable droppableObj, 
            bool deleteBackupRestoreOrDisableAuditSpecOrDisableAudit, bool dropOpenConnections)
        {
            Database db = droppableObj as Database;

            if (deleteBackupRestoreOrDisableAuditSpecOrDisableAudit)
            {
                if (db != null)
                {
                    dataContainer.Server.DeleteBackupHistory(db.Name);
                }
                else
                {
                    // else droppable object should be a server or database audit specification
                    ServerAuditSpecification sas = droppableObj as ServerAuditSpecification;
                    if (sas != null)
                    {
                        sas.Disable();
                    }
                    else
                    {
                        DatabaseAuditSpecification das = droppableObj as DatabaseAuditSpecification;
                        if (das != null)
                        {
                            das.Disable();
                        }
                        else
                        {
                            Audit aud = droppableObj as Audit;
                            if (aud != null)
                            {
                                aud.Disable();
                            }
                        }
                    }
                }
            }

            // special case database drop - drop existing connections to the database other than this one
            if (dropOpenConnections)
            {
                if (db.ActiveConnections > 0)
                {
                    // force the database to be single user
                    db.DatabaseOptions.UserAccess = DatabaseUserAccess.Single;
                    db.Alter(TerminationClause.RollbackTransactionsImmediately);
                }
            }
        }

        private void SpecialPostDropActionsForObject(CDataContainer dataContainer, IDroppable droppableObj)
        {
            if (droppableObj is Policy)
            {
                Policy policyToDrop = (Policy)droppableObj;
                if (!string.IsNullOrEmpty(policyToDrop.ObjectSet))
                {
                    ObjectSet objectSet = policyToDrop.Parent.ObjectSets[policyToDrop.ObjectSet];
                    objectSet.Drop();
                }
            }

            ResourcePool rp = droppableObj as ResourcePool;
            ExternalResourcePool erp = droppableObj as ExternalResourcePool;
            WorkloadGroup wg = droppableObj as WorkloadGroup;

            if (null != rp || null != erp || null != wg)
            {
                // Alter() Resource Governor to reconfigure
                dataContainer.Server.ResourceGovernor.Alter();
            }
        }

#endregion // "Helpers"

// some potentially useful code for working with server & db roles to be refactored later
#region "Roles" 
        private class SchemaOwnership
        {
            public bool initiallyOwned;
            public bool currentlyOwned;

            public SchemaOwnership(bool initiallyOwned)
            {
                this.initiallyOwned = initiallyOwned;
                this.currentlyOwned = initiallyOwned;
            }
        }

        private class RoleMembership
        {
            public bool initiallyAMember;
            public bool currentlyAMember;

            public RoleMembership(bool initiallyAMember)
            {
                this.initiallyAMember = initiallyAMember;
                this.currentlyAMember = initiallyAMember;
            }

            public RoleMembership(bool initiallyAMember, bool currentlyAMember)
            {
                this.initiallyAMember = initiallyAMember;
                this.currentlyAMember = currentlyAMember;
            }
        }

        private void DbRole_LoadMembership(string databaseName, string dbroleName, ServerConnection serverConnection)
        {
            var roleMembers = new HybridDictionary();
            bool isPropertiesMode = false;
            if (isPropertiesMode)
            {
                Enumerator  enumerator  = new Enumerator();
                Urn         urn         = String.Format(System.Globalization.CultureInfo.InvariantCulture,
                                                        "Server/Database[@Name='{0}']/Role[@Name='{1}']/Member",
                                                        Urn.EscapeString(databaseName),
                                                        Urn.EscapeString(dbroleName));
                string[]    fields      = new string[] { "Name" };
                OrderBy[]   orderBy     = new OrderBy[] { new OrderBy("Name", OrderBy.Direction.Asc)};
                Request     request     = new Request(urn, fields, orderBy);
                DataTable   dt          = enumerator.Process(serverConnection, request);

                foreach (DataRow dr in dt.Rows)
                {
                    string memberName = dr["Name"].ToString();
                    roleMembers[memberName] = new RoleMembership(true);
                }
            }
        }

        /// <summary>
        /// sends to server user changes related to membership
        /// </summary>
        private void DbRole_SendToServerMembershipChanges(Database db, DatabaseRole dbrole)
        {
            var roleMembers = new HybridDictionary();
            IDictionaryEnumerator enumerator = roleMembers.GetEnumerator();
            enumerator.Reset();

            while (enumerator.MoveNext())
            {
                DictionaryEntry entry       = enumerator.Entry;
                string          memberName  = entry.Key.ToString();
                RoleMembership  membership  = (RoleMembership) entry.Value;

                if (!membership.initiallyAMember && membership.currentlyAMember)
                {
                    dbrole.AddMember(memberName);
                }
                else if (membership.initiallyAMember && !membership.currentlyAMember)
                {
                    dbrole.DropMember(memberName);
                }
            }
        }

        private void InitProp(ServerConnection serverConnection, string serverName, string databaseName, 
            string dbroleName, string dbroleUrn, bool isPropertiesMode)
        {            
            System.Diagnostics.Debug.Assert(serverName!=null);
            System.Diagnostics.Debug.Assert((databaseName!=null) && (databaseName.Trim().Length!=0));

            // LoadSchemas();
            // LoadMembership();

            if (isPropertiesMode == true)
            {
                // initialize from enumerator in properties mode
                System.Diagnostics.Debug.Assert(dbroleName!=null);
                System.Diagnostics.Debug.Assert(dbroleName.Trim().Length !=0);
                System.Diagnostics.Debug.Assert(dbroleUrn!=null);
                System.Diagnostics.Debug.Assert(dbroleUrn.Trim().Length != 0);

                Enumerator en = new Enumerator();
                Request req = new Request();
                req.Fields = new String [] { "Owner" };

                if ((dbroleUrn!=null) && (dbroleUrn.Trim().Length != 0))
                {
                    req.Urn = dbroleUrn;
                }
                else
                {
                    req.Urn = "Server/Database[@Name='" + Urn.EscapeString(databaseName) + "']/Role[@Name='" + Urn.EscapeString(dbroleName) + "]";
                }

                DataTable dt = en.Process(serverConnection, req);
                System.Diagnostics.Debug.Assert(dt!=null);
                System.Diagnostics.Debug.Assert(dt.Rows.Count==1);

                if (dt.Rows.Count==0)
                {
                    throw new Exception("DatabaseRoleSR.ErrorDbRoleNotFound");
                }

                // DataRow dr = dt.Rows[0];
                // this.initialOwner = Convert.ToString(dr[DatabaseRoleGeneral.ownerField],System.Globalization.CultureInfo.InvariantCulture);
                // this.textBoxOwner.Text = this.initialOwner;
            }
        }

        private void DbRole_SendDataToServer(CDataContainer dataContainer, string databaseName, 
            string dbroleName, string ownerName, string initialOwner, string roleName, bool isPropertiesMode)
        {
            System.Diagnostics.Debug.Assert(databaseName != null && databaseName.Trim().Length != 0, "database name is empty");
            System.Diagnostics.Debug.Assert(dataContainer.Server != null, "server is null");

            Database database = dataContainer.Server.Databases[databaseName];
            System.Diagnostics.Debug.Assert(database!= null, "database is null");

            DatabaseRole role;

            if (isPropertiesMode == true) // in properties mode -> alter role
            {
                System.Diagnostics.Debug.Assert(dbroleName != null && dbroleName.Trim().Length != 0, "role name is empty");

                role = database.Roles[dbroleName];
                System.Diagnostics.Debug.Assert(role != null, "role is null");

                if (0 != String.Compare(ownerName, initialOwner, StringComparison.Ordinal))
                {
                    role.Owner = ownerName;
                    role.Alter();
                }
            }
            else // not in properties mode -> create role
            {
                role = new DatabaseRole(database, roleName);
                if (ownerName.Length != 0)
                {
                    role.Owner = ownerName;
                }

                role.Create();
            }

            // SendToServerSchemaOwnershipChanges(database, role);
            // SendToServerMembershipChanges(database, role);
        }

        private void DbRole_LoadSchemas(string databaseName, string  dbroleName, ServerConnection serverConnection)
        {
            bool isPropertiesMode = false;
            HybridDictionary schemaOwnership;
            schemaOwnership = new HybridDictionary();

            Enumerator en = new Enumerator();
            Request req = new Request();
            req.Fields = new String [] { "Name", "Owner" };
            req.Urn = "Server/Database[@Name='" + Urn.EscapeString(databaseName) + "']/Schema";

            DataTable dt = en.Process(serverConnection, req);
            System.Diagnostics.Debug.Assert((dt != null) && (0 < dt.Rows.Count), "enumerator did not return schemas");
            System.Diagnostics.Debug.Assert(!isPropertiesMode || (dbroleName.Length != 0), "role name is not known");

            foreach (DataRow dr in dt.Rows)
            {
                string  schemaName      = Convert.ToString(dr["Name"],System.Globalization.CultureInfo.InvariantCulture);
                string  schemaOwner     = Convert.ToString(dr["Owner"],System.Globalization.CultureInfo.InvariantCulture);
                bool    roleOwnsSchema  = 
                    isPropertiesMode &&
                    (0 == String.Compare(dbroleName, schemaOwner, StringComparison.Ordinal));

                schemaOwnership[schemaName] = new SchemaOwnership(roleOwnsSchema);
            }
        }

        /// <summary>
        /// sends to server changes related to schema ownership
        /// </summary>
        private void DbRole_SendToServerSchemaOwnershipChanges(CDataContainer dataContainer, Database db, DatabaseRole dbrole)
        {
            HybridDictionary schemaOwnership = null;
            if (9 <= dataContainer.Server.Information.Version.Major)
            {
                IDictionaryEnumerator enumerator = schemaOwnership.GetEnumerator();
                enumerator.Reset();
                while (enumerator.MoveNext())
                {
                    DictionaryEntry de          = enumerator.Entry;
                    string          schemaName  = de.Key.ToString();
                    SchemaOwnership ownership   = (SchemaOwnership)de.Value;

                    // If we are creating a new role, then no schema will have been initially owned by this role.
                    // If we are modifying an existing role, we can only take ownership of roles.  (Ownership can't
                    // be renounced, it can only be positively assigned to a principal.)
                    if (ownership.currentlyOwned && !ownership.initiallyOwned)
                    {
                        Schema schema = db.Schemas[schemaName];
                        schema.Owner = dbrole.Name;
                        schema.Alter();
                    }
                }
            }
        }

#endregion

    }

    
}<|MERGE_RESOLUTION|>--- conflicted
+++ resolved
@@ -97,14 +97,11 @@
             this.ServiceHost.SetRequestHandler(CreateLoginRequest.Type, HandleCreateLoginRequest, true);
             this.ServiceHost.SetRequestHandler(UpdateLoginRequest.Type, HandleUpdateLoginRequest, true);
             this.ServiceHost.SetRequestHandler(DeleteLoginRequest.Type, HandleDeleteLoginRequest, true);
-<<<<<<< HEAD
             this.ServiceHost.SetRequestHandler(InitializeLoginViewRequest.Type, HandleInitializeLoginViewRequest, true);
             this.ServiceHost.SetRequestHandler(DisposeLoginViewRequest.Type, HandleDisposeLoginViewRequest, true);
-=======
 
             // User request handlers
             this.ServiceHost.SetRequestHandler(CreateUserRequest.Type, HandleCreateUserRequest, true);
->>>>>>> 497118ed
         }
 
 
