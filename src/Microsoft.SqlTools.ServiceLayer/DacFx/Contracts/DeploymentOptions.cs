--- conflicted
+++ resolved
@@ -2,11 +2,6 @@
 // Copyright (c) Microsoft. All rights reserved.
 // Licensed under the MIT license. See LICENSE file in the project root for full license information.
 //
-<<<<<<< HEAD
-using System;
-using System.ComponentModel;
-=======
->>>>>>> 6b619c0c
 using System.IO;
 using System.Linq;
 using System.Threading.Tasks;
