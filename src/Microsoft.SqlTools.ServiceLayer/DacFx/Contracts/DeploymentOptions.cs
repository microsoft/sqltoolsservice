--- conflicted
+++ resolved
@@ -33,7 +33,7 @@
         public string DisplayName { get; set; }
     }
     /// <summary>
-    /// Class to define deployment options. 
+    /// Class to define deployment options.
     /// Keeping the order and defaults same as DacFx
     /// The default values here should also match the default values in ADS UX
     /// </summary>
@@ -498,33 +498,9 @@
         {
             var val = prop.GetValue(options);
             var attribute = prop.GetCustomAttributes<DescriptionAttribute>(true).FirstOrDefault();
-<<<<<<< HEAD
             Type type = typeof(DeploymentOptionProperty<>).MakeGenericType(val.GetType());
             object setProp = Activator.CreateInstance(type, val, attribute.Description, _displayNameMapDict[deployOptionsProp.Name]);
             deployOptionsProp.SetValue(this, setProp);
-=======
-
-            if (prop.PropertyType == typeof(ObjectType[]))
-            {
-                // Properties such as ExcludeObjectTypes and DoNotDropObjectTypes are ObjectType[] which needs type casting
-                DeploymentOptionProperty<ObjectType[]> setProp = new DeploymentOptionProperty<ObjectType[]>()
-                {
-                    Value = (ObjectType[])val,
-                    Description = attribute.Description,
-                    DisplayName = _displayNameMapDict[deployOptionsProp.Name]
-                };
-                deployOptionsProp.SetValue(this, setProp);
-            }
-            else {
-                DeploymentOptionProperty<Object> setProp = new DeploymentOptionProperty<Object>()
-                {
-                    Value = val,
-                    Description = attribute.Description,
-                    DisplayName = _displayNameMapDict[deployOptionsProp.Name]
-                };
-                deployOptionsProp.SetValue(this, setProp);
-            }
->>>>>>> 583e35be
         }
 
         public static DeploymentOptions GetDefaultSchemaCompareOptions()
@@ -539,6 +515,6 @@
             result.ExcludeObjectTypes.Value = result.ExcludeObjectTypes.Value.Where(x => x != ObjectType.DatabaseScopedCredentials).ToArray(); // re-include database-scoped credentials
 
             return result;
-        }        
+        }
     }
 }