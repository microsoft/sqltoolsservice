--- conflicted
+++ resolved
@@ -10,16 +10,11 @@
     "Microsoft.SqlServer.SqlParser": "140.1.5",
     "System.Data.Common": "4.1.0",
     "System.Data.SqlClient": "4.1.0",
-<<<<<<< HEAD
-    "system.security.securestring": "4.0.0",
-    "system.io.filesystem.accesscontrol": "4.0.0-beta-23123"
-=======
     "Microsoft.SqlServer.Smo": "140.1.5",
     "System.Security.SecureString": "4.0.0",
     "System.Collections.Specialized": "4.0.1",
     "System.ComponentModel.TypeConverter": "4.1.0",    
     "System.Diagnostics.TraceSource": "4.0.0"
->>>>>>> baebaeb0
   },
   "frameworks": {
     "netcoreapp1.0": {
