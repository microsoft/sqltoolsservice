//
// Copyright (c) Microsoft. All rights reserved.
// Licensed under the MIT license. See LICENSE file in the project root for full license information.
//

using System;
using System.Collections.Generic;
using System.Data;
using System.IO;
using System.Threading.Tasks;
using System.Xml;
using Microsoft.SqlServer.Management.Common;
using Microsoft.SqlServer.Management.Smo;
using Microsoft.SqlServer.Management.Smo.Agent;
using Microsoft.SqlTools.Hosting.Protocol;
using Microsoft.SqlTools.ServiceLayer.Agent.Contracts;
using Microsoft.SqlTools.ServiceLayer.Connection;
using Microsoft.SqlTools.ServiceLayer.Hosting;
using Microsoft.SqlTools.ServiceLayer.Management;
using Microsoft.SqlTools.ServiceLayer.Utility;

namespace Microsoft.SqlTools.ServiceLayer.Agent
{
    /// <summary>
    /// Main class for Agent Service functionality
    /// </summary>
    public class AgentService
    {
        private ConnectionService connectionService = null;
        private static readonly Lazy<AgentService> instance = new Lazy<AgentService>(() => new AgentService());

        /// <summary>
        /// Construct a new AgentService instance with default parameters
        /// </summary>
        public AgentService()
        {
        }

        /// <summary>
        /// Gets the singleton instance object
        /// </summary>
        public static AgentService Instance
        {
            get { return instance.Value; }
        }

        /// <summary>
        /// Internal for testing purposes only
        /// </summary>
        internal ConnectionService ConnectionServiceInstance
        {
            get
            {
                if (connectionService == null)
                {
                    connectionService = ConnectionService.Instance;
                }
                return connectionService;
            }

            set
            {
                connectionService = value;
            }
        }

        /// <summary>
        /// Service host object for sending/receiving requests/events.
        /// Internal for testing purposes.
        /// </summary>
        internal IProtocolEndpoint ServiceHost
        {
            get;
            set;
        }

        /// <summary>
        /// Initializes the service instance
        /// </summary>
        public void InitializeService(ServiceHost serviceHost)
        {
            this.ServiceHost = serviceHost;

            // Jobs request handlers
            this.ServiceHost.SetRequestHandler(AgentJobsRequest.Type, HandleAgentJobsRequest);
            this.ServiceHost.SetRequestHandler(AgentJobHistoryRequest.Type, HandleJobHistoryRequest);
            this.ServiceHost.SetRequestHandler(AgentJobActionRequest.Type, HandleJobActionRequest);

            this.ServiceHost.SetRequestHandler(CreateAgentJobRequest.Type, HandleCreateAgentJobRequest);
            this.ServiceHost.SetRequestHandler(UpdateAgentJobRequest.Type, HandleUpdateAgentJobRequest);
            this.ServiceHost.SetRequestHandler(DeleteAgentJobRequest.Type, HandleDeleteAgentJobRequest);

            this.ServiceHost.SetRequestHandler(AgentJobDefaultsRequest.Type, HandleAgentJobDefaultsRequest);

            // Job Steps request handlers
            this.ServiceHost.SetRequestHandler(CreateAgentJobStepRequest.Type, HandleCreateAgentJobStepRequest);
            this.ServiceHost.SetRequestHandler(UpdateAgentJobStepRequest.Type, HandleUpdateAgentJobStepRequest);
            this.ServiceHost.SetRequestHandler(DeleteAgentJobStepRequest.Type, HandleDeleteAgentJobStepRequest);

            // Alerts request handlers
            this.ServiceHost.SetRequestHandler(AgentAlertsRequest.Type, HandleAgentAlertsRequest);
            this.ServiceHost.SetRequestHandler(CreateAgentAlertRequest.Type, HandleCreateAgentAlertRequest);
            this.ServiceHost.SetRequestHandler(UpdateAgentAlertRequest.Type, HandleUpdateAgentAlertRequest);
            this.ServiceHost.SetRequestHandler(DeleteAgentAlertRequest.Type, HandleDeleteAgentAlertRequest);

            // Operators request handlers
            this.ServiceHost.SetRequestHandler(AgentOperatorsRequest.Type, HandleAgentOperatorsRequest);
            this.ServiceHost.SetRequestHandler(CreateAgentOperatorRequest.Type, HandleCreateAgentOperatorRequest);
            this.ServiceHost.SetRequestHandler(UpdateAgentOperatorRequest.Type, HandleUpdateAgentOperatorRequest);
            this.ServiceHost.SetRequestHandler(DeleteAgentOperatorRequest.Type, HandleDeleteAgentOperatorRequest);

            // Proxy Accounts request handlers
            this.ServiceHost.SetRequestHandler(AgentProxiesRequest.Type, HandleAgentProxiesRequest);
            this.ServiceHost.SetRequestHandler(CreateAgentProxyRequest.Type, HandleCreateAgentProxyRequest);
            this.ServiceHost.SetRequestHandler(UpdateAgentProxyRequest.Type, HandleUpdateAgentProxyRequest);
            this.ServiceHost.SetRequestHandler(DeleteAgentProxyRequest.Type, HandleDeleteAgentProxyRequest);

            // Schedule request handlers
            this.ServiceHost.SetRequestHandler(AgentSchedulesRequest.Type, HandleAgentSchedulesRequest);
            this.ServiceHost.SetRequestHandler(CreateAgentScheduleRequest.Type, HandleCreateAgentScheduleRequest);
            this.ServiceHost.SetRequestHandler(UpdateAgentScheduleRequest.Type, HandleUpdateAgentScheduleRequest);
            this.ServiceHost.SetRequestHandler(DeleteAgentScheduleRequest.Type, HandleDeleteAgentScheduleRequest);

            // Notebook request handlers
            this.ServiceHost.SetRequestHandler(AgentNotebooksRequest.Type, HandleAgentNotebooksRequest);
            this.ServiceHost.SetRequestHandler(AgentNotebookHistoryRequest.Type, HandleAgentNotebookHistoryRequest);
            this.ServiceHost.SetRequestHandler(AgentNotebookMaterializedRequest.Type, HandleAgentNotebookMaterializedRequest);
            this.ServiceHost.SetRequestHandler(AgentNotebookTemplateRequest.Type, HandleAgentNotebookTemplateRequest);
            this.ServiceHost.SetRequestHandler(CreateAgentNotebookRequest.Type, HandleCreateAgentNotebookRequest);
            this.ServiceHost.SetRequestHandler(DeleteAgentNotebookRequest.Type, HandleDeleteAgentNotebooksRequest);
            this.ServiceHost.SetRequestHandler(UpdateAgentNotebookRequest.Type, HandleUpdateAgentNotebookRequest);
            this.ServiceHost.SetRequestHandler(UpdateAgentNotebookRunPinRequest.Type, HandleUpdateAgentNotebookRunPinRequest);
            this.ServiceHost.SetRequestHandler(UpdateAgentNotebookRunNameRequest.Type, HandleUpdateAgentNotebookRunNameRequest);
<<<<<<< HEAD
            this.ServiceHost.SetRequestHandler(DeleteNotebookMaterializedRequest.Type, HandleDeleteNotebookMaterializedRequest);
=======

>>>>>>> c6e3b33c

            serviceHost.RegisterShutdownTask(async (shutdownParams, shutdownRequestContext) =>
            {
                DeleteAgentNotebooksTempFiles();
                await Task.FromResult(0);
            });

        }

        #region "Jobs Handlers"

        /// <summary>
        /// Handle request to get Agent job activities
        /// </summary>
        internal async Task HandleAgentJobsRequest(AgentJobsParams parameters, RequestContext<AgentJobsResult> requestContext)
        {
            await Task.Run(async () =>
            {
                try
                {
                    var result = new AgentJobsResult();
                    ConnectionInfo connInfo;
                    ConnectionServiceInstance.TryFindConnection(
                        parameters.OwnerUri,
                        out connInfo);

                    if (connInfo != null)
                    {
                        var serverConnection = ConnectionService.OpenServerConnection(connInfo);
                        var fetcher = new JobFetcher(serverConnection);
                        var filter = new JobActivityFilter();
                        var jobs = fetcher.FetchJobs(filter);
                        var agentJobs = new List<AgentJobInfo>();
                        if (jobs != null)
                        {
                            foreach (var job in jobs.Values)
                            {
                                agentJobs.Add(AgentUtilities.ConvertToAgentJobInfo(job));
                            }
                        }
                        result.Success = true;
                        result.Jobs = agentJobs.ToArray();
                        serverConnection.SqlConnectionObject.Close();
                    }
                    await requestContext.SendResult(result);
                }
                catch (Exception e)
                {
                    await requestContext.SendError(e);
                }
            });
        }

        /// <summary>
        /// Handle request to get Agent Job history
        /// </summary>
        internal async Task HandleJobHistoryRequest(AgentJobHistoryParams parameters, RequestContext<AgentJobHistoryResult> requestContext)
        {
            await Task.Run(async () =>
            {
                try
                {
                    var result = new AgentJobHistoryResult();
                    ConnectionInfo connInfo;
                    ConnectionServiceInstance.TryFindConnection(
                        parameters.OwnerUri,
                        out connInfo);
                    if (connInfo != null)
                    {
                        CDataContainer dataContainer = CDataContainer.CreateDataContainer(connInfo, databaseExists: true);
                        var jobServer = dataContainer.Server.JobServer;
                        var jobs = jobServer.Jobs;
                        Tuple<SqlConnectionInfo, DataTable, ServerConnection> tuple = CreateSqlConnection(connInfo, parameters.JobId);
                        SqlConnectionInfo sqlConnInfo = tuple.Item1;
                        DataTable dt = tuple.Item2;
                        ServerConnection connection = tuple.Item3;

                        // Send Steps, Alerts and Schedules with job history in background
                        // Add steps to the job if any
                        JobStepCollection steps = jobs[parameters.JobName].JobSteps;
                        var jobSteps = new List<AgentJobStepInfo>();
                        foreach (JobStep step in steps)
                        {
                            jobSteps.Add(AgentUtilities.ConvertToAgentJobStepInfo(step, parameters.JobId, parameters.JobName));
                        }
                        result.Steps = jobSteps.ToArray();

                        // Add schedules to the job if any
                        JobScheduleCollection schedules = jobs[parameters.JobName].JobSchedules;
                        var jobSchedules = new List<AgentScheduleInfo>();
                        foreach (JobSchedule schedule in schedules)
                        {
                            jobSchedules.Add(AgentUtilities.ConvertToAgentScheduleInfo(schedule));
                        }
                        result.Schedules = jobSchedules.ToArray();

                        // Alerts
                        AlertCollection alerts = jobServer.Alerts;
                        var jobAlerts = new List<Alert>();
                        foreach (Alert alert in alerts)
                        {
                            if (alert.JobName == parameters.JobName)
                            {
                                jobAlerts.Add(alert);
                            }
                        }
                        result.Alerts = AgentUtilities.ConvertToAgentAlertInfo(jobAlerts);

                        // Add histories
                        int count = dt.Rows.Count;
                        List<AgentJobHistoryInfo> jobHistories = new List<AgentJobHistoryInfo>();
                        if (count > 0)
                        {
                            var job = dt.Rows[0];
                            Guid jobId = (Guid)job[AgentUtilities.UrnJobId];
                            int runStatus = Convert.ToInt32(job[AgentUtilities.UrnRunStatus], System.Globalization.CultureInfo.InvariantCulture);
                            var t = new LogSourceJobHistory(parameters.JobName, sqlConnInfo, null, runStatus, jobId, null);
                            var tlog = t as ILogSource;
                            tlog.Initialize();
                            var logEntries = t.LogEntries;

                            // Finally add the job histories
                            jobHistories = AgentUtilities.ConvertToAgentJobHistoryInfo(logEntries, job, steps);
                            result.Histories = jobHistories.ToArray();
                            result.Success = true;
                            tlog.CloseReader();
                        }
                        await requestContext.SendResult(result);
                    }
                }
                catch (Exception e)
                {
                    await requestContext.SendError(e);
                }
            });
        }

        /// <summary>
        /// Handle request to Run a Job
        /// </summary>
        internal async Task HandleJobActionRequest(AgentJobActionParams parameters, RequestContext<ResultStatus> requestContext)
        {
            await Task.Run(async () =>
            {
                var result = new ResultStatus();
                try
                {
                    ConnectionInfo connInfo;
                    ConnectionServiceInstance.TryFindConnection(
                        parameters.OwnerUri,
                        out connInfo);
                    if (connInfo != null)
                    {
                        var serverConnection = ConnectionService.OpenServerConnection(connInfo);
                        var jobHelper = new JobHelper(serverConnection);
                        jobHelper.JobName = parameters.JobName;
                        switch (parameters.Action)
                        {
                            case "run":
                                jobHelper.Start();
                                break;
                            case "stop":
                                jobHelper.Stop();
                                break;
                            case "delete":
                                jobHelper.Delete();
                                break;
                            case "enable":
                                jobHelper.Enable(true);
                                break;
                            case "disable":
                                jobHelper.Enable(false);
                                break;
                            default:
                                break;
                        }
                        result.Success = true;
                        await requestContext.SendResult(result);
                    }
                }
                catch (Exception e)
                {
                    result.Success = false;
                    result.ErrorMessage = e.Message;
                    Exception exception = e.InnerException;
                    while (exception != null)
                    {
                        result.ErrorMessage += Environment.NewLine + "\t" + exception.Message;
                        exception = exception.InnerException;
                    }
                    await requestContext.SendResult(result);
                }
            });
        }

        internal async Task HandleCreateAgentJobRequest(CreateAgentJobParams parameters, RequestContext<CreateAgentJobResult> requestContext)
        {
            var result = await ConfigureAgentJob(
                parameters.OwnerUri,
                parameters.Job.Name,
                parameters.Job,
                ConfigAction.Create,
                ManagementUtils.asRunType(parameters.TaskExecutionMode));

            await requestContext.SendResult(new CreateAgentJobResult()
            {
                Success = result.Item1,
                ErrorMessage = result.Item2
            });
        }

        internal async Task HandleUpdateAgentJobRequest(UpdateAgentJobParams parameters, RequestContext<UpdateAgentJobResult> requestContext)
        {
            var result = await ConfigureAgentJob(
                parameters.OwnerUri,
                parameters.OriginalJobName,
                parameters.Job,
                ConfigAction.Update,
                ManagementUtils.asRunType(parameters.TaskExecutionMode));

            await requestContext.SendResult(new UpdateAgentJobResult()
            {
                Success = result.Item1,
                ErrorMessage = result.Item2
            });
        }

        internal async Task HandleDeleteAgentJobRequest(DeleteAgentJobParams parameters, RequestContext<ResultStatus> requestContext)
        {
            var result = await ConfigureAgentJob(
               parameters.OwnerUri,
               parameters.Job.Name,
               parameters.Job,
               ConfigAction.Drop,
               ManagementUtils.asRunType(parameters.TaskExecutionMode));

            await requestContext.SendResult(new ResultStatus()
            {
                Success = result.Item1,
                ErrorMessage = result.Item2
            });
        }

        internal async Task HandleCreateAgentJobStepRequest(CreateAgentJobStepParams parameters, RequestContext<CreateAgentJobStepResult> requestContext)
        {
            Tuple<bool, string> result = await ConfigureAgentJobStep(
                parameters.OwnerUri,
                parameters.Step,
                ConfigAction.Create,
                RunType.RunNow);

            await requestContext.SendResult(new CreateAgentJobStepResult()
            {
                Success = result.Item1,
                ErrorMessage = result.Item2
            });
        }

        internal async Task HandleUpdateAgentJobStepRequest(UpdateAgentJobStepParams parameters, RequestContext<UpdateAgentJobStepResult> requestContext)
        {
            Tuple<bool, string> result = await ConfigureAgentJobStep(
                parameters.OwnerUri,
                parameters.Step,
                ConfigAction.Update,
                RunType.RunNow);

            await requestContext.SendResult(new UpdateAgentJobStepResult()
            {
                Success = result.Item1,
                ErrorMessage = result.Item2
            });
        }

        internal async Task HandleDeleteAgentJobStepRequest(DeleteAgentJobStepParams parameters, RequestContext<ResultStatus> requestContext)
        {
            Tuple<bool, string> result = await ConfigureAgentJobStep(
                parameters.OwnerUri,
                parameters.Step,
                ConfigAction.Drop,
                RunType.RunNow);

            await requestContext.SendResult(new ResultStatus()
            {
                Success = result.Item1,
                ErrorMessage = result.Item2
            });
        }

        internal async Task HandleAgentJobDefaultsRequest(AgentJobDefaultsParams parameters, RequestContext<AgentJobDefaultsResult> requestContext)
        {
            await Task.Run(async () =>
            {
                var result = new AgentJobDefaultsResult();
                try
                {
                    JobData jobData;
                    CDataContainer dataContainer;
                    CreateJobData(parameters.OwnerUri, "default", out dataContainer, out jobData);

                    // current connection user name for
                    result.Owner = dataContainer.ServerConnection.TrueLogin;

                    var categories = jobData.Categories;
                    result.Categories = new AgentJobCategory[categories.Length];
                    for (int i = 0; i < categories.Length; ++i)
                    {
                        result.Categories[i] = new AgentJobCategory
                        {
                            Id = categories[i].SmoCategory.ID,
                            Name = categories[i].SmoCategory.Name
                        };
                    }

                    result.Success = true;
                }
                catch (Exception ex)
                {
                    result.Success = false;
                    result.ErrorMessage = ex.ToString();
                }

                await requestContext.SendResult(result);
            });
        }

        #endregion // "Jobs Handlers"

        #region "Alert Handlers"

        /// <summary>
        /// Handle request to get the alerts list
        /// </summary>
        internal async Task HandleAgentAlertsRequest(AgentAlertsParams parameters, RequestContext<AgentAlertsResult> requestContext)
        {
            await Task.Run(async () =>
            {
                var result = new AgentAlertsResult();
                try
                {
                    ConnectionInfo connInfo;
                    ConnectionServiceInstance.TryFindConnection(parameters.OwnerUri, out connInfo);
                    CDataContainer dataContainer = CDataContainer.CreateDataContainer(connInfo, databaseExists: true);

                    int alertsCount = dataContainer.Server.JobServer.Alerts.Count;
                    var alerts = new AgentAlertInfo[alertsCount];
                    for (int i = 0; i < alertsCount; ++i)
                    {
                        var alert = dataContainer.Server.JobServer.Alerts[i];
                        alerts[i] = new AgentAlertInfo
                        {
                            Id = alert.ID,
                            Name = alert.Name,
                            DelayBetweenResponses = alert.DelayBetweenResponses,
                            EventDescriptionKeyword = alert.EventDescriptionKeyword,
                            EventSource = alert.EventSource,
                            HasNotification = alert.HasNotification,
                            IncludeEventDescription = (Contracts.NotifyMethods)alert.IncludeEventDescription,
                            IsEnabled = alert.IsEnabled,
                            JobId = alert.JobID.ToString(),
                            JobName = alert.JobName,
                            LastOccurrenceDate = alert.LastOccurrenceDate.ToString(),
                            LastResponseDate = alert.LastResponseDate.ToString(),
                            MessageId = alert.MessageID,
                            NotificationMessage = alert.NotificationMessage,
                            OccurrenceCount = alert.OccurrenceCount,
                            PerformanceCondition = alert.PerformanceCondition,
                            Severity = alert.Severity,
                            DatabaseName = alert.DatabaseName,
                            CountResetDate = alert.CountResetDate.ToString(),
                            CategoryName = alert.CategoryName,
                            AlertType = (Contracts.AlertType)alert.AlertType,
                            WmiEventNamespace = alert.WmiEventNamespace,
                            WmiEventQuery = alert.WmiEventQuery
                        };
                    }

                    result.Alerts = alerts;
                    result.Success = true;
                }
                catch (Exception ex)
                {
                    result.Success = false;
                    result.ErrorMessage = ex.ToString();
                }
                await requestContext.SendResult(result);
            });
        }

        /// <summary>
        /// Handle request to create an alert
        /// </summary>
        internal async Task HandleCreateAgentAlertRequest(CreateAgentAlertParams parameters, RequestContext<CreateAgentAlertResult> requestContext)
        {
            var result = await ConfigureAgentAlert(
                parameters.OwnerUri,
                parameters.Alert.Name,
                parameters.Alert,
                ConfigAction.Create,
                RunType.RunNow);

            await requestContext.SendResult(new CreateAgentAlertResult()
            {
                Success = result.Item1,
                ErrorMessage = result.Item2
            });
        }

        /// <summary>
        /// Handle request to update an alert
        /// </summary>
        internal async Task HandleUpdateAgentAlertRequest(UpdateAgentAlertParams parameters, RequestContext<UpdateAgentAlertResult> requestContext)
        {
            var result = await ConfigureAgentAlert(
                parameters.OwnerUri,
                parameters.OriginalAlertName,
                parameters.Alert,
                ConfigAction.Update,
                RunType.RunNow);

            await requestContext.SendResult(new UpdateAgentAlertResult()
            {
                Success = result.Item1,
                ErrorMessage = result.Item2
            });
        }

        /// <summary>
        /// Handle request to delete an alert
        /// </summary>
        internal async Task HandleDeleteAgentAlertRequest(DeleteAgentAlertParams parameters, RequestContext<ResultStatus> requestContext)
        {
            var result = await ConfigureAgentAlert(
                parameters.OwnerUri,
                parameters.Alert.Name,
                parameters.Alert,
                ConfigAction.Drop,
                RunType.RunNow);

            await requestContext.SendResult(new ResultStatus()
            {
                Success = result.Item1,
                ErrorMessage = result.Item2
            });
        }

        #endregion // "Alert Handlers"

        #region "Operator Handlers"

        internal async Task HandleAgentOperatorsRequest(AgentOperatorsParams parameters, RequestContext<AgentOperatorsResult> requestContext)
        {
            await Task.Run(async () =>
            {
                var result = new AgentOperatorsResult();
                try
                {
                    ConnectionInfo connInfo;
                    ConnectionServiceInstance.TryFindConnection(parameters.OwnerUri, out connInfo);
                    CDataContainer dataContainer = CDataContainer.CreateDataContainer(connInfo, databaseExists: true);

                    int operatorCount = dataContainer.Server.JobServer.Operators.Count;
                    var operators = new AgentOperatorInfo[operatorCount];
                    for (int i = 0; i < operatorCount; ++i)
                    {
                        var item = dataContainer.Server.JobServer.Operators[i];
                        operators[i] = new AgentOperatorInfo
                        {
                            Name = item.Name,
                            Id = item.ID,
                            EmailAddress = item.EmailAddress,
                            Enabled = item.Enabled,
                            LastEmailDate = item.LastEmailDate.ToString(),
                            LastNetSendDate = item.LastNetSendDate.ToString(),
                            LastPagerDate = item.LastPagerDate.ToString(),
                            PagerAddress = item.PagerAddress,
                            CategoryName = item.CategoryName,
                            PagerDays = (Contracts.WeekDays)item.PagerDays,
                            SaturdayPagerEndTime = item.SaturdayPagerEndTime.ToString(),
                            SaturdayPagerStartTime = item.SaturdayPagerEndTime.ToString(),
                            SundayPagerEndTime = item.SundayPagerEndTime.ToString(),
                            SundayPagerStartTime = item.SundayPagerStartTime.ToString(),
                            NetSendAddress = item.NetSendAddress,
                            WeekdayPagerStartTime = item.WeekdayPagerStartTime.ToString(),
                            WeekdayPagerEndTime = item.WeekdayPagerEndTime.ToString()
                        };
                    }

                    result.Operators = operators;
                    result.Success = true;
                }
                catch (Exception ex)
                {
                    result.Success = false;
                    result.ErrorMessage = ex.ToString();
                }
                await requestContext.SendResult(result);
            });
        }

        internal async Task HandleCreateAgentOperatorRequest(
            CreateAgentOperatorParams parameters,
            RequestContext<AgentOperatorResult> requestContext)
        {
            var result = await ConfigureAgentOperator(
                parameters.OwnerUri,
                parameters.Operator,
                ConfigAction.Create,
                RunType.RunNow);

            await requestContext.SendResult(new AgentOperatorResult()
            {
                Success = result.Item1,
                ErrorMessage = result.Item2,
                Operator = parameters.Operator
            });
        }

        internal async Task HandleUpdateAgentOperatorRequest(
            UpdateAgentOperatorParams parameters,
            RequestContext<AgentOperatorResult> requestContext)
        {
            var result = await ConfigureAgentOperator(
                parameters.OwnerUri,
                parameters.Operator,
                ConfigAction.Update,
                RunType.RunNow);

            await requestContext.SendResult(new AgentOperatorResult()
            {
                Success = result.Item1,
                ErrorMessage = result.Item2,
                Operator = parameters.Operator
            });
        }

        internal async Task HandleDeleteAgentOperatorRequest(
            DeleteAgentOperatorParams parameters,
            RequestContext<ResultStatus> requestContext)
        {
            var result = await ConfigureAgentOperator(
                parameters.OwnerUri,
                parameters.Operator,
                ConfigAction.Drop,
                RunType.RunNow);

            await requestContext.SendResult(new ResultStatus()
            {
                Success = result.Item1,
                ErrorMessage = result.Item2
            });
        }

        #endregion // "Operator Handlers"


        #region "Proxy Handlers"

        internal async Task HandleAgentProxiesRequest(AgentProxiesParams parameters, RequestContext<AgentProxiesResult> requestContext)
        {
            await Task.Run(async () =>
            {
                var result = new AgentProxiesResult();
                try
                {
                    ConnectionInfo connInfo;
                    ConnectionServiceInstance.TryFindConnection(parameters.OwnerUri, out connInfo);
                    CDataContainer dataContainer = CDataContainer.CreateDataContainer(connInfo, databaseExists: true);

                    int proxyCount = dataContainer.Server.JobServer.ProxyAccounts.Count;
                    var proxies = new AgentProxyInfo[proxyCount];
                    for (int i = 0; i < proxyCount; ++i)
                    {
                        var proxy = dataContainer.Server.JobServer.ProxyAccounts[i];
                        proxies[i] = new AgentProxyInfo
                        {
                            Id = proxy.ID,
                            AccountName = proxy.Name,
                            Description = proxy.Description,
                            CredentialName = proxy.CredentialName,
                            CredentialIdentity = proxy.CredentialIdentity,
                            CredentialId = proxy.CredentialID,
                            IsEnabled = proxy.IsEnabled
                        };
                    }
                    result.Proxies = proxies;
                    result.Success = true;
                }
                catch (Exception ex)
                {
                    result.Success = false;
                    result.ErrorMessage = ex.ToString();
                }

                await requestContext.SendResult(result);
            });
        }

        internal async Task HandleCreateAgentProxyRequest(CreateAgentProxyParams parameters, RequestContext<AgentProxyResult> requestContext)
        {
            var result = await ConfigureAgentProxy(
                parameters.OwnerUri,
                parameters.Proxy.AccountName,
                parameters.Proxy,
                ConfigAction.Create,
                RunType.RunNow);

            await requestContext.SendResult(new AgentProxyResult()
            {
                Success = result.Item1,
                ErrorMessage = result.Item2,
                Proxy = parameters.Proxy
            });
        }

        internal async Task HandleUpdateAgentProxyRequest(UpdateAgentProxyParams parameters, RequestContext<AgentProxyResult> requestContext)
        {
            var result = await ConfigureAgentProxy(
                parameters.OwnerUri,
                parameters.Proxy.AccountName,
                parameters.Proxy,
                ConfigAction.Update,
                RunType.RunNow);

            await requestContext.SendResult(new AgentProxyResult()
            {
                Success = result.Item1,
                ErrorMessage = result.Item2,
                Proxy = parameters.Proxy
            });
        }

        internal async Task HandleDeleteAgentProxyRequest(DeleteAgentProxyParams parameters, RequestContext<ResultStatus> requestContext)
        {
            var result = await ConfigureAgentProxy(
                parameters.OwnerUri,
                parameters.Proxy.AccountName,
                parameters.Proxy,
                ConfigAction.Drop,
                RunType.RunNow);

            await requestContext.SendResult(new ResultStatus()
            {
                Success = result.Item1,
                ErrorMessage = result.Item2
            });
        }

        #endregion // "Proxy Handlers"

        #region "Schedule Handlers"

        internal async Task HandleAgentSchedulesRequest(AgentSchedulesParams parameters, RequestContext<AgentSchedulesResult> requestContext)
        {
            await Task.Run(async () =>
            {
                var result = new AgentSchedulesResult();
                try
                {
                    ConnectionInfo connInfo;
                    ConnectionServiceInstance.TryFindConnection(parameters.OwnerUri, out connInfo);
                    CDataContainer dataContainer = CDataContainer.CreateDataContainer(connInfo, databaseExists: true);

                    int scheduleCount = dataContainer.Server.JobServer.SharedSchedules.Count;
                    var schedules = new AgentScheduleInfo[scheduleCount];
                    for (int i = 0; i < scheduleCount; ++i)
                    {
                        var schedule = dataContainer.Server.JobServer.SharedSchedules[i];
                        var scheduleData = new JobScheduleData(schedule);
                        schedules[i] = new AgentScheduleInfo();
                        schedules[i].Id = schedule.ID;
                        schedules[i].Name = schedule.Name;
                        schedules[i].IsEnabled = schedule.IsEnabled;
                        schedules[i].FrequencyTypes = (Contracts.FrequencyTypes)schedule.FrequencyTypes;
                        schedules[i].FrequencySubDayTypes = (Contracts.FrequencySubDayTypes)schedule.FrequencySubDayTypes;
                        schedules[i].FrequencySubDayInterval = schedule.FrequencySubDayInterval;
                        schedules[i].FrequencyRelativeIntervals = (Contracts.FrequencyRelativeIntervals)schedule.FrequencyRelativeIntervals;
                        schedules[i].FrequencyRecurrenceFactor = schedule.FrequencyRecurrenceFactor;
                        schedules[i].FrequencyInterval = schedule.FrequencyInterval;
                        schedules[i].DateCreated = schedule.DateCreated;
                        schedules[i].ActiveStartTimeOfDay = schedule.ActiveStartTimeOfDay;
                        schedules[i].ActiveStartDate = schedule.ActiveStartDate;
                        schedules[i].ActiveEndTimeOfDay = schedule.ActiveEndTimeOfDay;
                        schedules[i].JobCount = schedule.JobCount;
                        schedules[i].ActiveEndDate = schedule.ActiveEndDate;
                        schedules[i].ScheduleUid = schedule.ScheduleUid;
                        schedules[i].Description = scheduleData.Description;
                    }
                    result.Schedules = schedules;
                    result.Success = true;
                }
                catch (Exception ex)
                {
                    result.Success = false;
                    result.ErrorMessage = ex.ToString();
                }

                await requestContext.SendResult(result);
            });
        }

        internal async Task HandleCreateAgentScheduleRequest(CreateAgentScheduleParams parameters, RequestContext<AgentScheduleResult> requestContext)
        {
            var result = await ConfigureAgentSchedule(
                parameters.OwnerUri,
                parameters.Schedule,
                ConfigAction.Create,
                RunType.RunNow);

            await requestContext.SendResult(new AgentScheduleResult()
            {
                Success = result.Item1,
                ErrorMessage = result.Item2,
                Schedule = parameters.Schedule
            });
        }

        internal async Task HandleUpdateAgentScheduleRequest(UpdateAgentScheduleParams parameters, RequestContext<AgentScheduleResult> requestContext)
        {
            var result = await ConfigureAgentSchedule(
                parameters.OwnerUri,
                parameters.Schedule,
                ConfigAction.Update,
                RunType.RunNow);

            await requestContext.SendResult(new AgentScheduleResult()
            {
                Success = result.Item1,
                ErrorMessage = result.Item2,
                Schedule = parameters.Schedule
            });
        }

        internal async Task HandleDeleteAgentScheduleRequest(DeleteAgentScheduleParams parameters, RequestContext<ResultStatus> requestContext)
        {
            var result = await ConfigureAgentSchedule(
                parameters.OwnerUri,
                parameters.Schedule,
                ConfigAction.Drop,
                RunType.RunNow);

            await requestContext.SendResult(new ResultStatus()
            {
                Success = result.Item1,
                ErrorMessage = result.Item2
            });
        }

        #endregion // "Schedule Handlers"

        #region "Helpers"

        internal void ExecuteAction(ManagementActionBase action, RunType runType)
        {
            var executionHandler = new ExecutonHandler(action);
            executionHandler.RunNow(runType, this);
            if (executionHandler.ExecutionResult == ExecutionMode.Failure)
            {
                if (executionHandler.ExecutionFailureException != null)
                {
                    throw executionHandler.ExecutionFailureException;
                }
                else
                {
                    throw new Exception("Failed to execute action");
                }
            }
        }

        internal async Task<Tuple<bool, string>> ConfigureAgentJob(
            string ownerUri,
            string originalJobName,
            AgentJobInfo jobInfo,
            ConfigAction configAction,
            RunType runType)
        {
            return await Task<Tuple<bool, string>>.Run(async () =>
            {
                try
                {
                    JobData jobData;
                    CDataContainer dataContainer;
                    CreateJobData(ownerUri, originalJobName, out dataContainer, out jobData, configAction, jobInfo);

                    using (JobActions actions = new JobActions(dataContainer, jobData, configAction))
                    {
                        ExecuteAction(actions, runType);
                    }


                    ConnectionInfo connInfo;
                    ConnectionServiceInstance.TryFindConnection(ownerUri, out connInfo);
                    if (connInfo != null)
                    {
                        dataContainer = CDataContainer.CreateDataContainer(connInfo, databaseExists: true);
                    }

                    // Execute step actions if they exist
                    if (configAction != ConfigAction.Drop && jobInfo.JobSteps != null && jobInfo.JobSteps.Length > 0)
                    {
                        foreach (AgentJobStepInfo step in jobInfo.JobSteps)
                        {
                            configAction = ConfigAction.Create;
                            foreach (JobStep jobStep in dataContainer.Server.JobServer.Jobs[originalJobName].JobSteps)
                            {
                                // any changes made to step other than name or ordering
                                if ((step.StepName == jobStep.Name && step.Id == jobStep.ID) ||
                                    // if the step name was changed
                                    (step.StepName != jobStep.Name && step.Id == jobStep.ID) ||
                                    // if the step ordering was changed
                                    (step.StepName == jobStep.Name && step.Id != jobStep.ID))
                                {
                                    configAction = ConfigAction.Update;
                                    break;
                                }
                            }
                            await ConfigureAgentJobStep(ownerUri, step, configAction, runType, jobData, dataContainer);
                        }
                    }

                    // Execute schedule actions if they exist
                    if (jobInfo.JobSchedules != null && jobInfo.JobSchedules.Length > 0)
                    {
                        foreach (AgentScheduleInfo schedule in jobInfo.JobSchedules)
                        {
                            await ConfigureAgentSchedule(ownerUri, schedule, configAction, runType, jobData, dataContainer);
                        }
                    }

                    // Execute alert actions if they exist
                    if (jobInfo.Alerts != null && jobInfo.Alerts.Length > 0)
                    {
                        foreach (AgentAlertInfo alert in jobInfo.Alerts)
                        {
                            alert.JobId = jobData.Job.JobID.ToString();
                            await ConfigureAgentAlert(ownerUri, alert.Name, alert, configAction, runType, jobData, dataContainer);
                        }
                    }

                    return new Tuple<bool, string>(true, string.Empty);
                }
                catch (Exception ex)
                {
                    return new Tuple<bool, string>(false, ex.ToString());
                }
            });
        }

        internal async Task<Tuple<bool, string>> ConfigureAgentJobStep(
            string ownerUri,
            AgentJobStepInfo stepInfo,
            ConfigAction configAction,
            RunType runType,
            JobData jobData = null,
            CDataContainer dataContainer = null)
        {
            return await Task<Tuple<bool, string>>.Run(() =>
            {
                try
                {
                    if (string.IsNullOrWhiteSpace(stepInfo.JobName))
                    {
                        return new Tuple<bool, string>(false, "JobName cannot be null");
                    }

                    if (jobData == null)
                    {
                        CreateJobData(ownerUri, stepInfo.JobName, out dataContainer, out jobData);
                    }

                    using (var actions = new JobStepsActions(dataContainer, jobData, stepInfo, configAction))
                    {
                        ExecuteAction(actions, runType);
                    }

                    return new Tuple<bool, string>(true, string.Empty);
                }
                catch (Exception ex)
                {
                    // log exception here
                    return new Tuple<bool, string>(false, ex.ToString());
                }
            });
        }

        internal async Task<Tuple<bool, string>> ConfigureAgentAlert(
            string ownerUri,
            string alertName,
            AgentAlertInfo alert,
            ConfigAction configAction,
            RunType runType,
            JobData jobData = null,
            CDataContainer dataContainer = null)
        {
            return await Task<Tuple<bool, string>>.Run(() =>
            {
                try
                {
                    // If the alert is being created outside of a job
                    if (string.IsNullOrWhiteSpace(alert.JobName))
                    {
                        ConnectionInfo connInfo;
                        ConnectionServiceInstance.TryFindConnection(ownerUri, out connInfo);
                        dataContainer = CDataContainer.CreateDataContainer(connInfo, databaseExists: true);
                    }
                    else
                    {
                        if (jobData == null)
                        {
                            // If the alert is being created inside a job
                            CreateJobData(ownerUri, alert.JobName, out dataContainer, out jobData);
                        }
                    }
                    STParameters param = new STParameters(dataContainer.Document);
                    param.SetParam("alert", alertName);
                    if (alert != null)
                    {
                        using (AgentAlertActions actions = new AgentAlertActions(dataContainer, alertName, alert, configAction, jobData))
                        {
                            ExecuteAction(actions, runType);
                        }
                    }

                    return new Tuple<bool, string>(true, string.Empty);
                }
                catch (Exception ex)
                {
                    return new Tuple<bool, string>(false, ex.ToString());
                }
            });
        }

        internal async Task<Tuple<bool, string>> ConfigureAgentOperator(
            string ownerUri,
            AgentOperatorInfo operatorInfo,
            ConfigAction configAction,
            RunType runType)
        {
            return await Task<Tuple<bool, string>>.Run(() =>
            {
                try
                {
                    ConnectionInfo connInfo;
                    ConnectionServiceInstance.TryFindConnection(ownerUri, out connInfo);
                    CDataContainer dataContainer = CDataContainer.CreateDataContainer(connInfo, databaseExists: true);
                    STParameters param = new STParameters(dataContainer.Document);
                    param.SetParam("operator", operatorInfo.Name);

                    using (AgentOperatorActions actions = new AgentOperatorActions(dataContainer, operatorInfo, configAction))
                    {
                        ExecuteAction(actions, runType);
                    }

                    return new Tuple<bool, string>(true, string.Empty);
                }
                catch (Exception ex)
                {
                    return new Tuple<bool, string>(false, ex.ToString());
                }
            });
        }

        internal async Task<Tuple<bool, string>> ConfigureAgentProxy(
            string ownerUri,
            string accountName,
            AgentProxyInfo proxy,
            ConfigAction configAction,
            RunType runType)
        {
            return await Task<bool>.Run(() =>
            {
                try
                {
                    ConnectionInfo connInfo;
                    ConnectionServiceInstance.TryFindConnection(ownerUri, out connInfo);
                    CDataContainer dataContainer = CDataContainer.CreateDataContainer(connInfo, databaseExists: true);
                    STParameters param = new STParameters(dataContainer.Document);
                    param.SetParam("proxyaccount", accountName);

                    using (AgentProxyAccountActions actions = new AgentProxyAccountActions(dataContainer, proxy, configAction))
                    {
                        ExecuteAction(actions, runType);
                    }

                    return new Tuple<bool, string>(true, string.Empty);
                }
                catch (Exception ex)
                {
                    return new Tuple<bool, string>(false, ex.ToString());
                }
            });
        }

        internal async Task<Tuple<bool, string>> ConfigureAgentSchedule(
            string ownerUri,
            AgentScheduleInfo schedule,
            ConfigAction configAction,
            RunType runType,
            JobData jobData = null,
            CDataContainer dataContainer = null)
        {
            return await Task<bool>.Run(() =>
            {
                try
                {
                    if (jobData == null)
                    {
                        CreateJobData(ownerUri, schedule.JobName, out dataContainer, out jobData);
                    }

                    const string UrnFormatStr = "Server[@Name='{0}']/JobServer[@Name='{0}']/Job[@Name='{1}']/Schedule[@Name='{2}']";
                    string serverName = dataContainer.Server.Name.ToUpper();
                    string scheduleUrn = string.Format(UrnFormatStr, serverName, jobData.Job.Name, schedule.Name);

                    STParameters param = new STParameters(dataContainer.Document);
                    param.SetParam("urn", scheduleUrn);

                    using (JobSchedulesActions actions = new JobSchedulesActions(dataContainer, jobData, schedule, configAction))
                    {
                        ExecuteAction(actions, runType);
                    }

                    return new Tuple<bool, string>(true, string.Empty);
                }
                catch (Exception ex)
                {
                    return new Tuple<bool, string>(false, ex.ToString());
                }
            });
        }

        private void CreateJobData(
            string ownerUri,
            string jobName,
            out CDataContainer dataContainer,
            out JobData jobData,
            ConfigAction configAction = ConfigAction.Create,
            AgentJobInfo jobInfo = null)
        {
            ConnectionInfo connInfo;
            ConnectionServiceInstance.TryFindConnection(ownerUri, out connInfo);
            dataContainer = CDataContainer.CreateDataContainer(connInfo, databaseExists: true);

            XmlDocument jobDoc = CreateJobXmlDocument(dataContainer.Server.Name.ToUpper(), jobName);
            dataContainer.Init(jobDoc.InnerXml);

            STParameters param = new STParameters(dataContainer.Document);
            string originalName = jobInfo != null && !string.Equals(jobName, jobInfo.Name) ? jobName : string.Empty;
            param.SetParam("job", configAction == ConfigAction.Update ? jobName : string.Empty);
            param.SetParam("jobid", string.Empty);

            jobData = new JobData(dataContainer, jobInfo, configAction);
        }

        public static XmlDocument CreateJobXmlDocument(string svrName, string jobName)
        {
            // XML element strings
            const string XmlFormDescElementName = "formdescription";
            const string XmlParamsElementName = "params";
            const string XmlJobElementName = "job";
            const string XmlUrnElementName = "urn";
            const string UrnFormatStr = "Server[@Name='{0}']/JobServer[@Name='{0}']/Job[@Name='{1}']";

            // Write out XML.
            StringWriter textWriter = new StringWriter();
            XmlTextWriter xmlWriter = new XmlTextWriter(textWriter);

            xmlWriter.WriteStartElement(XmlFormDescElementName);
            xmlWriter.WriteStartElement(XmlParamsElementName);

            xmlWriter.WriteElementString(XmlJobElementName, jobName);
            xmlWriter.WriteElementString(XmlUrnElementName, string.Format(UrnFormatStr, svrName, jobName));

            xmlWriter.WriteEndElement();
            xmlWriter.WriteEndElement();

            xmlWriter.Close();

            // Create an XML document.
            XmlDocument doc = new XmlDocument();
            XmlTextReader rdr = new XmlTextReader(new System.IO.StringReader(textWriter.ToString()));
            rdr.MoveToContent();
            doc.LoadXml(rdr.ReadOuterXml());
            return doc;
        }

        private Tuple<SqlConnectionInfo, DataTable, ServerConnection> CreateSqlConnection(ConnectionInfo connInfo, String jobId)
        {
            var serverConnection = ConnectionService.OpenServerConnection(connInfo);
            var server = new Server(serverConnection);
            var filter = new JobHistoryFilter();
            filter.JobID = new Guid(jobId);
            var dt = server.JobServer.EnumJobHistory(filter);
            var sqlConnInfo = new SqlConnectionInfo(serverConnection, SqlServer.Management.Common.ConnectionType.SqlConnection);
            return new Tuple<SqlConnectionInfo, DataTable, ServerConnection>(sqlConnInfo, dt, serverConnection);
        }

        internal async Task HandleAgentNotebooksRequest(AgentNotebooksParams parameters, RequestContext<AgentNotebooksResult> requestContext)
        {
            await Task.Run(async () =>
            {
                var result = new AgentNotebooksResult();
                try
                {
                    ConnectionInfo connInfo;
                    ConnectionServiceInstance.TryFindConnection(
                        parameters.OwnerUri,
                        out connInfo);
                    result.Success = true;
                    result.Notebooks = AgentNotebookHelper.GetAgentNotebooks(connInfo).Result;
                }
                catch (Exception e)
                {
                    result.Success = false;
                    result.ErrorMessage = e.ToString();
                }
                await requestContext.SendResult(result);
            });
        }

        internal async Task HandleAgentNotebookHistoryRequest(
            AgentNotebookHistoryParams parameters, RequestContext<AgentNotebookHistoryResult> requestContext)
        {
            await Task.Run(async () =>
            {
                var result = new AgentNotebookHistoryResult();
                try
                {

                    ConnectionInfo connInfo;
                    ConnectionServiceInstance.TryFindConnection(
                        parameters.OwnerUri,
                        out connInfo);

                    result = await GetAgentNotebookHistories(
                        connInfo,
                        parameters.JobId,
                        parameters.JobName,
                        parameters.TargetDatabase
                    );

                    result.Success = true;
                }
                catch (Exception e)
                {
                    result.Success = false;
                    result.ErrorMessage = e.ToString();
                }
                await requestContext.SendResult(result);
            });
        }

        internal async Task HandleAgentNotebookMaterializedRequest(AgentNotebookMaterializedParams parameters, RequestContext<AgentNotebookMaterializedResult> requestContext)
        {
            await Task.Run(async () =>
            {
                var result = new AgentNotebookMaterializedResult();
                try
                {

                    ConnectionInfo connInfo;
                    ConnectionServiceInstance.TryFindConnection(
                                                parameters.OwnerUri,
                                                out connInfo);
                    result.NotebookMaterialized = AgentNotebookHelper.GetMaterializedNotebook(connInfo, parameters.NotebookMaterializedId, parameters.TargetDatabase).Result;
                    result.Success = true;
                }
                catch (Exception e)
                {
                    result.Success = false;
                    result.ErrorMessage = e.ToString();

                }
                await requestContext.SendResult(result);
            });
        }

        internal async Task HandleAgentNotebookTemplateRequest(AgentNotebookTemplateParams parameters, RequestContext<AgentNotebookTemplateResult> requestContext)
        {
            await Task.Run(async () =>
            {
                var result = new AgentNotebookTemplateResult();
                try
                {

                    ConnectionInfo connInfo;
                    ConnectionServiceInstance.TryFindConnection(
                                                parameters.OwnerUri,
                                                out connInfo);
                    result.NotebookTemplate = AgentNotebookHelper.GetTemplateNotebook(connInfo, parameters.JobId, parameters.TargetDatabase).Result;
                    result.Success = true;
                }
                catch (Exception e)
                {
                    result.Success = false;
                    result.ErrorMessage = e.ToString();

                }
                await requestContext.SendResult(result);
            });
        }

        internal async Task HandleCreateAgentNotebookRequest(CreateAgentNotebookParams parameters, RequestContext<CreateAgentNotebookResult> requestContext)
        {
            await Task.Run(async () =>
            {
                var result = new CreateAgentNotebookResult();
                try
                {
                    // storing result
                    result.Success = true;
                    await AgentNotebookHelper.CreateNotebook(
                        this,
                        parameters.OwnerUri,
                        parameters.Notebook,
                        parameters.TemplateFilePath,
                        ManagementUtils.asRunType(parameters.TaskExecutionMode)
                    );

                }
                catch (Exception e)
                {
                    result.Success = false;
                    result.ErrorMessage = e.ToString();
                }
                await requestContext.SendResult(result);
            });
        }

        internal async Task HandleDeleteAgentNotebooksRequest(DeleteAgentNotebookParams parameters, RequestContext<ResultStatus> requestContext)
        {
            await Task.Run(async () =>
            {
                var result = new ResultStatus();
                try
                {
                    // Calling delete notebook helper function
                    await AgentNotebookHelper.DeleteNotebook(
                        this,
                        parameters.OwnerUri,
                        parameters.Notebook,
                        ManagementUtils.asRunType(parameters.TaskExecutionMode)
                    );
                    result.Success = true;
                }
                catch (Exception e)
                {
                    result.Success = false;
                    result.ErrorMessage = e.ToString();
                }
                await requestContext.SendResult(result);
            });
        }

        internal async Task HandleUpdateAgentNotebookRequest(UpdateAgentNotebookParams parameters, RequestContext<UpdateAgentNotebookResult> requestContext)
        {
            await Task.Run(async () =>
            {
                var result = new UpdateAgentNotebookResult();
                try
                {
                    // Calling update helper function
                    await AgentNotebookHelper.UpdateNotebook(
                        this,
                        parameters.OwnerUri,
                        parameters.OriginalNotebookName,
                        parameters.Notebook,
                        parameters.TemplateFilePath,
                        ManagementUtils.asRunType(parameters.TaskExecutionMode));
                    result.Success = true;
                }
                catch (Exception e)
                {
                    result.Success = false;
                    result.ErrorMessage = e.ToString();

                }
                await requestContext.SendResult(result);
            });
        }

        internal async Task HandleUpdateAgentNotebookRunNameRequest(UpdateAgentNotebookRunNameParams parameters, RequestContext<ResultStatus> requestContext)
        {
            await Task.Run(async () =>
            {
                var result = new ResultStatus();
                try
                {
                    ConnectionInfo connInfo;
                    ConnectionServiceInstance.TryFindConnection(
                                                parameters.OwnerUri,
                                                out connInfo);
                    // Calling update helper function
                    await AgentNotebookHelper.UpdateMaterializedNotebookName(
                        connInfo,
<<<<<<< HEAD
                        parameters.agentNotebookHistory,
=======
                        parameters.MaterializedId,
>>>>>>> c6e3b33c
                        parameters.TargetDatabase,
                        parameters.MaterializedNotebookName);
                    result.Success = true;
                }
                catch (Exception e)
                {
                    result.Success = false;
                    result.ErrorMessage = e.ToString();

                }
                await requestContext.SendResult(result);
            });
        }

        internal async Task HandleUpdateAgentNotebookRunPinRequest(UpdateAgentNotebookRunPinParams parameters, RequestContext<ResultStatus> requestContext)
        {
            await Task.Run(async () =>
            {
                var result = new ResultStatus();
                try
                {
                    ConnectionInfo connInfo;
                    ConnectionServiceInstance.TryFindConnection(
                                                parameters.OwnerUri,
                                                out connInfo);
                    // Calling update helper function
                    await AgentNotebookHelper.UpdateMaterializedNotebookPin(
                        connInfo,
<<<<<<< HEAD
                        parameters.agentNotebookHistory,
=======
                        parameters.MaterializedId,
>>>>>>> c6e3b33c
                        parameters.TargetDatabase,
                        parameters.MaterializedNotebookPin);
                    result.Success = true;
                }
                catch (Exception e)
                {
                    result.Success = false;
                    result.ErrorMessage = e.ToString();

                }
                await requestContext.SendResult(result);
            });
        }

<<<<<<< HEAD
        internal async Task HandleDeleteNotebookMaterializedRequest(DeleteNotebookMaterializedParams parameters, RequestContext<ResultStatus> requestContext)
        {
            await Task.Run(async () =>
            {
                var result = new ResultStatus();
                try
                {
                    ConnectionInfo connInfo;
                    ConnectionServiceInstance.TryFindConnection(
                                                parameters.OwnerUri,
                                                out connInfo);
                    // Calling update helper function
                    await AgentNotebookHelper.DeleteMaterializedNotebook(
                        connInfo,
                        parameters.agentNotebookHistory,
                        parameters.TargetDatabase);
                    result.Success = true;
                }
                catch (Exception e)
                {
                    result.Success = false;
                    result.ErrorMessage = e.ToString();

                }
                await requestContext.SendResult(result);
            });
        }

        public async Task<AgentNotebookHistoryResult> GetAgentNotebookHistories(
=======
        public AgentNotebookHistoryResult GetAgentNotebookHistories(
>>>>>>> c6e3b33c
            ConnectionInfo connInfo,
            string jobId,
            string jobName,
            string targetDatabase
        )
        {
            AgentNotebookHistoryResult result = new AgentNotebookHistoryResult();
            // fetching Job information
            CDataContainer dataContainer = CDataContainer.CreateDataContainer(connInfo, databaseExists: true);
            var jobServer = dataContainer.Server.JobServer;
            var jobs = jobServer.Jobs;
            Tuple<SqlConnectionInfo, DataTable, ServerConnection> tuple = CreateSqlConnection(connInfo, jobId);
            SqlConnectionInfo sqlConnInfo = tuple.Item1;
            DataTable dt = tuple.Item2;

            // add steps to the job if any
            JobStepCollection steps = jobs[jobName].JobSteps;
            var jobSteps = new List<AgentJobStepInfo>();
            foreach (JobStep step in steps)
            {
                jobSteps.Add(AgentUtilities.ConvertToAgentJobStepInfo(step, jobId, jobName));
            }
            result.Steps = jobSteps.ToArray();

            // add schedules to the job if any
            JobScheduleCollection schedules = jobs[jobName].JobSchedules;
            var jobSchedules = new List<AgentScheduleInfo>();
            foreach (JobSchedule schedule in schedules)
            {
                jobSchedules.Add(AgentUtilities.ConvertToAgentScheduleInfo(schedule));
            }
            result.Schedules = jobSchedules.ToArray();

            // add histories
            int count = dt.Rows.Count;
            List<AgentNotebookHistoryInfo> notebookHistories = new List<AgentNotebookHistoryInfo>();
            if (count > 0)
            {
                var job = dt.Rows[0];
                Guid tempjobId = (Guid)job[AgentUtilities.UrnJobId];
                int runStatus = Convert.ToInt32(job[AgentUtilities.UrnRunStatus], System.Globalization.CultureInfo.InvariantCulture);
                var t = new LogSourceJobHistory(jobName, sqlConnInfo, null, runStatus, tempjobId, null);
                var tlog = t as ILogSource;
                tlog.Initialize();
                var logEntries = t.LogEntries;
                var jobHistories = AgentUtilities.ConvertToAgentNotebookHistoryInfo(logEntries, job, steps);
                // fetching notebook part of histories
                Dictionary<string, DataRow> notebookHistoriesDict = new Dictionary<string, DataRow>();
                DataTable materializedNotebookTable = AgentNotebookHelper.GetAgentNotebookHistories(connInfo, jobId, targetDatabase).Result;
                foreach (DataRow materializedNotebookRow in materializedNotebookTable.Rows)
                {
                    string materializedRunDateTime = materializedNotebookRow["run_date"].ToString() + materializedNotebookRow["run_time"].ToString();
                    notebookHistoriesDict.Add(materializedRunDateTime, materializedNotebookRow);
                }

                // adding notebook information to job histories
                foreach (var jobHistory in jobHistories)
                {
                    string jobRuntime = jobHistory.RunDate.ToString("yyyyMMddHHmmss");
                    AgentNotebookHistoryInfo notebookHistory = jobHistory;
                    if (notebookHistoriesDict.ContainsKey(jobRuntime))
                    {
                        notebookHistory.MaterializedNotebookId = (int)notebookHistoriesDict[jobRuntime]["materialized_id"];
                        notebookHistory.MaterializedNotebookErrorInfo = notebookHistoriesDict[jobRuntime]["notebook_error"] as string;
                        notebookHistory.MaterializedNotebookName = notebookHistoriesDict[jobRuntime]["notebook_name"] as string;
                        notebookHistory.MaterializedNotebookPin = (bool)notebookHistoriesDict[jobRuntime]["pin"];
<<<<<<< HEAD
                        notebookHistory.MaterializedNotebookDeleted = (bool)notebookHistoriesDict[jobRuntime]["is_deleted"];
                    }
                    if (notebookHistory.MaterializedNotebookDeleted)
                    {
                        continue;
=======
>>>>>>> c6e3b33c
                    }
                    notebookHistories.Add(notebookHistory);

                }
                result.Histories = notebookHistories.ToArray();
                tlog.CloseReader();
            }
            return result;
        }

        #endregion // "Helpers"

        internal void DeleteAgentNotebooksTempFiles()
        {
            if (FileUtilities.SafeDirectoryExists(FileUtilities.AgentNotebookTempFolder))
            {
                FileUtilities.SafeDirectoryDelete(FileUtilities.AgentNotebookTempFolder, true);
            }
        }
    }
}<|MERGE_RESOLUTION|>--- conflicted
+++ resolved
@@ -131,11 +131,7 @@
             this.ServiceHost.SetRequestHandler(UpdateAgentNotebookRequest.Type, HandleUpdateAgentNotebookRequest);
             this.ServiceHost.SetRequestHandler(UpdateAgentNotebookRunPinRequest.Type, HandleUpdateAgentNotebookRunPinRequest);
             this.ServiceHost.SetRequestHandler(UpdateAgentNotebookRunNameRequest.Type, HandleUpdateAgentNotebookRunNameRequest);
-<<<<<<< HEAD
             this.ServiceHost.SetRequestHandler(DeleteNotebookMaterializedRequest.Type, HandleDeleteNotebookMaterializedRequest);
-=======
-
->>>>>>> c6e3b33c
 
             serviceHost.RegisterShutdownTask(async (shutdownParams, shutdownRequestContext) =>
             {
@@ -1430,11 +1426,7 @@
                     // Calling update helper function
                     await AgentNotebookHelper.UpdateMaterializedNotebookName(
                         connInfo,
-<<<<<<< HEAD
                         parameters.agentNotebookHistory,
-=======
-                        parameters.MaterializedId,
->>>>>>> c6e3b33c
                         parameters.TargetDatabase,
                         parameters.MaterializedNotebookName);
                     result.Success = true;
@@ -1463,11 +1455,7 @@
                     // Calling update helper function
                     await AgentNotebookHelper.UpdateMaterializedNotebookPin(
                         connInfo,
-<<<<<<< HEAD
                         parameters.agentNotebookHistory,
-=======
-                        parameters.MaterializedId,
->>>>>>> c6e3b33c
                         parameters.TargetDatabase,
                         parameters.MaterializedNotebookPin);
                     result.Success = true;
@@ -1482,7 +1470,6 @@
             });
         }
 
-<<<<<<< HEAD
         internal async Task HandleDeleteNotebookMaterializedRequest(DeleteNotebookMaterializedParams parameters, RequestContext<ResultStatus> requestContext)
         {
             await Task.Run(async () =>
@@ -1511,10 +1498,8 @@
             });
         }
 
-        public async Task<AgentNotebookHistoryResult> GetAgentNotebookHistories(
-=======
-        public AgentNotebookHistoryResult GetAgentNotebookHistories(
->>>>>>> c6e3b33c
+        public async Task<AgentNotebookHistoryResult> GetAgentNotebookHistories
+        (
             ConnectionInfo connInfo,
             string jobId,
             string jobName,
@@ -1563,7 +1548,7 @@
                 var jobHistories = AgentUtilities.ConvertToAgentNotebookHistoryInfo(logEntries, job, steps);
                 // fetching notebook part of histories
                 Dictionary<string, DataRow> notebookHistoriesDict = new Dictionary<string, DataRow>();
-                DataTable materializedNotebookTable = AgentNotebookHelper.GetAgentNotebookHistories(connInfo, jobId, targetDatabase).Result;
+                DataTable materializedNotebookTable = await AgentNotebookHelper.GetAgentNotebookHistories(connInfo, jobId, targetDatabase);
                 foreach (DataRow materializedNotebookRow in materializedNotebookTable.Rows)
                 {
                     string materializedRunDateTime = materializedNotebookRow["run_date"].ToString() + materializedNotebookRow["run_time"].ToString();
@@ -1581,14 +1566,11 @@
                         notebookHistory.MaterializedNotebookErrorInfo = notebookHistoriesDict[jobRuntime]["notebook_error"] as string;
                         notebookHistory.MaterializedNotebookName = notebookHistoriesDict[jobRuntime]["notebook_name"] as string;
                         notebookHistory.MaterializedNotebookPin = (bool)notebookHistoriesDict[jobRuntime]["pin"];
-<<<<<<< HEAD
                         notebookHistory.MaterializedNotebookDeleted = (bool)notebookHistoriesDict[jobRuntime]["is_deleted"];
                     }
                     if (notebookHistory.MaterializedNotebookDeleted)
                     {
                         continue;
-=======
->>>>>>> c6e3b33c
                     }
                     notebookHistories.Add(notebookHistory);
 
