﻿//
// Copyright (c) Microsoft. All rights reserved.
// Licensed under the MIT license. See LICENSE file in the project root for full license information.
//
using System;
using System.Collections.Concurrent;
using System.Threading.Tasks;
using Microsoft.SqlServer.Dac.Projects;
using Microsoft.SqlTools.Hosting.Protocol;
using Microsoft.SqlTools.ServiceLayer.Hosting;
using Microsoft.SqlTools.ServiceLayer.SqlProjects.Contracts;
using Microsoft.SqlTools.ServiceLayer.Utility;

namespace Microsoft.SqlTools.ServiceLayer.SqlProjects
{
    /// <summary>
    /// Main class for SqlProjects service
    /// </summary>
    class SqlProjectsService
    {
        private static readonly Lazy<SqlProjectsService> instance = new Lazy<SqlProjectsService>(() => new SqlProjectsService());

        /// <summary>
        /// Gets the singleton instance object
        /// </summary>
        public static SqlProjectsService Instance => instance.Value;

        private Lazy<ConcurrentDictionary<string, SqlProject>> projects = new Lazy<ConcurrentDictionary<string, SqlProject>>(() => new ConcurrentDictionary<string, SqlProject>(StringComparer.OrdinalIgnoreCase));

        /// <summary>
        /// <see cref="ConcurrentDictionary{String, TSqlModel}"/> that maps Project URI to Project
        /// </summary>
        public ConcurrentDictionary<string, SqlProject> Projects => projects.Value;

        /// <summary>
        /// Initializes the service instance
        /// </summary>
        /// <param name="serviceHost"></param>
        public void InitializeService(ServiceHost serviceHost)
        {
            // Project-level functions
            serviceHost.SetRequestHandler(OpenSqlProjectRequest.Type, HandleOpenSqlProjectRequest, isParallelProcessingSupported: true);
            serviceHost.SetRequestHandler(CloseSqlProjectRequest.Type, HandleCloseSqlProjectRequest, isParallelProcessingSupported: true);
            serviceHost.SetRequestHandler(NewSqlProjectRequest.Type, HandleNewSqlProjectRequest, isParallelProcessingSupported: true);

            // SQL object script functions
            serviceHost.SetRequestHandler(AddSqlObjectScriptRequest.Type, HandleAddSqlObjectScriptRequest, isParallelProcessingSupported: false);
            serviceHost.SetRequestHandler(DeleteSqlObjectScriptRequest.Type, HandleDeleteSqlObjectScriptRequest, isParallelProcessingSupported: false);
            serviceHost.SetRequestHandler(ExcludeSqlObjectScriptRequest.Type, HandleExcludeSqlObjectScriptRequest, isParallelProcessingSupported: false);

            // Folder functions
            serviceHost.SetRequestHandler(AddFolderRequest.Type, HandleAddFolderRequest, isParallelProcessingSupported: false);
            serviceHost.SetRequestHandler(DeleteFolderRequest.Type, HandleDeleteFolderRequest, isParallelProcessingSupported: false);

            // SQLCMD variable functions
            serviceHost.SetRequestHandler(AddSqlCmdVariableRequest.Type, HandleAddSqlCmdVariableRequest, isParallelProcessingSupported: false);
            serviceHost.SetRequestHandler(DeleteSqlCmdVariableRequest.Type, HandleDeleteSqlCmdVariableRequest, isParallelProcessingSupported: false);
            serviceHost.SetRequestHandler(UpdateSqlCmdVariableRequest.Type, HandleUpdateSqlCmdVariableRequest, isParallelProcessingSupported: false);
        }

        #region Handlers

        #region Project-level functions

        internal async Task HandleOpenSqlProjectRequest(SqlProjectParams requestParams, RequestContext<ResultStatus> requestContext)
        {
            await RunWithErrorHandling(() => GetProject(requestParams.ProjectUri), requestContext);
        }

        internal async Task HandleCloseSqlProjectRequest(SqlProjectParams requestParams, RequestContext<ResultStatus> requestContext)
        {
            await RunWithErrorHandling(() => Projects.TryRemove(requestParams.ProjectUri, out _), requestContext);
        }

        internal async Task HandleNewSqlProjectRequest(NewSqlProjectParams requestParams, RequestContext<ResultStatus> requestContext)
        {
            await RunWithErrorHandling(async () =>
            {
                await SqlProject.CreateProjectAsync(requestParams.ProjectUri, requestParams.SqlProjectType, requestParams.DatabaseSchemaProvider);
                GetProject(requestParams.ProjectUri); // load into the cache

            }, requestContext);
        }

        #endregion

        #region SQL object script functions

        internal async Task HandleAddSqlObjectScriptRequest(SqlProjectScriptParams requestParams, RequestContext<ResultStatus> requestContext)
        {
            await RunWithErrorHandling(() => GetProject(requestParams.ProjectUri).SqlObjectScripts.Add(new SqlObjectScript(requestParams.Path)), requestContext);
        }

        internal async Task HandleDeleteSqlObjectScriptRequest(SqlProjectScriptParams requestParams, RequestContext<ResultStatus> requestContext)
        {
            await RunWithErrorHandling(() => GetProject(requestParams.ProjectUri).SqlObjectScripts.Delete(requestParams.Path), requestContext);
        }

        internal async Task HandleExcludeSqlObjectScriptRequest(SqlProjectScriptParams requestParams, RequestContext<ResultStatus> requestContext)
        {
            await RunWithErrorHandling(() => GetProject(requestParams.ProjectUri).SqlObjectScripts.Exclude(requestParams.Path), requestContext);
        }

        #endregion

<<<<<<< HEAD
        #region Folder functions

        internal async Task HandleAddFolderRequest(FolderParams requestParams, RequestContext<ResultStatus> requestContext)
        {
            await RunWithErrorHandling(() => GetProject(requestParams.ProjectUri).Folders.Add(new Folder(requestParams.Path)), requestContext);
        }

        internal async Task HandleDeleteFolderRequest(FolderParams requestParams, RequestContext<ResultStatus> requestContext)
        {
            await RunWithErrorHandling(() => GetProject(requestParams.ProjectUri).Folders.Delete(requestParams.Path), requestContext);
=======
        #region Database Reference calls

        internal async Task HandleAddSystemDatabaseReferenceRequest(AddSystemDatabaseReferenceParams requestParams, RequestContext<ResultStatus> requestContext)
        {
            await RunWithErrorHandling(() => GetProject(requestParams.ProjectUri).DatabaseReferences.Add(
                new SystemDatabaseReference(
                    requestParams.SystemDatabase,
                    requestParams.SuppressMissingDependencies,
                    requestParams.DatabaseVariable)),
                requestContext);
        }

        internal async Task HandleAddDacpacReferenceRequest(AddDacpacReferenceParams requestParams, RequestContext<ResultStatus> requestContext)
        {
            await RunWithErrorHandling(() => GetProject(requestParams.ProjectUri).DatabaseReferences.Add(
                new DacpacReference(
                    requestParams.DacpacPath,
                    requestParams.SuppressMissingDependencies,
                    requestParams.DatabaseVariable,
                    requestParams.ServerVariable)),
                requestContext);
        }

        internal async Task HandleAddSqlProjectReferenceRequest(AddSqlProjectReferenceParams requestParams, RequestContext<ResultStatus> requestContext)
        {
            await RunWithErrorHandling(() => GetProject(requestParams.ProjectUri).DatabaseReferences.Add(
                new SqlProjectReference(
                    requestParams.ProjectPath,
                    requestParams.ProjectGuid,
                    requestParams.SuppressMissingDependencies,
                    requestParams.DatabaseVariable,
                    requestParams.ServerVariable)),
                requestContext);
        }

        internal async Task HandleDeleteDatabaseReferenceRequest(DeleteDatabaseReferenceParams requestParams, RequestContext<ResultStatus> requestContext)
        {
            await RunWithErrorHandling(() => GetProject(requestParams.ProjectUri).DatabaseReferences.Delete(requestParams.Name), requestContext);
>>>>>>> 9fe3aedd
        }

        #endregion

        #region SQLCMD variable functions

        internal async Task HandleAddSqlCmdVariableRequest(AddSqlCmdVariableParams requestParams, RequestContext<ResultStatus> requestContext)
        {
            await RunWithErrorHandling(() => GetProject(requestParams.ProjectUri).SqlCmdVariables.Add(new SqlCmdVariable(requestParams.Name, requestParams.DefaultValue, requestParams.Value)), requestContext);
        }

        internal async Task HandleDeleteSqlCmdVariableRequest(DeleteSqlCmdVariableParams requestParams, RequestContext<ResultStatus> requestContext)
        {
            await RunWithErrorHandling(() => GetProject(requestParams.ProjectUri).SqlCmdVariables.Delete(requestParams.Name), requestContext);
        }

        internal async Task HandleUpdateSqlCmdVariableRequest(AddSqlCmdVariableParams requestParams, RequestContext<ResultStatus> requestContext)
        {
            await RunWithErrorHandling(() =>
            {
                SqlProject project = GetProject(requestParams.ProjectUri);
                project.SqlCmdVariables.Delete(requestParams.Name); // idempotent (won't throw if doesn't exist)
                project.SqlCmdVariables.Add(new SqlCmdVariable(requestParams.Name, requestParams.DefaultValue, requestParams.Value));
            }, requestContext);
        }

        #endregion

        #endregion

        #region Helper methods

        private async Task RunWithErrorHandling(Action action, RequestContext<ResultStatus> requestContext)
        {
            await RunWithErrorHandling(async () => await Task.Run(action), requestContext);
        }

        private async Task RunWithErrorHandling(Func<Task> action, RequestContext<ResultStatus> requestContext)
        {
            try
            {
                await action();

                await requestContext.SendResult(new ResultStatus()
                {
                    Success = true,
                    ErrorMessage = null
                });
            }
            catch (Exception ex)
            {
                await requestContext.SendResult(new ResultStatus()
                {
                    Success = false,
                    ErrorMessage = ex.Message
                });
            }
        }

        private SqlProject GetProject(string projectUri)
        {
            if (!Projects.ContainsKey(projectUri))
            {
                Projects[projectUri] = new SqlProject(projectUri);
            }

            return Projects[projectUri];
        }

        #endregion
    }
}<|MERGE_RESOLUTION|>--- conflicted
+++ resolved
@@ -103,18 +103,6 @@
 
         #endregion
 
-<<<<<<< HEAD
-        #region Folder functions
-
-        internal async Task HandleAddFolderRequest(FolderParams requestParams, RequestContext<ResultStatus> requestContext)
-        {
-            await RunWithErrorHandling(() => GetProject(requestParams.ProjectUri).Folders.Add(new Folder(requestParams.Path)), requestContext);
-        }
-
-        internal async Task HandleDeleteFolderRequest(FolderParams requestParams, RequestContext<ResultStatus> requestContext)
-        {
-            await RunWithErrorHandling(() => GetProject(requestParams.ProjectUri).Folders.Delete(requestParams.Path), requestContext);
-=======
         #region Database Reference calls
 
         internal async Task HandleAddSystemDatabaseReferenceRequest(AddSystemDatabaseReferenceParams requestParams, RequestContext<ResultStatus> requestContext)
@@ -153,7 +141,20 @@
         internal async Task HandleDeleteDatabaseReferenceRequest(DeleteDatabaseReferenceParams requestParams, RequestContext<ResultStatus> requestContext)
         {
             await RunWithErrorHandling(() => GetProject(requestParams.ProjectUri).DatabaseReferences.Delete(requestParams.Name), requestContext);
->>>>>>> 9fe3aedd
+        }
+
+        #endregion
+
+        #region Folder functions
+
+        internal async Task HandleAddFolderRequest(FolderParams requestParams, RequestContext<ResultStatus> requestContext)
+        {
+            await RunWithErrorHandling(() => GetProject(requestParams.ProjectUri).Folders.Add(new Folder(requestParams.Path)), requestContext);
+        }
+
+        internal async Task HandleDeleteFolderRequest(FolderParams requestParams, RequestContext<ResultStatus> requestContext)
+        {
+            await RunWithErrorHandling(() => GetProject(requestParams.ProjectUri).Folders.Delete(requestParams.Path), requestContext);
         }
 
         #endregion
