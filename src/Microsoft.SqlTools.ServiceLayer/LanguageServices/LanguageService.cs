--- conflicted
+++ resolved
@@ -320,15 +320,6 @@
                 ConnectionInfo connInfo;
                 var scriptFile = LanguageService.WorkspaceServiceInstance.Workspace.GetFile(textDocumentPosition.TextDocument.Uri);
                 LanguageService.ConnectionServiceInstance.TryFindConnection(scriptFile.ClientFilePath, out connInfo);
-                await requestContext.SendEvent(TelemetryNotification.Type, new TelemetryParams()
-                {
-<<<<<<< HEAD
-                    Params = new TelemetryProperties
-                    {
-                        EventName = TelemetryEventNames.PeekDefinitionRequested
-                    }
-                });
-
                 DefinitionResult definitionResult = LanguageService.Instance.GetDefinition(textDocumentPosition, scriptFile, connInfo);
                 if (definitionResult != null)
                 {   
@@ -340,9 +331,6 @@
                     {
                         await requestContext.SendResult(definitionResult.Locations);
                     }                    
-=======
-                    await requestContext.SendResult(locations);
->>>>>>> e9398f71
                 }
             }
             DocumentStatusHelper.SendStatusChange(requestContext, textDocumentPosition, DocumentStatusHelper.DefinitionRequestCompleted);
