<<<<<<< HEAD
﻿<#@ template debug="false" hostspecific="true" language="C#" #>
<#@ output extension=".cs" #>
<#@ assembly name="System.Xml.dll" #>
<#@ import namespace="System" #>
<#@ import namespace="System.Globalization" #>
<#@ import namespace="System.Text" #>
<#@ import namespace="System.Xml" #>
<#@ import namespace="System.Collections.Generic" #>
<#@ import namespace="System.IO" #>
//
// Copyright (c) Microsoft. All rights reserved.
// Licensed under the MIT license. See LICENSE file in the project root for full license information.
//
using System;
using System.IO;
using System.Collections.Generic;
using System.Collections.Specialized;
using Microsoft.SqlServer.Management.Smo;
using Microsoft.SqlServer.Management.SqlParser.Intellisense;
using Microsoft.SqlTools.Utility;
namespace Microsoft.SqlTools.ServiceLayer.LanguageServices
{
	internal partial class PeekDefinition
    {

		<#
			///
			/// Generate Initialize method
			///
			var indent = "    ";
			var directory = Path.GetDirectoryName(Host.TemplateFile);
			string xmlFile = Path.Combine(directory, "PeekDefinitionSupportedTypes.xml");
			var supportedTypes = GetSupportedTypes(xmlFile);
			if (supportedTypes != null && supportedTypes.Count > 0)
			{
				WriteLine("private void Initialize()");
				PushIndent(indent);
				PushIndent(indent);
				WriteLine("{");
				PushIndent(indent);
				foreach(var typeProperty in supportedTypes)
				{
						string functionCall = string.Format("AddSupportedType(DeclarationType.{0}, Get{0}Scripts, \"{1}\", \"{2}\");", typeProperty["Name"], typeProperty["CreateSyntax"], typeProperty["QuickInfoType"]);
						WriteLine(functionCall);
				}
				PopIndent();
				WriteLine("}\n");

				///
				/// Generate scriptGetters for each type
				///

				foreach(var typeProperty in supportedTypes)
				{
					string statement;
					// Write comments
					WriteLine("/// <summary>");
					WriteLine(string.Format("/// Script a {0} using SMO", typeProperty["Name"]));
					WriteLine("/// </summary>");
					WriteLine(string.Format("/// <param name=\"objectName\">{0} name</param>", typeProperty["Name"]));
					WriteLine(string.Format("/// <param name=\"schemaName\">Schema name</param>"));
					WriteLine("/// <returns>String collection of scripts</returns>");

					WriteLine(string.Format("internal StringCollection Get{0}Scripts(string objectName, string schemaName)", typeProperty["Name"]));
					WriteLine("{");
					PushIndent(indent);

					// Write try block to retrieve object and return script
					WriteLine("try");
					WriteLine("{");
					if(typeProperty["SupportsSchemaQuery"].IndexOf("true", StringComparison.OrdinalIgnoreCase) >= 0)
					{
						statement = string.Format("{0} smoObject = string.IsNullOrEmpty(schemaName) ? new {0}(this.Database, objectName) : new {0}(this.Database, objectName, schemaName);", typeProperty["AccessClass"]);
					}
					else
					{
						statement = string.Format("{0} smoObject = new {0}(this.Database, objectName);", typeProperty["Name"]);
					}
					PushIndent(indent);
					WriteLine(statement);
					WriteLine("smoObject.Refresh();");
					WriteLine("return smoObject.Script();");
					PopIndent();
					WriteLine("}");

					// Write catch block to catch and log exceptions
					WriteLine("catch (Exception ex)");
					WriteLine("{");
					PushIndent(indent);
					statement = string.Format("LogLevel.Error,\"Exception at PeekDefinition Get{0}Scripts : \" + ex.Message", typeProperty["Name"]);
					WriteLine("Logger.Write(" + statement + ");");
					WriteLine("return null;");
					PopIndent();
					WriteLine("}");
					PopIndent();
					WriteLine("}\n");
				}
			}
			PopIndent();
			PopIndent();
		#>
	}
}
	<#+
	///
	/// Get the supported types from the xml file
	///
	public static List<Dictionary<string, string>> GetSupportedTypes(string xmlFile)
	{
		List<Dictionary<string, string>> typeList = null;
		XmlDocument doc = new XmlDocument();
		doc.Load(xmlFile);
		XmlNodeList supportedTypes = doc.SelectNodes("/SupportedTypes/Type");
		if (supportedTypes != null)
		{
			typeList = new List<Dictionary<string, string>>();
			foreach (var type in supportedTypes)
			{
				XmlElement node = type as XmlElement;
				if (node != null)
				{
					string typeName = (node["Name"] != null) ? node["Name"].InnerText : null;
					string createSyntax = (node["CreateSyntax"] != null) ? node["CreateSyntax"].InnerText : null;
					string accessClass = (node["AccessClass"] != null) ? node["AccessClass"].InnerText : null;
					string supportsSchemaQuery = (node["SupportsSchemaQuery"] != null) ? node["SupportsSchemaQuery"].InnerText : null;
					string quickInfoType = (node["QuickInfoType"] != null) ? node["QuickInfoType"].InnerText : null;
					if (typeName != null && createSyntax != null && accessClass != null && supportsSchemaQuery!= null)
					{
						Dictionary<string, string> typeProperties = new Dictionary<string, string>();
						typeProperties.Add("Name", typeName);
						typeProperties.Add("CreateSyntax", createSyntax);
						typeProperties.Add("AccessClass", accessClass);
						typeProperties.Add("SupportsSchemaQuery", supportsSchemaQuery);
						typeProperties.Add("QuickInfoType", quickInfoType);
						typeList.Add(typeProperties);
					}

				}
			}
		}
		return typeList;
	}

=======
﻿<#@ template debug="false" hostspecific="true" language="C#" #>
<#@ output extension=".cs" #>
<#@ assembly name="System.Xml.dll" #>
<#@ import namespace="System" #>
<#@ import namespace="System.Globalization" #>
<#@ import namespace="System.Text" #>
<#@ import namespace="System.Xml" #>
<#@ import namespace="System.Collections.Generic" #>
<#@ import namespace="System.IO" #>
//
// Copyright (c) Microsoft. All rights reserved.
// Licensed under the MIT license. See LICENSE file in the project root for full license information.
//
// THIS FILE IS GENERATED BY A CODEGEN TOOL. DO NOT EDIT!!!!
// IF YOU NEED TO MAKE CHANGES, EDIT THE .TT FILE!!!

using System;
using System.IO;
using System.Collections.Generic;
using System.Collections.Specialized;
using Microsoft.SqlServer.Management.Smo;
using Microsoft.SqlServer.Management.SqlParser.Intellisense;
using Microsoft.SqlTools.Utility;
namespace Microsoft.SqlTools.ServiceLayer.LanguageServices
{
	internal partial class PeekDefinition
    {

		<#
			///
			/// Generate Initialize method
			///
			var indent = "    ";
			var directory = Path.GetDirectoryName(Host.TemplateFile);
			string xmlFile = Path.Combine(directory, "PeekDefinitionSupportedTypes.xml");
			var supportedTypes = GetSupportedTypes(xmlFile);
			if (supportedTypes != null && supportedTypes.Count > 0)
			{
				WriteLine("private void Initialize()");
				PushIndent(indent);
				PushIndent(indent);
				WriteLine("{");
				PushIndent(indent);
				foreach(var typeProperty in supportedTypes)
				{
						string functionCall = string.Format("AddSupportedType(DeclarationType.{0}, Get{0}Scripts, \"{1}\", \"{2}\");", typeProperty["Name"], typeProperty["CreateSyntax"], typeProperty["QuickInfoType"]);
						WriteLine(functionCall);
				}
				PopIndent();
				WriteLine("}\n");

				///
				/// Generate scriptGetters for each type
				///

				foreach(var typeProperty in supportedTypes)
				{
					string statement;
					// Write comments
					WriteLine("/// <summary>");
					WriteLine(string.Format("/// Script a {0} using SMO", typeProperty["Name"]));
					WriteLine("/// </summary>");
					WriteLine(string.Format("/// <param name=\"objectName\">{0} name</param>", typeProperty["Name"]));
					WriteLine(string.Format("/// <param name=\"schemaName\">Schema name</param>"));
					WriteLine("/// <returns>String collection of scripts</returns>");

					WriteLine(string.Format("internal StringCollection Get{0}Scripts(string objectName, string schemaName)", typeProperty["Name"]));
					WriteLine("{");
					PushIndent(indent);

					// Write try block to retrieve object and return script
					WriteLine("try");
					WriteLine("{");
					if(typeProperty["SupportsSchemaQuery"].IndexOf("true", StringComparison.OrdinalIgnoreCase) >= 0)
					{
						statement = string.Format("{0} smoObject = string.IsNullOrEmpty(schemaName) ? new {0}(this.Database, objectName) : new {0}(this.Database, objectName, schemaName);", typeProperty["AccessClass"]);
					}
					else
					{
						statement = string.Format("{0} smoObject = new {0}(this.Database, objectName);", typeProperty["Name"]);
					}
					PushIndent(indent);
					WriteLine(statement);
					WriteLine("smoObject.Refresh();");
					WriteLine("return smoObject.Script();");
					PopIndent();
					WriteLine("}");

					// Write catch block to catch and log exceptions
					WriteLine("catch (Exception ex)");
					WriteLine("{");
					PushIndent(indent);
					statement = string.Format("LogLevel.Error,\"Exception at PeekDefinition Get{0}Scripts : \" + ex.Message", typeProperty["Name"]);
					WriteLine("Logger.Write(" + statement + ");");
					WriteLine("return null;");
					PopIndent();
					WriteLine("}");
					PopIndent();
					WriteLine("}\n");
				}
			}
			PopIndent();
			PopIndent();
		#>
	}
}
	<#+
	///
	/// Get the supported types from the xml file
	///
	public static List<Dictionary<string, string>> GetSupportedTypes(string xmlFile)
	{
		List<Dictionary<string, string>> typeList = null;
		XmlDocument doc = new XmlDocument();
		doc.Load(xmlFile);
		XmlNodeList supportedTypes = doc.SelectNodes("/SupportedTypes/Type");
		if (supportedTypes != null)
		{
			typeList = new List<Dictionary<string, string>>();
			foreach (var type in supportedTypes)
			{
				XmlElement node = type as XmlElement;
				if (node != null)
				{
					string typeName = (node["Name"] != null) ? node["Name"].InnerText : null;
					string createSyntax = (node["CreateSyntax"] != null) ? node["CreateSyntax"].InnerText : null;
					string accessClass = (node["AccessClass"] != null) ? node["AccessClass"].InnerText : null;
					string supportsSchemaQuery = (node["SupportsSchemaQuery"] != null) ? node["SupportsSchemaQuery"].InnerText : null;
					string quickInfoType = (node["QuickInfoType"] != null) ? node["QuickInfoType"].InnerText : null;
					if (typeName != null && createSyntax != null && accessClass != null && supportsSchemaQuery!= null)
					{
						Dictionary<string, string> typeProperties = new Dictionary<string, string>();
						typeProperties.Add("Name", typeName);
						typeProperties.Add("CreateSyntax", createSyntax);
						typeProperties.Add("AccessClass", accessClass);
						typeProperties.Add("SupportsSchemaQuery", supportsSchemaQuery);
						typeProperties.Add("QuickInfoType", quickInfoType);
						typeList.Add(typeProperties);
					}

				}
			}
		}
		return typeList;
	}

>>>>>>> ef3100de
	#><|MERGE_RESOLUTION|>--- conflicted
+++ resolved
@@ -1,148 +1,3 @@
-<<<<<<< HEAD
-﻿<#@ template debug="false" hostspecific="true" language="C#" #>
-<#@ output extension=".cs" #>
-<#@ assembly name="System.Xml.dll" #>
-<#@ import namespace="System" #>
-<#@ import namespace="System.Globalization" #>
-<#@ import namespace="System.Text" #>
-<#@ import namespace="System.Xml" #>
-<#@ import namespace="System.Collections.Generic" #>
-<#@ import namespace="System.IO" #>
-//
-// Copyright (c) Microsoft. All rights reserved.
-// Licensed under the MIT license. See LICENSE file in the project root for full license information.
-//
-using System;
-using System.IO;
-using System.Collections.Generic;
-using System.Collections.Specialized;
-using Microsoft.SqlServer.Management.Smo;
-using Microsoft.SqlServer.Management.SqlParser.Intellisense;
-using Microsoft.SqlTools.Utility;
-namespace Microsoft.SqlTools.ServiceLayer.LanguageServices
-{
-	internal partial class PeekDefinition
-    {
-
-		<#
-			///
-			/// Generate Initialize method
-			///
-			var indent = "    ";
-			var directory = Path.GetDirectoryName(Host.TemplateFile);
-			string xmlFile = Path.Combine(directory, "PeekDefinitionSupportedTypes.xml");
-			var supportedTypes = GetSupportedTypes(xmlFile);
-			if (supportedTypes != null && supportedTypes.Count > 0)
-			{
-				WriteLine("private void Initialize()");
-				PushIndent(indent);
-				PushIndent(indent);
-				WriteLine("{");
-				PushIndent(indent);
-				foreach(var typeProperty in supportedTypes)
-				{
-						string functionCall = string.Format("AddSupportedType(DeclarationType.{0}, Get{0}Scripts, \"{1}\", \"{2}\");", typeProperty["Name"], typeProperty["CreateSyntax"], typeProperty["QuickInfoType"]);
-						WriteLine(functionCall);
-				}
-				PopIndent();
-				WriteLine("}\n");
-
-				///
-				/// Generate scriptGetters for each type
-				///
-
-				foreach(var typeProperty in supportedTypes)
-				{
-					string statement;
-					// Write comments
-					WriteLine("/// <summary>");
-					WriteLine(string.Format("/// Script a {0} using SMO", typeProperty["Name"]));
-					WriteLine("/// </summary>");
-					WriteLine(string.Format("/// <param name=\"objectName\">{0} name</param>", typeProperty["Name"]));
-					WriteLine(string.Format("/// <param name=\"schemaName\">Schema name</param>"));
-					WriteLine("/// <returns>String collection of scripts</returns>");
-
-					WriteLine(string.Format("internal StringCollection Get{0}Scripts(string objectName, string schemaName)", typeProperty["Name"]));
-					WriteLine("{");
-					PushIndent(indent);
-
-					// Write try block to retrieve object and return script
-					WriteLine("try");
-					WriteLine("{");
-					if(typeProperty["SupportsSchemaQuery"].IndexOf("true", StringComparison.OrdinalIgnoreCase) >= 0)
-					{
-						statement = string.Format("{0} smoObject = string.IsNullOrEmpty(schemaName) ? new {0}(this.Database, objectName) : new {0}(this.Database, objectName, schemaName);", typeProperty["AccessClass"]);
-					}
-					else
-					{
-						statement = string.Format("{0} smoObject = new {0}(this.Database, objectName);", typeProperty["Name"]);
-					}
-					PushIndent(indent);
-					WriteLine(statement);
-					WriteLine("smoObject.Refresh();");
-					WriteLine("return smoObject.Script();");
-					PopIndent();
-					WriteLine("}");
-
-					// Write catch block to catch and log exceptions
-					WriteLine("catch (Exception ex)");
-					WriteLine("{");
-					PushIndent(indent);
-					statement = string.Format("LogLevel.Error,\"Exception at PeekDefinition Get{0}Scripts : \" + ex.Message", typeProperty["Name"]);
-					WriteLine("Logger.Write(" + statement + ");");
-					WriteLine("return null;");
-					PopIndent();
-					WriteLine("}");
-					PopIndent();
-					WriteLine("}\n");
-				}
-			}
-			PopIndent();
-			PopIndent();
-		#>
-	}
-}
-	<#+
-	///
-	/// Get the supported types from the xml file
-	///
-	public static List<Dictionary<string, string>> GetSupportedTypes(string xmlFile)
-	{
-		List<Dictionary<string, string>> typeList = null;
-		XmlDocument doc = new XmlDocument();
-		doc.Load(xmlFile);
-		XmlNodeList supportedTypes = doc.SelectNodes("/SupportedTypes/Type");
-		if (supportedTypes != null)
-		{
-			typeList = new List<Dictionary<string, string>>();
-			foreach (var type in supportedTypes)
-			{
-				XmlElement node = type as XmlElement;
-				if (node != null)
-				{
-					string typeName = (node["Name"] != null) ? node["Name"].InnerText : null;
-					string createSyntax = (node["CreateSyntax"] != null) ? node["CreateSyntax"].InnerText : null;
-					string accessClass = (node["AccessClass"] != null) ? node["AccessClass"].InnerText : null;
-					string supportsSchemaQuery = (node["SupportsSchemaQuery"] != null) ? node["SupportsSchemaQuery"].InnerText : null;
-					string quickInfoType = (node["QuickInfoType"] != null) ? node["QuickInfoType"].InnerText : null;
-					if (typeName != null && createSyntax != null && accessClass != null && supportsSchemaQuery!= null)
-					{
-						Dictionary<string, string> typeProperties = new Dictionary<string, string>();
-						typeProperties.Add("Name", typeName);
-						typeProperties.Add("CreateSyntax", createSyntax);
-						typeProperties.Add("AccessClass", accessClass);
-						typeProperties.Add("SupportsSchemaQuery", supportsSchemaQuery);
-						typeProperties.Add("QuickInfoType", quickInfoType);
-						typeList.Add(typeProperties);
-					}
-
-				}
-			}
-		}
-		return typeList;
-	}
-
-=======
 ﻿<#@ template debug="false" hostspecific="true" language="C#" #>
 <#@ output extension=".cs" #>
 <#@ assembly name="System.Xml.dll" #>
@@ -289,5 +144,4 @@
 		return typeList;
 	}
 
->>>>>>> ef3100de
 	#>