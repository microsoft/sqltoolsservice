//
// Copyright (c) Microsoft. All rights reserved.
// Licensed under the MIT license. See LICENSE file in the project root for full license information.
//

#nullable disable
using System;
using System.Threading.Tasks;
using Microsoft.SqlTools.Hosting.Protocol;
using Microsoft.SqlTools.ServiceLayer.Connection;
using Microsoft.SqlTools.ServiceLayer.ObjectManagement.Contracts;
using System.Collections.Generic;
using System.Collections.Concurrent;

namespace Microsoft.SqlTools.ServiceLayer.ObjectManagement
{
    /// <summary>
    /// Main class for ObjectManagement Service functionality
    /// </summary>
    public class ObjectManagementService
    {
        public const string ApplicationName = "object-management";
        private static Lazy<ObjectManagementService> objectManagementServiceInstance = new Lazy<ObjectManagementService>(() => new ObjectManagementService());
        public static ObjectManagementService Instance => objectManagementServiceInstance.Value;
        public static ConnectionService connectionService;
        private IProtocolEndpoint serviceHost;
        private List<IObjectTypeHandler> objectTypeHandlers = new List<IObjectTypeHandler>();
        private ConcurrentDictionary<string, SqlObjectViewContext> contextMap = new ConcurrentDictionary<string, SqlObjectViewContext>();

        public ObjectManagementService()
        {
            this.objectTypeHandlers.Add(new CommonObjectTypeHandler(ConnectionService.Instance));
            this.objectTypeHandlers.Add(new LoginHandler(ConnectionService.Instance));
            this.objectTypeHandlers.Add(new UserHandler(ConnectionService.Instance));
            this.objectTypeHandlers.Add(new CredentialHandler(ConnectionService.Instance));
<<<<<<< HEAD
            this.objectTypeHandlers.Add(new DatabaseHandler(ConnectionService.Instance));
=======
            this.objectTypeHandlers.Add(new AppRoleHandler(ConnectionService.Instance));
            this.objectTypeHandlers.Add(new DatabaseRoleHandler(ConnectionService.Instance));
            this.objectTypeHandlers.Add(new ServerRoleHandler(ConnectionService.Instance));
>>>>>>> 5954bdc6
        }

        /// <summary>
        /// Internal for testing purposes only
        /// </summary>
        internal static ConnectionService ConnectionServiceInstance
        {
            get
            {
                connectionService ??= ConnectionService.Instance;
                return connectionService;
            }
            set
            {
                connectionService = value;
            }
        }

        public void InitializeService(IProtocolEndpoint serviceHost)
        {
            this.serviceHost = serviceHost;
            this.serviceHost.SetRequestHandler(RenameRequest.Type, HandleRenameRequest, true);
            this.serviceHost.SetRequestHandler(DropRequest.Type, HandleDropRequest, true);
            this.serviceHost.SetRequestHandler(InitializeViewRequest.Type, HandleInitializeViewRequest, true);
            this.serviceHost.SetRequestHandler(SaveObjectRequest.Type, HandleSaveObjectRequest, true);
            this.serviceHost.SetRequestHandler(ScriptObjectRequest.Type, HandleScriptObjectRequest, true);
            this.serviceHost.SetRequestHandler(DisposeViewRequest.Type, HandleDisposeViewRequest, true);
        }

        internal async Task HandleRenameRequest(RenameRequestParams requestParams, RequestContext<RenameRequestResponse> requestContext)
        {
            var handler = this.GetObjectTypeHandler(requestParams.ObjectType);
            await handler.Rename(requestParams.ConnectionUri, requestParams.ObjectUrn, requestParams.NewName);
            await requestContext.SendResult(new RenameRequestResponse());
        }

        internal async Task HandleDropRequest(DropRequestParams requestParams, RequestContext<DropRequestResponse> requestContext)
        {
            var handler = this.GetObjectTypeHandler(requestParams.ObjectType);
            await handler.Drop(requestParams.ConnectionUri, requestParams.ObjectUrn, requestParams.ThrowIfNotExist);
            await requestContext.SendResult(new DropRequestResponse());
        }

        internal async Task HandleInitializeViewRequest(InitializeViewRequestParams requestParams, RequestContext<SqlObjectViewInfo> requestContext)
        {
            var handler = this.GetObjectTypeHandler(requestParams.ObjectType);
            var result = await handler.InitializeObjectView(requestParams);
            contextMap[requestParams.ContextId] = result.Context;
            await requestContext.SendResult(result.ViewInfo);
        }

        internal async Task HandleSaveObjectRequest(SaveObjectRequestParams requestParams, RequestContext<SaveObjectRequestResponse> requestContext)
        {
            var context = this.GetContext(requestParams.ContextId);
            var handler = this.GetObjectTypeHandler(context.Parameters.ObjectType);
            var obj = requestParams.Object.ToObject(handler.GetObjectType());
            await handler.Save(context, obj as SqlObject);
            await requestContext.SendResult(new SaveObjectRequestResponse());
        }

        internal async Task HandleScriptObjectRequest(ScriptObjectRequestParams requestParams, RequestContext<string> requestContext)
        {
            var context = this.GetContext(requestParams.ContextId);
            var handler = this.GetObjectTypeHandler(context.Parameters.ObjectType);
            var obj = requestParams.Object.ToObject(handler.GetObjectType());
            var script = await handler.Script(context, obj as SqlObject);
            await requestContext.SendResult(script);
        }

        internal async Task HandleDisposeViewRequest(DisposeViewRequestParams requestParams, RequestContext<DisposeViewRequestResponse> requestContext)
        {
            SqlObjectViewContext context;
            if (contextMap.Remove(requestParams.ContextId, out context))
            {
                context.Dispose();
            }
            await requestContext.SendResult(new DisposeViewRequestResponse());
        }

        private IObjectTypeHandler GetObjectTypeHandler(SqlObjectType objectType)
        {
            foreach (var handler in objectTypeHandlers)
            {
                if (handler.CanHandleType(objectType))
                {
                    return handler;
                }
            }
            throw new NotSupportedException($"No handler found for object type '{objectType.ToString()}'");
        }

        private SqlObjectViewContext GetContext(string contextId)
        {
            if (contextMap.TryGetValue(contextId, out SqlObjectViewContext context))
            {
                return context;
            }
            throw new ArgumentException($"Context '{contextId}' not found");
        }
    }
}<|MERGE_RESOLUTION|>--- conflicted
+++ resolved
@@ -33,13 +33,10 @@
             this.objectTypeHandlers.Add(new LoginHandler(ConnectionService.Instance));
             this.objectTypeHandlers.Add(new UserHandler(ConnectionService.Instance));
             this.objectTypeHandlers.Add(new CredentialHandler(ConnectionService.Instance));
-<<<<<<< HEAD
             this.objectTypeHandlers.Add(new DatabaseHandler(ConnectionService.Instance));
-=======
             this.objectTypeHandlers.Add(new AppRoleHandler(ConnectionService.Instance));
             this.objectTypeHandlers.Add(new DatabaseRoleHandler(ConnectionService.Instance));
             this.objectTypeHandlers.Add(new ServerRoleHandler(ConnectionService.Instance));
->>>>>>> 5954bdc6
         }
 
         /// <summary>
