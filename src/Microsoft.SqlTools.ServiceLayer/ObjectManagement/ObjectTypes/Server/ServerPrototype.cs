﻿//
// Copyright (c) Microsoft. All rights reserved.
// Licensed under the MIT license. See LICENSE file in the project root for full license information.
//

using System;
using Microsoft.SqlServer.Management.Smo;
using SMO = Microsoft.SqlServer.Management.Smo;
using Microsoft.SqlTools.ServiceLayer.Management;
using Microsoft.SqlServer.Management.Common;
using Microsoft.SqlTools.ServiceLayer.ServerConfigurations;
using Microsoft.SqlTools.Utility;
using System.Collections.Generic;
using Microsoft.SqlTools.ServiceLayer.ObjectManagement.ObjectTypes.Server;
using System.Linq;
using System.Collections;
using Microsoft.SqlTools.ServiceLayer.Utility;

namespace Microsoft.SqlTools.ServiceLayer.ObjectManagement
{
    internal class ServerPrototype
    {
        #region Members

        /// <summary>
        /// data container member that contains data specific information like
        /// connection infor, SMO server object or an AMO server object as well
        /// as a hash table where one can manipulate custom data
        /// </summary>
        private CDataContainer dataContainer;
        private ServerConnection sqlConnection;
        private ServerConfigService configService;

        private ServerPrototypeData currentState;
        private ServerPrototypeData originalState;

        private ConfigProperty serverMinMemoryProperty;
        private ConfigProperty serverMaxMemoryProperty;
        #endregion

        #region Trace support
        private const string componentName = "Server";

        public string ComponentName
        {
            get
            {
                return componentName;
            }
        }
        #endregion

        #region Properties
        public string Name
        {
            get
            {
                return this.currentState.ServerName;
            }
            set
            {
                this.currentState.ServerName = value;
            }
        }

        public string Product
        {
            get
            {
                return this.currentState.Product;
            }
            set
            {
                this.currentState.Product = value;
            }
        }

        public string OperatingSystem
        {
            get
            {
                return this.currentState.OperatingSystem;
            }
            set
            {
                this.currentState.OperatingSystem = value;
            }
        }

        public string Version
        {
            get
            {
                return this.currentState.Version;
            }
            set
            {
                this.currentState.Version = value;
            }
        }

        public string Language
        {
            get
            {
                return this.currentState.Language;
            }
            set
            {
                this.currentState.Language = value;
            }
        }

        public string Platform
        {
            get
            {
                return this.currentState.Platform;
            }
            set
            {
                this.currentState.Platform = value;
            }
        }

        public int MemoryInMB
        {
            get
            {
                return this.currentState.MemoryInMB;
            }
            set
            {
                this.currentState.MemoryInMB = value;
            }
        }

        public int Processors
        {
            get
            {
                return this.currentState.Processors;
            }
            set
            {
                this.currentState.Processors = value;
            }
        }

        public string RootDirectory
        {
            get
            {
                return this.currentState.RootDirectory;
            }
            set
            {
                this.currentState.RootDirectory = value;
            }
        }

        public string ServerCollation
        {
            get
            {
                return this.currentState.ServerCollation;
            }
            set
            {
                this.currentState.ServerCollation = value;
            }
        }

        public bool IsClustered
        {
            get
            {
                return this.currentState.IsClustered;
            }
            set
            {
                this.currentState.IsClustered = value;
            }
        }

        public bool IsHadrEnabled
        {
            get
            {
                return this.currentState.IsHadrEnabled;
            }
            set
            {
                this.currentState.IsHadrEnabled = value;
            }
        }

        public bool IsXTPSupported
        {
            get
            {
                return this.currentState.IsXTPSupported;
            }
            set
            {
                this.currentState.IsXTPSupported = value;
            }
        }

        public bool IsPolyBaseInstalled
        {
            get
            {
                return this.currentState.IsPolyBaseInstalled;
            }
            set
            {
                this.currentState.IsPolyBaseInstalled = value;
            }
        }


        public string HardwareGeneration
        {
            get
            {
                return this.currentState.HardwareGeneration;
            }
            set
            {
                this.currentState.HardwareGeneration = value;
            }
        }

        public string ServiceTier
        {
            get
            {
                return this.currentState.ServiceTier;
            }
            set
            {
                this.currentState.ServiceTier = value;
            }
        }

        public int StorageSpaceUsageInMB
        {
            get
            {
                return this.currentState.StorageSpaceUsageInMB;
            }
            set
            {
                this.currentState.StorageSpaceUsageInMB = value;
            }
        }


        public int ReservedStorageSizeMB
        {
            get
            {
                return this.currentState.ReservedStorageSizeMB;
            }
            set
            {
                this.currentState.ReservedStorageSizeMB = value;
            }
        }


        public NumericServerProperty MaxServerMemory
        {
            get
            {
                return this.currentState.MaxMemory;
            }
            set
            {
                this.currentState.MaxMemory = value;
            }
        }

        public NumericServerProperty MinServerMemory
        {
            get
            {
                return this.currentState.MinMemory;
            }
            set
            {
                this.currentState.MinMemory = value;
            }

        }

        public bool AutoProcessorAffinityMaskForAll
        {
            get
            {
                return this.currentState.AutoProcessorAffinityMaskForAll;
            }
            set
            {
                this.currentState.AutoProcessorAffinityMaskForAll = value;
            }

        }

        public bool AutoProcessorAffinityIOMaskForAll
        {
            get
            {
                return this.currentState.AutoProcessorAffinityMaskForAll;
            }
            set
            {
                this.currentState.AutoProcessorAffinityMaskForAll = value;
            }

        }

        public List<NumaNode> NumaNodes
        {
            get
            {
                return this.currentState.NumaNodes;
            }
            set
            {
                this.currentState.NumaNodes = value;
            }

        }

        public ServerLoginMode AuthenticationMode
        {
            get
            {
                return this.currentState.AuthenticationMode;
            }
            set
            {
                this.currentState.AuthenticationMode = value;
            }

        }

        public AuditLevel LoginAuditing
        {
            get
            {
                return this.currentState.LoginAuditing;
            }
            set
            {
                this.currentState.LoginAuditing = value;
            }
        }

        public bool CheckBackupChecksum
        {
            get
            {
                return this.currentState.CheckBackupChecksum;
            }
            set
            {
                this.currentState.CheckBackupChecksum = value;
            }
        }

        public bool CheckCompressBackup
        {
            get
            {
                return this.currentState.CheckCompressBackup;
            }
            set
            {
                this.currentState.CheckCompressBackup = value;
            }
        }

        public string DataLocation
        {
            get
            {
                return this.currentState.DataLocation;
            }
            set
            {
                this.currentState.DataLocation = value;
            }
        }
<<<<<<< HEAD

        public string LogLocation
        {
            get
            {
                return this.currentState.LogLocation;
            }
            set
            {
                this.currentState.LogLocation = value;
            }
        }

        public string BackupLocation
        {
            get
            {
                return this.currentState.BackupLocation;
            }
            set
            {
                this.currentState.BackupLocation = value;
            }
        }

        public bool AllowTriggerToFireOthers
        {
            get
            {
                return this.currentState.AllowTriggerToFireOthers;
            }

            set
            {
                this.currentState.AllowTriggerToFireOthers = value;
            }
        }

        public NumericServerProperty BlockedProcThreshold
        {
            get
            {
                return this.currentState.BlockedProcThreshold;
            }

            set
            {
                this.currentState.BlockedProcThreshold = value;
            }
        }

        public NumericServerProperty CursorThreshold
        {
            get
            {
                return this.currentState.CursorThreshold;
            }

            set
            {
                this.currentState.CursorThreshold = value;
            }
        }

        public string DefaultFullTextLanguage
        {
            get
            {
                return this.currentState.DefaultFullTextLanguage;
            }

            set
            {
                this.currentState.DefaultFullTextLanguage = value;
            }
        }

        public string DefaultLanguage
        {
            get
            {
                return this.currentState.DefaultLanguage;
            }

            set
            {
                this.currentState.DefaultLanguage = value;
            }
        }

        public string FullTextUpgradeOption
        {
            get
            {
                return this.currentState.FullTextUpgradeOption;
            }

            set
            {
                this.currentState.FullTextUpgradeOption = value;
            }
        }

        public NumericServerProperty MaxTextReplicationSize
        {
            get
            {
                return this.currentState.MaxTextReplicationSize;
            }

            set
            {
                this.currentState.MaxTextReplicationSize = value;
            }
        }

        public bool OptimizeAdHocWorkloads
        {
            get
            {
                return this.currentState.OptimizeAdHocWorkloads;
            }

            set
            {
                this.currentState.OptimizeAdHocWorkloads = value;
            }
        }

        public bool ScanStartupProcs
        {
            get
            {
                return this.currentState.ScanStartupProcs;
            }

            set
            {
                this.currentState.ScanStartupProcs = value;
            }
        }

        public int TwoDigitYearCutoff
        {
            get
            {
                return this.currentState.TwoDigitYearCutoff;
            }

            set
            {
                this.currentState.TwoDigitYearCutoff = value;
            }
        }

        public NumericServerProperty CostThresholdParallelism
        {
            get
            {
                return this.currentState.CostThresholdParallelism;
            }

            set
            {
                this.currentState.CostThresholdParallelism = value;
            }
        }

        public NumericServerProperty Locks
        {
            get
            {
                return this.currentState.Locks;
            }

            set
            {
                this.currentState.Locks = value;
            }
        }

        public NumericServerProperty MaxDegreeParallelism
        {
            get
            {
                return this.currentState.MaxDegreeParallelism;
            }

            set
            {
                this.currentState.MaxDegreeParallelism = value;
            }
        }

        public NumericServerProperty QueryWait
        {
            get
            {
                return this.currentState.QueryWait;
            }

            set
            {
                this.currentState.QueryWait = value;
=======

        public string LogLocation
        {
            get
            {
                return this.currentState.LogLocation;
            }
            set
            {
                this.currentState.LogLocation = value;
            }
        }

        public string BackupLocation
        {
            get
            {
                return this.currentState.BackupLocation;
            }
            set
            {
                this.currentState.BackupLocation = value;
>>>>>>> c0a0f27e
            }
        }
        #endregion


        #region Constructors / Dispose

        /// <summary>
        /// ServerPrototype for editing an existing server 
        /// </summary>
        public ServerPrototype(CDataContainer context)
        {
            this.dataContainer = context;
            this.sqlConnection = context.ServerConnection;
            this.configService = new ServerConfigService();
            this.currentState = new ServerPrototypeData(context, context.Server, this.configService);
            this.originalState = (ServerPrototypeData)this.currentState.Clone();
            this.serverMaxMemoryProperty = this.configService.GetServerSmoConfig(context.Server, this.configService.MaxServerMemoryPropertyNumber);
            this.serverMinMemoryProperty = this.configService.GetServerSmoConfig(context.Server, this.configService.MinServerMemoryPropertyNumber);
        }

        #endregion

        #region Implementation: SendDataToServer()
        /// <summary>
        /// SendDataToServer
        ///
        /// here we talk with server via smo and do the actual data changing
        /// </summary>
        public void SendDataToServer()
        {
            if (this.dataContainer.Server != null)
            {
                Server server = this.dataContainer.Server;
                bool alterServerConfig = false;
                bool sendCPUAffinityBeforeIO = false;
                bool sendIOAffinityBeforeCPU = false;
                bool sentCpuAffinity = false;

                sendCPUAffinityBeforeIO = this.CheckCPUAffinityBeforeIO(server);
                sendIOAffinityBeforeCPU = this.CheckIOAffinityBeforeCPU(server);
                alterServerConfig = this.CheckIOAffinityTsqlGenerated(server);
                if (!sendIOAffinityBeforeCPU)
                {
                    SendDataForKJ(server);
                    sentCpuAffinity = true;
                }

                if (alterServerConfig)
                {
                    try
                    {
                        server.Configuration.Alter((sendCPUAffinityBeforeIO && sendIOAffinityBeforeCPU));
                    }
                    finally
                    {
                        server.Configuration.Refresh();
                    }
                }
                if (!sentCpuAffinity)
                {
                    SendDataForKJ(server);
                }
                this.currentState.AffinityManagerProcessorMask.Clear();
                this.currentState.AffinityManagerIOMask.Clear();

                if (UpdateMemoryValues(this.dataContainer.Server))
                {
                    server.Configuration.Alter(true);
                }

                if (UpdateSecurityValues(this.dataContainer.Server))
                {
                    server.Alter();
                }

                if (UpdateDBSettingsValues(this.dataContainer.Server))
                {
                    server.Settings.Alter();
                }

                if (UpdateBackupConfig(this.dataContainer.Server))
                {
                    server.Configuration.Alter();
                }
<<<<<<< HEAD

                if (UpdateAdvancedValues(this.dataContainer.Server))
                {
                    server.Configuration.Alter();
                }

                if(UpdateFullTextService(this.dataContainer.Server))
                {
                    server.FullTextService.Alter();
                }
=======
>>>>>>> c0a0f27e
            }
        }

        public bool UpdateMemoryValues(Server server)
        {
            bool changesMade = false;
            if (this.currentState.MinMemory.Value != this.originalState.MinMemory.Value)
            {
                changesMade = true;
                ConfigProperty serverConfig = this.configService.GetServerSmoConfig(server, this.configService.MinServerMemoryPropertyNumber);
                serverConfig.ConfigValue = this.currentState.MinMemory.Value;
            }

            if (this.currentState.MaxMemory.Value != this.originalState.MaxMemory.Value)
            {
                changesMade = true;
                ConfigProperty serverConfig = this.configService.GetServerSmoConfig(server, this.configService.MaxServerMemoryPropertyNumber);
                serverConfig.ConfigValue = this.currentState.MaxMemory.Value;
            }
            return changesMade;
        }

        public bool UpdateSecurityValues(Server server)
        {
            bool alterServer = false;

            if (this.currentState.AuthenticationMode != this.originalState.AuthenticationMode)
            {
                // set authentication
                server.Settings.LoginMode = this.currentState.AuthenticationMode;
                alterServer = true;
            }

            if (this.currentState.LoginAuditing != this.originalState.LoginAuditing)
            {
                server.Settings.AuditLevel = this.currentState.LoginAuditing;
                alterServer = true;
            }
            return alterServer;
        }

        public bool UpdateBackupConfig(Server server)
<<<<<<< HEAD
=======
        {
            bool alterServer = false;
            if (this.currentState.CheckBackupChecksum != this.originalState.CheckBackupChecksum)
            {
                server.Configuration.DefaultBackupChecksum.ConfigValue = this.currentState.CheckBackupChecksum ? 1 : 0;
                alterServer = true;
            }

            if (this.currentState.CheckCompressBackup != this.originalState.CheckCompressBackup)
            {
                server.Configuration.DefaultBackupCompression.ConfigValue = this.currentState.CheckCompressBackup ? 1 : 0;
                alterServer = true;
            }

            return alterServer;
        }

        public bool UpdateDBSettingsValues(Server server)
        {
            bool alterServer = false;

            if (this.currentState.DataLocation != this.originalState.DataLocation)
            {
                server.Settings.DefaultFile = this.currentState.DataLocation;
                alterServer = true;
            }

            if (this.currentState.LogLocation != this.originalState.LogLocation)
            {
                server.Settings.DefaultLog = this.currentState.LogLocation;
                alterServer = true;
            }

            if (this.currentState.BackupLocation != this.originalState.BackupLocation)
            {
                server.Settings.BackupDirectory = this.currentState.BackupLocation;
                alterServer = true;
            }
            return alterServer;
        }

        private bool CheckCPUAffinityBeforeIO(SMO.Server smoServer)
>>>>>>> c0a0f27e
        {
            bool alterServer = false;
            if (this.currentState.CheckBackupChecksum != this.originalState.CheckBackupChecksum)
            {
                server.Configuration.DefaultBackupChecksum.ConfigValue = this.currentState.CheckBackupChecksum ? 1 : 0;
                alterServer = true;
            }

            if (this.currentState.CheckCompressBackup != this.originalState.CheckCompressBackup)
            {
                server.Configuration.DefaultBackupCompression.ConfigValue = this.currentState.CheckCompressBackup ? 1 : 0;
                alterServer = true;
            }

            return alterServer;
        }

        public bool UpdateDBSettingsValues(Server server)
        {
            bool alterServer = false;

            if (this.currentState.DataLocation != this.originalState.DataLocation)
            {
                server.Settings.DefaultFile = this.currentState.DataLocation;
                alterServer = true;
            }

            if (this.currentState.LogLocation != this.originalState.LogLocation)
            {
                server.Settings.DefaultLog = this.currentState.LogLocation;
                alterServer = true;
            }

            if (this.currentState.BackupLocation != this.originalState.BackupLocation)
            {
                server.Settings.BackupDirectory = this.currentState.BackupLocation;
                alterServer = true;
            }
            return alterServer;
        }
        
        public bool UpdateFullTextService(Server server)
        {
            bool alterServer = false;
            if (this.currentState.FullTextUpgradeOption != this.originalState.FullTextUpgradeOption)
            {
                server.FullTextService.CatalogUpgradeOption = (FullTextCatalogUpgradeOption)Enum.Parse(typeof(FullTextCatalogUpgradeOption), this.currentState.FullTextUpgradeOption);
                alterServer = true;
            }
            return alterServer;
        }

        public bool UpdateAdvancedValues(Server server)
        {
            bool alterServer = false;
            if (this.currentState.AllowTriggerToFireOthers != this.originalState.AllowTriggerToFireOthers)
            {
                server.Configuration.NestedTriggers.ConfigValue = this.currentState.AllowTriggerToFireOthers ? 1 : 0;
                alterServer = true;
            }

            if (this.currentState.BlockedProcThreshold != this.originalState.BlockedProcThreshold)
            {
                server.Configuration.BlockedProcessThreshold.ConfigValue = this.currentState.BlockedProcThreshold.Value;
                alterServer = true;
            }

            if (this.currentState.CursorThreshold != this.originalState.CursorThreshold)
            {
                server.Configuration.CursorThreshold.ConfigValue = this.currentState.CursorThreshold.Value;
                alterServer = true;
            }

            if (this.currentState.DefaultFullTextLanguage != this.originalState.DefaultFullTextLanguage)
            {
                server.Configuration.DefaultFullTextLanguage.ConfigValue = LanguageUtils.GetLangIdFromAlias(server, this.currentState.DefaultFullTextLanguage);
                alterServer = true;
            }

            if (this.currentState.DefaultLanguage != this.originalState.DefaultLanguage)
            {
                server.Configuration.DefaultLanguage.ConfigValue = LanguageUtils.GetLangIdFromAlias(server, this.currentState.DefaultLanguage);
                alterServer = true;
            }

            if (this.currentState.MaxTextReplicationSize.Value != this.originalState.MaxTextReplicationSize.Value)
            {
                server.Configuration.ReplicationMaxTextSize.ConfigValue = this.currentState.MaxTextReplicationSize.Value;
                alterServer = true;
            }

            if (this.currentState.OptimizeAdHocWorkloads != this.originalState.OptimizeAdHocWorkloads)
            {
                server.Configuration.OptimizeAdhocWorkloads.ConfigValue = this.currentState.OptimizeAdHocWorkloads ? 1 : 0;
                alterServer = true;
            }

            if (this.currentState.ScanStartupProcs != this.originalState.ScanStartupProcs)
            {
                server.Configuration.ScanForStartupProcedures.ConfigValue = this.currentState.ScanStartupProcs ? 1 : 0;
                alterServer = true;
            }

            if (this.currentState.TwoDigitYearCutoff != this.originalState.TwoDigitYearCutoff)
            {
                server.Configuration.TwoDigitYearCutoff.ConfigValue = this.currentState.TwoDigitYearCutoff;
                alterServer = true;
            }

            if (this.currentState.CostThresholdParallelism != this.originalState.CostThresholdParallelism)
            {
                server.Configuration.CostThresholdForParallelism.ConfigValue = this.currentState.CostThresholdParallelism.Value;
                alterServer = true;
            }

            if (this.currentState.Locks != this.originalState.Locks)
            {
                server.Configuration.Locks.ConfigValue = this.currentState.Locks.Value;
                alterServer = true;
            }

            if (this.currentState.MaxDegreeParallelism != this.originalState.MaxDegreeParallelism)
            {
                server.Configuration.MaxDegreeOfParallelism.ConfigValue = this.currentState.MaxDegreeParallelism.Value;
                alterServer = true;
            }

            if (this.currentState.QueryWait != this.originalState.QueryWait)
            {
                server.Configuration.QueryWait.ConfigValue = this.currentState.QueryWait.Value;
                alterServer = true;
            }

            return alterServer;
        }

        private bool CheckCPUAffinityBeforeIO(SMO.Server smoServer)
        {
            for (int i = 0; i < this.NumaNodes.Count; i++)
            {
                SMO.NumaNode nNode = smoServer.AffinityInfo.NumaNodes[i];
                for (int cpuCount = 0; cpuCount < this.NumaNodes[i].Processors.Count; cpuCount++)
                {
                    SMO.Cpu cpu = nNode.Cpus[cpuCount];
                    if (cpu.GroupID == 0)
                    {
                        if (cpu.AffinityMask == this.NumaNodes[i].Processors[cpuCount].IOAffinity && cpu.AffinityMask)
                        {
                            //if Current IO affinity is equal to initial cpu.Affinity then script Cpu Affinity first
                            return true;
                        }
                    }
                }
            }
            return false;
        }

        private bool CheckIOAffinityBeforeCPU(SMO.Server smoServer)
        {
            for (int i = 0; i < this.NumaNodes.Count; i++)
            {
                SMO.NumaNode nNode = smoServer.AffinityInfo.NumaNodes[i];
                for (int cpuCount = 0; cpuCount < this.NumaNodes[i].Processors.Count; cpuCount++)
                {
                    SMO.Cpu cpu = nNode.Cpus[cpuCount];
                    if (cpu.GroupID == 0)
                    {
                        if (this.currentState.AffinityManagerIOMask.initialIOAffinityArray[cpu.ID] == this.NumaNodes[i].Processors[cpuCount].Affinity && this.currentState.AffinityManagerIOMask.initialIOAffinityArray[cpu.ID])
                        {
                            //if Current IO affinity is equal to initial cpu.Affinity then script Cpu Affinity first
                            return true;
                        }
                    }
                }
            }
            return false;
        }
        /// <summary>
        /// This will send data for KJ specific things
        /// Also Checks if Alter needs to be generated
        /// </summary>
        private void SendDataForKJ(SMO.Server smoServer)
        {
            BitArray finalCpuAffinity = new BitArray(64, false);
            bool sendAffinityInfoAlter = false;

            if (this.AutoProcessorAffinityMaskForAll)
            {
                if (smoServer.AffinityInfo.AffinityType != Microsoft.SqlServer.Management.Smo.AffinityType.Auto)
                {
                    smoServer.AffinityInfo.AffinityType = Microsoft.SqlServer.Management.Smo.AffinityType.Auto;
                    sendAffinityInfoAlter = true;
                }
            }
            else
            {
                if (smoServer.AffinityInfo.AffinityType != Microsoft.SqlServer.Management.Smo.AffinityType.Manual)
                {
                    smoServer.AffinityInfo.AffinityType = Microsoft.SqlServer.Management.Smo.AffinityType.Manual;
                    sendAffinityInfoAlter = true;
                }
            }

            for (int i = 0; i < this.NumaNodes.Count; i++)
            {
                SMO.NumaNode node = smoServer.AffinityInfo.NumaNodes[i];
                for (int cpuCount = 0; cpuCount < this.NumaNodes[i].Processors.Count; cpuCount++)
                {
                    SMO.Cpu cpu = node.Cpus[cpuCount];
                    if (this.NumaNodes[i].Processors[cpuCount].Affinity != cpu.AffinityMask)
                    {
                        sendAffinityInfoAlter = true;
                        if (!this.AutoProcessorAffinityMaskForAll)
                        { 
                            cpu.AffinityMask = this.NumaNodes[i].Processors[cpuCount].Affinity;
                        }
                    }
                }
            }

            if (sendAffinityInfoAlter)
            {
                try
                {
                    smoServer.AffinityInfo.Alter();
                    smoServer.Configuration.Alter();
                }
                finally
                {
                    smoServer.AffinityInfo.Refresh();
                    smoServer.Configuration.Refresh();
                }
            }

        }

        private bool CheckIOAffinityTsqlGenerated(SMO.Server smoServer)
        {
            bool sendAlter = false;
            bool send64AffinityIOAlter = false;
            BitArray finalCpuIOAffinity = new BitArray(64, false);
            for (int i = 0; i < this.NumaNodes.Count; i++)
            {
                SMO.NumaNode nNode = smoServer.AffinityInfo.NumaNodes[i];
                for (int cpuCount = 0; cpuCount < this.NumaNodes[i].Processors.Count; cpuCount++)
                {
                    SMO.Cpu cpu = nNode.Cpus[cpuCount];
                    if (cpu.GroupID == 0)
                    {
                        finalCpuIOAffinity[cpu.ID] = this.NumaNodes[i].Processors[cpuCount].IOAffinity;
                        if (this.currentState.AffinityManagerIOMask.initialIOAffinityArray[cpu.ID] != finalCpuIOAffinity[cpu.ID])
                        {
                            if (cpu.ID < AffinityManager.MAX32CPU)
                            {
                                sendAlter = true;
                            }
                            else
                            {
                                send64AffinityIOAlter = true;
                            }
                        }
                    }
                }
            }

            if (sendAlter || send64AffinityIOAlter)
            {
                int[] intArray = new int[2];
                finalCpuIOAffinity.CopyTo(intArray, 0);
                if (sendAlter)
                {
                    smoServer.Configuration.AffinityIOMask.ConfigValue = intArray[0];
                }
                if (send64AffinityIOAlter)
                {
                    smoServer.Configuration.Affinity64IOMask.ConfigValue = intArray[1];
                }
                //update current state initialIO after update
                if (this.currentState.AffinityManagerIOMask.initialIOAffinityArray != finalCpuIOAffinity)
                {
                    this.currentState.AffinityManagerIOMask.initialIOAffinityArray = finalCpuIOAffinity;
                }
            }
            return (sendAlter || send64AffinityIOAlter);
        }
        #endregion

        public void ApplyInfoToPrototype(ServerInfo serverInfo)
        {
            this.Name = serverInfo.Name;
            this.Language = serverInfo.Language;
            this.MemoryInMB = serverInfo.MemoryInMB;
            this.OperatingSystem = serverInfo.OperatingSystem;
            this.Platform = serverInfo.Platform;
            this.Version = serverInfo.Version;
            this.Processors = serverInfo.Processors;
            this.Version = serverInfo.Version;
            this.IsClustered = serverInfo.IsClustered;
            this.IsHadrEnabled = serverInfo.IsHadrEnabled;
            this.IsPolyBaseInstalled = serverInfo.IsPolyBaseInstalled;
            this.IsXTPSupported = (bool)(serverInfo.IsXTPSupported);
            this.Product = serverInfo.Product;
            this.ReservedStorageSizeMB = (int)(serverInfo.ReservedStorageSizeMB);
            this.RootDirectory = serverInfo.RootDirectory;
            this.ServerCollation = serverInfo.ServerCollation;
            this.ServiceTier = serverInfo.ServiceTier;
            this.StorageSpaceUsageInMB = (int)(serverInfo.StorageSpaceUsageInMB);
            this.MaxServerMemory = serverInfo.MaxServerMemory;
            this.MinServerMemory = serverInfo.MinServerMemory;
            this.AutoProcessorAffinityMaskForAll = serverInfo.AutoProcessorAffinityMaskForAll;
            this.AutoProcessorAffinityIOMaskForAll = serverInfo.AutoProcessorAffinityIOMaskForAll;
            this.NumaNodes = serverInfo.NumaNodes.ToList();
            this.AuthenticationMode = serverInfo.AuthenticationMode;
            this.LoginAuditing = serverInfo.LoginAuditing;
            this.CheckBackupChecksum = serverInfo.CheckBackupChecksum;
            this.CheckCompressBackup = serverInfo.CheckCompressBackup;
            this.DataLocation = serverInfo.DataLocation;
            this.LogLocation = serverInfo.LogLocation;
            this.BackupLocation = serverInfo.BackupLocation;
<<<<<<< HEAD
            this.AllowTriggerToFireOthers = serverInfo.AllowTriggerToFireOthers;
            this.BlockedProcThreshold = serverInfo.BlockedProcThreshold;
            this.CursorThreshold = serverInfo.CursorThreshold;
            this.DefaultFullTextLanguage = serverInfo.DefaultFullTextLanguage;
            this.DefaultLanguage = serverInfo.DefaultLanguage;
            this.FullTextUpgradeOption = serverInfo.FullTextUpgradeOption;
            this.MaxTextReplicationSize = serverInfo.MaxTextReplicationSize;
            this.OptimizeAdHocWorkloads = serverInfo.OptimizeAdHocWorkloads;
            this.ScanStartupProcs = serverInfo.ScanStartupProcs;
            this.TwoDigitYearCutoff = serverInfo.TwoDigitYearCutoff;
            this.CostThresholdParallelism = serverInfo.CostThresholdParallelism;
            this.Locks = serverInfo.Locks;
            this.MaxDegreeParallelism = serverInfo.MaxDegreeParallelism;
            this.QueryWait = serverInfo.QueryWait;
=======
>>>>>>> c0a0f27e
        }

        /// <summary>
        /// Private class encapsulating the data that is changed by the UI.
        /// </summary>
        /// <remarks>
        /// Isolating this data allows for an easy implementation of Reset() and
        /// simplifies difference detection when committing changes to the server.
        /// </remarks>
        private class ServerPrototypeData : ICloneable
        {
            #region data members
            private string serverName = string.Empty;
            private string hardwareGeneration = String.Empty;
            private string language = String.Empty;
            private int memoryInMB = 0;
            private string operatingSystem = String.Empty;
            private string platform = String.Empty;
            private int processors = 0;
            private bool isClustered = false;
            private bool isHadrEnabled = false;
            private bool isPolyBaseInstalled = false;
            private bool isXTPSupported = false;
            private string product = String.Empty;
            private string rootDirectory = String.Empty;
            private string serverCollation = String.Empty;
            private string version = String.Empty;
            private string serviceTier = String.Empty;
            private int reservedStorageSizeMB = 0;
            private int storageSpaceUsageInMB = 0;
            private NumericServerProperty minMemory;
            private NumericServerProperty maxMemory;
            private bool autoProcessorAffinityMaskForAll = false;
            private bool autoProcessorAffinityIOMaskForAll = false;
            private List<NumaNode> numaNodes = new List<NumaNode>();
            private ServerLoginMode authenticationMode = ServerLoginMode.Integrated;
            private AuditLevel loginAuditing = AuditLevel.None;
            private bool checkCompressBackup = false;
            private bool checkBackupChecksum = false;
            private string dataLocation = String.Empty;
            private string logLocation = String.Empty;
            private string backupLocation = String.Empty;
<<<<<<< HEAD
            private bool allowTriggerToFireOthers = false;
            private NumericServerProperty blockedProcThreshold;
            private NumericServerProperty cursorThreshold;
            private string defaultFullTextLanguage = String.Empty;
            private string defaultLanguage = String.Empty;
            private string fullTextUpgradeOption = String.Empty;
            private NumericServerProperty maxTextReplicationSize;
            private bool optimizeAdHocWorkloads = false;
            private bool scanStartupProcs = false;
            private int twoDigitYearCutoff = 0;
            private NumericServerProperty costThresholdParallelism;
            private NumericServerProperty locks;
            private NumericServerProperty maxDegreeParallelism;
            private NumericServerProperty queryWait;
=======

>>>>>>> c0a0f27e
            private bool initialized = false;
            private Server server;
            private CDataContainer context;
            private ServerConfigService configService;
            private AffinityManager affinityManagerIOMask;
            private AffinityManager affinityManagerProcessorMask;

            private bool isYukonOrLater = false;
            private bool isSqlServer64Bit;
            private bool isIOAffinitySupported = false;

            ConfigProperty serverMaxMemoryProperty;
            ConfigProperty serverMinMemoryProperty;
            #endregion

            #region Properties

            // General properties


            public string ServerName
            {
                get
                {
                    if (!this.initialized)
                    {
                        LoadData();
                    }

                    return this.serverName;
                }

                set
                {
                    if (this.initialized)
                    {
                        Logger.Error(SR.PropertyNotInitialized("ServerName"));
                    }
                    this.serverName = value;
                }
            }

            public string HardwareGeneration
            {
                get
                {
                    if (!this.initialized)
                    {
                        LoadData();
                    }

                    return this.hardwareGeneration;
                }

                set
                {
                    if (this.initialized)
                    {
                        Logger.Error(SR.PropertyNotInitialized("HardwareGeneration"));
                    }
                    this.hardwareGeneration = value;
                }
            }

            public string Language
            {
                get
                {
                    if (!this.initialized)
                    {
                        LoadData();
                    }

                    return this.language;
                }

                set
                {
                    if (this.initialized)
                    {
                        Logger.Error(SR.PropertyNotInitialized("Language"));
                    }
                    this.language = value;
                }
            }

            public int MemoryInMB
            {
                get
                {
                    if (!this.initialized)
                    {
                        LoadData();
                    }

                    return this.memoryInMB;
                }

                set
                {
                    if (this.initialized)
                    {
                        Logger.Error(SR.PropertyNotInitialized("MemoryInMB"));
                    }
                    this.memoryInMB = value;
                }
            }

            public string OperatingSystem
            {
                get
                {
                    if (!this.initialized)
                    {
                        LoadData();
                    }

                    return this.operatingSystem;
                }

                set
                {
                    if (this.initialized)
                    {
                        Logger.Error(SR.PropertyNotInitialized("OperatingSystem"));
                    }
                    this.operatingSystem = value;
                }
            }

            public string Platform
            {
                get
                {
                    if (!this.initialized)
                    {
                        LoadData();
                    }

                    return this.platform;
                }

                set
                {
                    if (this.initialized)
                    {
                        Logger.Error(SR.PropertyNotInitialized("Platform"));
                    }
                    this.platform = value;
                }
            }

            public int Processors
            {
                get
                {
                    if (!this.initialized)
                    {
                        LoadData();
                    }

                    return this.processors;
                }

                set
                {
                    if (this.initialized)
                    {
                        Logger.Error(SR.PropertyNotInitialized("Processors"));
                    }
                    this.processors = value;
                }
            }

            public bool IsClustered
            {
                get
                {
                    if (!this.initialized)
                    {
                        LoadData();
                    }

                    return this.isClustered;
                }

                set
                {
                    if (this.initialized)
                    {
                        Logger.Error(SR.PropertyNotInitialized("IsClustered"));
                    }
                    this.isClustered = value;
                }
            }

            public bool IsHadrEnabled
            {
                get
                {
                    if (!this.initialized)
                    {
                        LoadData();
                    }

                    return this.isHadrEnabled;
                }

                set
                {
                    if (this.initialized)
                    {
                        Logger.Error(SR.PropertyNotInitialized("IsHadrEnabled"));
                    }
                    this.isHadrEnabled = value;
                }
            }

            public bool IsPolyBaseInstalled
            {
                get
                {
                    if (!this.initialized)
                    {
                        LoadData();
                    }

                    return this.isPolyBaseInstalled;
                }

                set
                {
                    if (this.initialized)
                    {
                        Logger.Error(SR.PropertyNotInitialized("IsPolyBaseInstalled"));
                    }
                    this.isPolyBaseInstalled = value;
                }
            }

            public bool IsXTPSupported
            {
                get
                {
                    if (!this.initialized)
                    {
                        LoadData();
                    }

                    return this.isXTPSupported;
                }

                set
                {
                    if (this.initialized)
                    {
                        Logger.Error(SR.PropertyNotInitialized("IsXTPSupported"));
                    }
                    this.isXTPSupported = value;
                }
            }


            public string Product
            {
                get
                {
                    if (!this.initialized)
                    {
                        LoadData();
                    }

                    return this.product;
                }

                set
                {
                    if (this.initialized)
                    {
                        Logger.Error(SR.PropertyNotInitialized("Product"));
                    }
                    this.product = value;
                }
            }

            public string RootDirectory
            {
                get
                {
                    if (!this.initialized)
                    {
                        LoadData();
                    }

                    return this.rootDirectory;
                }

                set
                {
                    if (this.initialized)
                    {
                        Logger.Error(SR.PropertyNotInitialized("RootDirectory"));
                    }
                    this.rootDirectory = value;
                }
            }

            public string ServerCollation
            {
                get
                {
                    if (!this.initialized)
                    {
                        LoadData();
                    }

                    return this.serverCollation;
                }

                set
                {
                    if (this.initialized)
                    {
                        Logger.Error(SR.PropertyNotInitialized("ServerCollation"));
                    }
                    this.serverCollation = value;
                }
            }

            public string Version
            {
                get
                {
                    if (!this.initialized)
                    {
                        LoadData();
                    }

                    return this.version;
                }

                set
                {
                    if (this.initialized)
                    {
                        Logger.Error(SR.PropertyNotInitialized("Version"));
                    }
                    this.version = value;
                }
            }

            public string ServiceTier
            {
                get
                {
                    if (!this.initialized)
                    {
                        LoadData();
                    }

                    return this.serviceTier;
                }

                set
                {
                    if (this.initialized)
                    {
                        Logger.Error(SR.PropertyNotInitialized("ServiceTier"));
                    }
                    this.serviceTier = value;
                }
            }

            public int StorageSpaceUsageInMB
            {
                get
                {
                    if (!this.initialized)
                    {
                        LoadData();
                    }

                    return this.storageSpaceUsageInMB;
                }

                set
                {
                    if (this.initialized)
                    {
                        Logger.Error(SR.PropertyNotInitialized("StorageSpaceUsageInMB"));
                    }
                    this.storageSpaceUsageInMB = value;
                }
            }


            public int ReservedStorageSizeMB
            {
                get
                {
                    if (!this.initialized)
                    {
                        LoadData();
                    }

                    return this.reservedStorageSizeMB;
                }

                set
                {
                    if (this.initialized)
                    {
                        Logger.Error(SR.PropertyNotInitialized("ReservedStorageSizeMB"));
                    }
                    this.reservedStorageSizeMB = value;
                }
            }


            public NumericServerProperty MinMemory
            {
                get
                {
                    if (!this.initialized)
                    {
                        LoadData();
                    }

                    return this.minMemory;
                }

                set
                {
                    if (this.initialized)
                    {
                        Logger.Error(SR.PropertyNotInitialized("MinMemory"));
                    }

                    this.minMemory = value;
                }
            }

            public NumericServerProperty MaxMemory
            {
                get
                {
                    if (!this.initialized)
                    {
                        LoadData();
                    }

                    return this.maxMemory;
                }

                set
                {
                    if (this.initialized)
                    {
                        Logger.Error(SR.PropertyNotInitialized("MaxMemory"));
                    }

                    this.maxMemory = value;
                }
            }

            public bool AutoProcessorAffinityMaskForAll
            {
                get
                {
                    if (!this.initialized)
                    {
                        LoadData();
                    }

                    return this.autoProcessorAffinityMaskForAll;
                }

                set
                {
                    if (this.initialized)
                    {
                        Logger.Error(SR.PropertyNotInitialized("AutoProcessorAffinityMaskForAll"));
                    }

                    this.autoProcessorAffinityMaskForAll = value;
                }
            }

            public bool AutoProcessorAffinityIOMaskForAll
            {
                get
                {
                    if (!this.initialized)
                    {
                        LoadData();
                    }

                    return this.autoProcessorAffinityIOMaskForAll;
                }

                set
                {
                    if (this.initialized)
                    {
                        Logger.Error(SR.PropertyNotInitialized("AutoProcessorAffinityIOMaskForAll"));
                    }

                    this.autoProcessorAffinityIOMaskForAll = value;
                }
            }

            public List<NumaNode> NumaNodes
            {
                get
                {
                    if (!this.initialized)
                    {
                        LoadData();
                    }

                    return this.numaNodes;
                }

                set
                {
                    if (this.initialized)
                    {
                        Logger.Error(SR.PropertyNotInitialized("NumaNodes"));
                    }

                    this.numaNodes = value;
                }
            }

            public ServerLoginMode AuthenticationMode
            {
                get
                {
                    if (!this.initialized)
                    {
                        LoadData();
                    }

                    return this.authenticationMode;
                }
                set
                {
                    if (this.initialized)
                    {
                        Logger.Error(SR.PropertyNotInitialized("AuthenticationMode"));
                    }

                    this.authenticationMode = value;
                }
            }

            public AuditLevel LoginAuditing
            {
                get
                {
                    if (!this.initialized)
                    {
                        LoadData();
                    }

                    return this.loginAuditing;
                }
                set
                {
                    if (this.initialized)
                    {
                        Logger.Error(SR.PropertyNotInitialized("LoginAuditing"));
                    }

                    this.loginAuditing = value;
                }
            }

            public Microsoft.SqlServer.Management.Smo.Server Server
            {
                get
                {
                    return this.server;
                }
            }

            public bool IsYukonOrLater
            {
                get
                {
                    return this.isYukonOrLater;
                }
            }

            public AffinityManager AffinityManagerIOMask
            {
                get
                {
                    return this.affinityManagerIOMask;
                }

                set
                {
                    this.affinityManagerIOMask = value;
                }
            }

            public AffinityManager AffinityManagerProcessorMask
            {
                get
                {
                    return this.affinityManagerProcessorMask;
                }

                set
                {
                    this.affinityManagerProcessorMask = value;
                }
            }
            public bool CheckBackupChecksum
            {
                get
                {
                    if (!this.initialized)
                    {
                        LoadData();
                    }

                    return this.checkBackupChecksum;
                }

                set
                {
                    if (this.initialized)
                    {
                        Logger.Error(SR.PropertyNotInitialized("CheckBackupChecksum"));
                    }
                    this.checkBackupChecksum = value;
                }
            }
            public bool CheckCompressBackup
            {
                get
                {
                    if (!this.initialized)
                    {
                        LoadData();
                    }

                    return this.checkCompressBackup;
                }

                set
                {
                    if (this.initialized)
                    {
                        Logger.Error(SR.PropertyNotInitialized("CheckCompressBackup"));
                    }
                    this.checkCompressBackup = value;
                }
            }

            public string DataLocation
            {
                get
                {
                    if (!this.initialized)
                    {
                        LoadData();
                    }

                    return this.dataLocation;
                }

                set
                {
                    if (this.initialized)
                    {
                        Logger.Error(SR.PropertyNotInitialized("DataLocation"));
                    }
                    this.dataLocation = value;
                }
            }

            public string LogLocation
            {
                get
                {
                    if (!this.initialized)
                    {
                        LoadData();
                    }

                    return this.logLocation;
                }

                set
                {
                    if (this.initialized)
                    {
                        Logger.Error(SR.PropertyNotInitialized("LogLocation"));
                    }
                    this.logLocation = value;
                }
            }

            public string BackupLocation
            {
                get
                {
                    if (!this.initialized)
                    {
                        LoadData();
                    }

                    return this.backupLocation;
                }

                set
                {
                    if (this.initialized)
                    {
                        Logger.Error(SR.PropertyNotInitialized("BackupLocation"));
                    }
                    this.backupLocation = value;
                }
            }

            public bool AllowTriggerToFireOthers
            {
                get
                {
                    if (!this.initialized)
                    {
                        LoadData();
                    }

                    return this.allowTriggerToFireOthers;
                }

                set
                {
                    if (this.initialized)
                    {
                        Logger.Error(SR.PropertyNotInitialized("AllowTriggerToFireOthers"));
                    }
                    this.allowTriggerToFireOthers = value;
                }
            }

            public NumericServerProperty BlockedProcThreshold
            {
                get
                {
                    if (!this.initialized)
                    {
                        LoadData();
                    }

                    return this.blockedProcThreshold;
                }

                set
                {
                    if (this.initialized)
                    {
                        Logger.Error(SR.PropertyNotInitialized("BlockedProcThreshold"));
                    }

                    this.blockedProcThreshold = value;
                }
            }

            public NumericServerProperty CursorThreshold
            {
                get
                {
                    if (!this.initialized)
                    {
                        LoadData();
                    }

                    return this.cursorThreshold;
                }

                set
                {
                    if (this.initialized)
                    {
                        Logger.Error(SR.PropertyNotInitialized("CursorThreshold"));
                    }

                    this.cursorThreshold = value;
                }
            }

            public string DefaultFullTextLanguage
            {
                get
                {
                    if (!this.initialized)
                    {
                        LoadData();
                    }

                    return this.defaultFullTextLanguage;
                }

                set
                {
                    if (this.initialized)
                    {
                        Logger.Error(SR.PropertyNotInitialized("DefaultFullTextLanguage"));
                    }
                    this.defaultFullTextLanguage = value;
                }
            }

            public string DefaultLanguage
            {
                get
                {
                    if (!this.initialized)
                    {
                        LoadData();
                    }

                    return this.defaultLanguage;
                }

                set
                {
                    if (this.initialized)
                    {
                        Logger.Error(SR.PropertyNotInitialized("DefaultLanguage"));
                    }
                    this.defaultLanguage = value;
                }
            }

            public string FullTextUpgradeOption
            {
                get
                {
                    if (!this.initialized)
                    {
                        LoadData();
                    }

                    return this.fullTextUpgradeOption;
                }

                set
                {
                    if (this.initialized)
                    {
                        Logger.Error(SR.PropertyNotInitialized("FullTextUpgradeOption"));
                    }
                    this.fullTextUpgradeOption = value;
                }
            }

            public NumericServerProperty MaxTextReplicationSize
            {
                get
                {
                    if (!this.initialized)
                    {
                        LoadData();
                    }

                    return this.maxTextReplicationSize;
                }

                set
                {
                    if (this.initialized)
                    {
                        Logger.Error(SR.PropertyNotInitialized("MaxTextReplicationSize"));
                    }

                    this.maxTextReplicationSize = value;
                }
            }

            public bool OptimizeAdHocWorkloads
            {
                get
                {
                    if (!this.initialized)
                    {
                        LoadData();
                    }

                    return this.optimizeAdHocWorkloads;
                }

                set
                {
                    if (this.initialized)
                    {
                        Logger.Error(SR.PropertyNotInitialized("OptimizeAdHocWorkloads"));
                    }
                    this.optimizeAdHocWorkloads = value;
                }
            }

            public bool ScanStartupProcs
            {
                get
                {
                    if (!this.initialized)
                    {
                        LoadData();
                    }

                    return this.scanStartupProcs;
                }

                set
                {
                    if (this.initialized)
                    {
                        Logger.Error(SR.PropertyNotInitialized("ScanStartupProcs"));
                    }
                    this.scanStartupProcs = value;
                }
            }

            public int TwoDigitYearCutoff
            {
                get
                {
                    if (!this.initialized)
                    {
                        LoadData();
                    }

                    return this.twoDigitYearCutoff;
                }

                set
                {
                    if (this.initialized)
                    {
                        Logger.Error(SR.PropertyNotInitialized("TwoDigitYearCutoff"));
                    }
                    this.twoDigitYearCutoff = value;
                }
            }

            public NumericServerProperty CostThresholdParallelism
            {
                get
                {
                    if (!this.initialized)
                    {
                        LoadData();
                    }

                    return this.costThresholdParallelism;
                }

                set
                {
                    if (this.initialized)
                    {
                        Logger.Error(SR.PropertyNotInitialized("CostThresholdParallelism"));
                    }
                    this.costThresholdParallelism = value;
                }
            }

            public NumericServerProperty Locks
            {
                get
                {
                    if (!this.initialized)
                    {
                        LoadData();
                    }

                    return this.locks;
                }

                set
                {
                    if (this.initialized)
                    {
                        Logger.Error(SR.PropertyNotInitialized("Locks"));
                    }
                    this.locks = value;
                }
            }

            public NumericServerProperty MaxDegreeParallelism
            {
                get
                {
                    if (!this.initialized)
                    {
                        LoadData();
                    }

                    return this.maxDegreeParallelism;
                }

                set
                {
                    if (this.initialized)
                    {
                        Logger.Error(SR.PropertyNotInitialized("MaxDegreeParallelism"));
                    }
                    this.maxDegreeParallelism = value;
                }
            }

            public NumericServerProperty QueryWait
            {
                get
                {
                    if (!this.initialized)
                    {
                        LoadData();
                    }

                    return this.queryWait;
                }

                set
                {
                    if (this.initialized)
                    {
                        Logger.Error(SR.PropertyNotInitialized("QueryWait"));
                    }
                    this.queryWait = value;
                }
            }
            public bool CheckBackupChecksum
            {
                get
                {
                    if (!this.initialized)
                    {
                        LoadData();
                    }

                    return this.checkBackupChecksum;
                }

                set
                {
                    if (this.initialized)
                    {
                        Logger.Error(SR.PropertyNotInitialized("CheckBackupChecksum"));
                    }
                    this.checkBackupChecksum = value;
                }
            }
            public bool CheckCompressBackup
            {
                get
                {
                    if (!this.initialized)
                    {
                        LoadData();
                    }

                    return this.checkCompressBackup;
                }

                set
                {
                    if (this.initialized)
                    {
                        Logger.Error(SR.PropertyNotInitialized("CheckCompressBackup"));
                    }
                    this.checkCompressBackup = value;
                }
            }

            public string DataLocation
            {
                get
                {
                    if (!this.initialized)
                    {
                        LoadData();
                    }

                    return this.dataLocation;
                }

                set
                {
                    if (this.initialized)
                    {
                        Logger.Error(SR.PropertyNotInitialized("DataLocation"));
                    }
                    this.dataLocation = value;
                }
            }

            public string LogLocation
            {
                get
                {
                    if (!this.initialized)
                    {
                        LoadData();
                    }

                    return this.logLocation;
                }

                set
                {
                    if (this.initialized)
                    {
                        Logger.Error(SR.PropertyNotInitialized("LogLocation"));
                    }
                    this.logLocation = value;
                }
            }

            public string BackupLocation
            {
                get
                {
                    if (!this.initialized)
                    {
                        LoadData();
                    }

                    return this.backupLocation;
                }

                set
                {
                    if (this.initialized)
                    {
                        Logger.Error(SR.PropertyNotInitialized("BackupLocation"));
                    }
                    this.backupLocation = value;
                }
            }
            #endregion

            /// <summary>
            /// private default constructor - used by Clone()
            /// </summary>
            private ServerPrototypeData()
            {
            }


            /// <summary>
            /// constructor
            /// </summary>
            /// <param name="context">The context in which we are modifying an existing server</param>
            /// <param name="server">The server we are modifying</param>
            public ServerPrototypeData(CDataContainer context, Server server, ServerConfigService service)
            {
                this.server = context.Server;
                this.context = context;
                this.configService = service;
                this.isYukonOrLater = (this.server.Information.Version.Major >= 9);
                this.isSqlServer64Bit = (this.server.Edition.Contains("(64 - bit)"));
                this.affinityManagerIOMask = new AffinityManager();
                this.affinityManagerProcessorMask = new AffinityManager();
                this.serverMaxMemoryProperty = this.configService.GetServerSmoConfig(server, this.configService.MaxServerMemoryPropertyNumber);
                this.serverMinMemoryProperty = this.configService.GetServerSmoConfig(server, this.configService.MinServerMemoryPropertyNumber);
                this.minMemory = new NumericServerProperty();
                this.maxMemory = new NumericServerProperty();
                this.blockedProcThreshold = new NumericServerProperty();
                this.cursorThreshold = new NumericServerProperty();
                this.maxTextReplicationSize = new NumericServerProperty();
                this.costThresholdParallelism = new NumericServerProperty();
                this.locks = new NumericServerProperty();
                this.maxDegreeParallelism = new NumericServerProperty();
                this.queryWait = new NumericServerProperty();
                this.NumaNodes = new List<NumaNode>();
                LoadData();
            }

            /// <summary>
            /// Create a clone of this ServerRolePrototypeData object
            /// </summary>
            /// <returns>The clone ServerRolePrototypeData object</returns>
            public object Clone()
            {
                ServerPrototypeData result = new ServerPrototypeData();
                result.serverName = this.serverName;
                result.initialized = this.initialized;
                result.hardwareGeneration = this.hardwareGeneration;
                result.language = this.language;
                result.memoryInMB = this.memoryInMB;
                result.operatingSystem = this.operatingSystem;
                result.platform = this.platform;
                result.processors = this.processors;
                result.isClustered = this.isClustered;
                result.isHadrEnabled = this.isHadrEnabled;
                result.isPolyBaseInstalled = this.isPolyBaseInstalled;
                result.isXTPSupported = this.isXTPSupported;
                result.product = this.product;
                result.reservedStorageSizeMB = this.reservedStorageSizeMB;
                result.rootDirectory = this.rootDirectory;
                result.serverCollation = this.serverCollation;
                result.serviceTier = this.serviceTier;
                result.storageSpaceUsageInMB = this.storageSpaceUsageInMB;
                result.version = this.version;
                result.maxMemory = this.maxMemory;
                result.minMemory = this.minMemory;
                result.autoProcessorAffinityMaskForAll = this.autoProcessorAffinityMaskForAll;
                result.autoProcessorAffinityIOMaskForAll = this.autoProcessorAffinityIOMaskForAll;
                result.numaNodes = this.numaNodes;
                result.authenticationMode = this.authenticationMode;
                result.loginAuditing = this.loginAuditing;
                result.checkBackupChecksum = this.checkBackupChecksum;
                result.checkCompressBackup = this.checkCompressBackup;
                result.dataLocation = this.dataLocation;
                result.logLocation = this.logLocation;
                result.backupLocation = this.backupLocation;
<<<<<<< HEAD
                result.allowTriggerToFireOthers = this.allowTriggerToFireOthers;
                result.blockedProcThreshold = this.blockedProcThreshold;
                result.cursorThreshold = this.cursorThreshold;
                result.defaultFullTextLanguage = this.defaultFullTextLanguage;
                result.defaultLanguage = this.defaultLanguage;
                result.fullTextUpgradeOption = this.fullTextUpgradeOption;
                result.maxTextReplicationSize = this.maxTextReplicationSize;
                result.optimizeAdHocWorkloads = this.optimizeAdHocWorkloads;
                result.scanStartupProcs = this.scanStartupProcs;
                result.twoDigitYearCutoff = this.twoDigitYearCutoff;
                result.costThresholdParallelism = this.costThresholdParallelism;
                result.locks = this.locks;
                result.maxDegreeParallelism = this.maxDegreeParallelism;
                result.queryWait = this.queryWait;
=======
>>>>>>> c0a0f27e
                result.server = this.server;
                return result;
            }

            private void LoadData()
            {
                this.initialized = true;
                LoadGeneralProperties();
                LoadMemoryProperties();
                LoadProcessorsProperties();
                LoadSecurityProperties();
                LoadDBSettingsProperties();
                LoadAdvancedProperties();
            }

            private void LoadGeneralProperties()
            {
                this.serverName = server.Name;
                this.hardwareGeneration = server.HardwareGeneration;
                this.language = server.Language;
                this.memoryInMB = server.PhysicalMemory;
                this.operatingSystem = server.HostDistribution;
                this.platform = server.HostPlatform;
                this.processors = server.Processors;
                this.isClustered = server.IsClustered;
                this.isHadrEnabled = server.IsHadrEnabled;
                this.isPolyBaseInstalled = server.IsPolyBaseInstalled;
                this.isXTPSupported = server.IsXTPSupported;
                this.product = server.Product;
                this.rootDirectory = server.RootDirectory;
                this.serverCollation = server.Collation;
                this.version = server.VersionString;
                this.reservedStorageSizeMB = server.ReservedStorageSizeMB;
                this.serviceTier = server.ServiceTier;
                this.storageSpaceUsageInMB = server.UsedStorageSizeMB;
            }
            private void LoadMemoryProperties()
            {
                this.maxMemory.Value = serverMaxMemoryProperty.ConfigValue;
                this.maxMemory.MaximumValue = serverMaxMemoryProperty.Maximum;
                this.maxMemory.MinimumValue = serverMaxMemoryProperty.Minimum;

                this.minMemory.Value = serverMinMemoryProperty.ConfigValue;
                this.minMemory.MaximumValue = serverMinMemoryProperty.Maximum;
                this.minMemory.MinimumValue = serverMinMemoryProperty.Minimum;
            }

            private void LoadProcessorsProperties()
            {
                try
                {
                    this.affinityManagerIOMask.InitializeAffinity(this.server.Configuration.AffinityIOMask, this.server.Configuration.Affinity64IOMask);
                    this.isIOAffinitySupported = true;
                }
                catch
                {
                    this.isIOAffinitySupported = false;
                }
                this.affinityManagerProcessorMask.InitializeAffinity(this.server.Configuration.AffinityMask, this.server.Configuration.Affinity64Mask);

                this.numaNodes = GetNumaNodes();
                GetAutoProcessorsAffinity();
<<<<<<< HEAD
=======
                this.authenticationMode = server.LoginMode;
                this.loginAuditing = server.AuditLevel;
                this.checkBackupChecksum = this.configService.GetServerSmoConfig(server, this.configService.BackupChecksumDefaultPropertyNumber).ConfigValue == 1;
                this.checkCompressBackup = this.configService.GetServerSmoConfig(server, this.configService.BackupCompressionDefaultPropertyNumber).ConfigValue == 1;
                this.dataLocation = server.Settings.DefaultFile;
                this.logLocation = server.Settings.DefaultLog;
                this.backupLocation = server.Settings.BackupDirectory;
>>>>>>> c0a0f27e
            }

            private void LoadSecurityProperties()
            {
                this.authenticationMode = server.LoginMode;
                this.loginAuditing = server.AuditLevel;
            }

            private void LoadDBSettingsProperties()
            {
                this.checkBackupChecksum = this.configService.GetServerSmoConfig(server, this.configService.BackupChecksumDefaultPropertyNumber).ConfigValue == 1;
                this.checkCompressBackup = this.configService.GetServerSmoConfig(server, this.configService.BackupCompressionDefaultPropertyNumber).ConfigValue == 1;
                this.dataLocation = server.Settings.DefaultFile;
                this.logLocation = server.Settings.DefaultLog;
                this.backupLocation = server.Settings.BackupDirectory;
            }

            private void LoadAdvancedProperties()
            {
                this.allowTriggerToFireOthers = server.Configuration.NestedTriggers.ConfigValue == 1;
                this.blockedProcThreshold.Value = server.Configuration.BlockedProcessThreshold.ConfigValue;
                this.blockedProcThreshold.MinimumValue = server.Configuration.BlockedProcessThreshold.Minimum;
                this.blockedProcThreshold.MaximumValue = server.Configuration.BlockedProcessThreshold.Maximum;
                this.cursorThreshold.Value = server.Configuration.CursorThreshold.ConfigValue;
                this.cursorThreshold.MinimumValue = server.Configuration.CursorThreshold.Minimum;
                this.cursorThreshold.MaximumValue = server.Configuration.CursorThreshold.Maximum;
                this.defaultFullTextLanguage = LanguageUtils.GetLanguageChoiceAlias(server, server.Configuration.DefaultFullTextLanguage.ConfigValue).alias;
                var defaultLanguageLcid = LanguageUtils.GetLcidFromLangId(server, server.Configuration.DefaultLanguage.ConfigValue);
                this.defaultLanguage = (LanguageUtils.GetLanguageChoiceAlias(server, defaultLanguageLcid)).ToString();
                this.maxTextReplicationSize.Value = server.Configuration.ReplicationMaxTextSize.ConfigValue;
                this.maxTextReplicationSize.MinimumValue = server.Configuration.ReplicationMaxTextSize.Minimum;
                this.maxTextReplicationSize.MaximumValue = server.Configuration.ReplicationMaxTextSize.Maximum;
                this.optimizeAdHocWorkloads = server.Configuration.OptimizeAdhocWorkloads.ConfigValue == 1;
                this.scanStartupProcs = server.Configuration.ScanForStartupProcedures.ConfigValue == 1;
                this.twoDigitYearCutoff = server.Configuration.TwoDigitYearCutoff.ConfigValue;
                this.costThresholdParallelism.Value = server.Configuration.CostThresholdForParallelism.ConfigValue;
                this.costThresholdParallelism.MinimumValue = server.Configuration.CostThresholdForParallelism.Minimum;
                this.costThresholdParallelism.MaximumValue = server.Configuration.CostThresholdForParallelism.Maximum;
                this.locks.Value = server.Configuration.Locks.ConfigValue;
                this.locks.MinimumValue = server.Configuration.Locks.Minimum;
                this.locks.MaximumValue = server.Configuration.Locks.Maximum;
                this.maxDegreeParallelism.Value = server.Configuration.MaxDegreeOfParallelism.ConfigValue;
                this.maxDegreeParallelism.MinimumValue = server.Configuration.MaxDegreeOfParallelism.Minimum;
                this.maxDegreeParallelism.MaximumValue = server.Configuration.MaxDegreeOfParallelism.Maximum;
                this.queryWait.Value = server.Configuration.QueryWait.ConfigValue;
                this.queryWait.MinimumValue = server.Configuration.QueryWait.Minimum;
                this.queryWait.MaximumValue = server.Configuration.QueryWait.Maximum;
                try
                {
                    this.fullTextUpgradeOption = server.FullTextService.CatalogUpgradeOption.ToString();
                } catch
                {
                    this.fullTextUpgradeOption = String.Empty;
                }
            }

            /// <summary>
            /// Get affinity masks for first 32 and next 32 processors (total 64 processors) if the
            /// processor masks have been modified after being read from the server.
            /// </summary>
            /// <param name="affinityConfig">returns the affinity for first 32 processors. null if not changed</param>
            /// <param name="affinity64Config">return the affinity for CPUs 33-64. null if not changed.</param>
            private List<NumaNode> GetNumaNodes()
            {
                List<NumaNode> results = new List<NumaNode>();
                foreach (SMO.NumaNode node in this.server.AffinityInfo.NumaNodes)
                {
                    var processors = new List<ProcessorAffinity>();
                    foreach (SMO.Cpu cpu in node.Cpus)
                    {
                        if (cpu.GroupID == 0)
                        {
                            var affinityIO = this.AffinityManagerIOMask.GetAffinity(cpu.ID, true);
                            if (!cpu.AffinityMask && this.isIOAffinitySupported && affinityIO) // if it's false then check if io affinity is checked
                            {
                                this.AffinityManagerIOMask.initialIOAffinityArray[cpu.ID] = true;
                            }
                    
                            // get affinityIO info if group id is 0
                            processors.Add(new ProcessorAffinity() { ProcessorId = cpu.ID.ToString(), Affinity = cpu.AffinityMask, IOAffinity = affinityIO });
                        }
                    }
                    var result = new NumaNode() { NumaNodeId = node.ID.ToString(), Processors = processors };
                    results.Add(result);
                }
                return results;
            }

            private void GetAutoProcessorsAffinity()
            {
                if (this.server.AffinityInfo.AffinityType == Microsoft.SqlServer.Management.Smo.AffinityType.Auto)
                {
                    this.autoProcessorAffinityMaskForAll = this.autoProcessorAffinityIOMaskForAll = true;
                }
                else
                {
                    this.autoProcessorAffinityMaskForAll = this.autoProcessorAffinityIOMaskForAll = false;
                }
            }
        }
    }
}<|MERGE_RESOLUTION|>--- conflicted
+++ resolved
@@ -394,7 +394,6 @@
                 this.currentState.DataLocation = value;
             }
         }
-<<<<<<< HEAD
 
         public string LogLocation
         {
@@ -599,30 +598,6 @@
             set
             {
                 this.currentState.QueryWait = value;
-=======
-
-        public string LogLocation
-        {
-            get
-            {
-                return this.currentState.LogLocation;
-            }
-            set
-            {
-                this.currentState.LogLocation = value;
-            }
-        }
-
-        public string BackupLocation
-        {
-            get
-            {
-                return this.currentState.BackupLocation;
-            }
-            set
-            {
-                this.currentState.BackupLocation = value;
->>>>>>> c0a0f27e
             }
         }
         #endregion
@@ -708,7 +683,6 @@
                 {
                     server.Configuration.Alter();
                 }
-<<<<<<< HEAD
 
                 if (UpdateAdvancedValues(this.dataContainer.Server))
                 {
@@ -719,8 +693,6 @@
                 {
                     server.FullTextService.Alter();
                 }
-=======
->>>>>>> c0a0f27e
             }
         }
 
@@ -763,51 +735,6 @@
         }
 
         public bool UpdateBackupConfig(Server server)
-<<<<<<< HEAD
-=======
-        {
-            bool alterServer = false;
-            if (this.currentState.CheckBackupChecksum != this.originalState.CheckBackupChecksum)
-            {
-                server.Configuration.DefaultBackupChecksum.ConfigValue = this.currentState.CheckBackupChecksum ? 1 : 0;
-                alterServer = true;
-            }
-
-            if (this.currentState.CheckCompressBackup != this.originalState.CheckCompressBackup)
-            {
-                server.Configuration.DefaultBackupCompression.ConfigValue = this.currentState.CheckCompressBackup ? 1 : 0;
-                alterServer = true;
-            }
-
-            return alterServer;
-        }
-
-        public bool UpdateDBSettingsValues(Server server)
-        {
-            bool alterServer = false;
-
-            if (this.currentState.DataLocation != this.originalState.DataLocation)
-            {
-                server.Settings.DefaultFile = this.currentState.DataLocation;
-                alterServer = true;
-            }
-
-            if (this.currentState.LogLocation != this.originalState.LogLocation)
-            {
-                server.Settings.DefaultLog = this.currentState.LogLocation;
-                alterServer = true;
-            }
-
-            if (this.currentState.BackupLocation != this.originalState.BackupLocation)
-            {
-                server.Settings.BackupDirectory = this.currentState.BackupLocation;
-                alterServer = true;
-            }
-            return alterServer;
-        }
-
-        private bool CheckCPUAffinityBeforeIO(SMO.Server smoServer)
->>>>>>> c0a0f27e
         {
             bool alterServer = false;
             if (this.currentState.CheckBackupChecksum != this.originalState.CheckBackupChecksum)
@@ -1127,7 +1054,6 @@
             this.DataLocation = serverInfo.DataLocation;
             this.LogLocation = serverInfo.LogLocation;
             this.BackupLocation = serverInfo.BackupLocation;
-<<<<<<< HEAD
             this.AllowTriggerToFireOthers = serverInfo.AllowTriggerToFireOthers;
             this.BlockedProcThreshold = serverInfo.BlockedProcThreshold;
             this.CursorThreshold = serverInfo.CursorThreshold;
@@ -1142,8 +1068,6 @@
             this.Locks = serverInfo.Locks;
             this.MaxDegreeParallelism = serverInfo.MaxDegreeParallelism;
             this.QueryWait = serverInfo.QueryWait;
-=======
->>>>>>> c0a0f27e
         }
 
         /// <summary>
@@ -1186,7 +1110,6 @@
             private string dataLocation = String.Empty;
             private string logLocation = String.Empty;
             private string backupLocation = String.Empty;
-<<<<<<< HEAD
             private bool allowTriggerToFireOthers = false;
             private NumericServerProperty blockedProcThreshold;
             private NumericServerProperty cursorThreshold;
@@ -1201,9 +1124,6 @@
             private NumericServerProperty locks;
             private NumericServerProperty maxDegreeParallelism;
             private NumericServerProperty queryWait;
-=======
-
->>>>>>> c0a0f27e
             private bool initialized = false;
             private Server server;
             private CDataContainer context;
@@ -2242,14 +2162,6 @@
                     this.queryWait = value;
                 }
             }
-            public bool CheckBackupChecksum
-            {
-                get
-                {
-                    if (!this.initialized)
-                    {
-                        LoadData();
-                    }
 
                     return this.checkBackupChecksum;
                 }
@@ -2427,7 +2339,6 @@
                 result.dataLocation = this.dataLocation;
                 result.logLocation = this.logLocation;
                 result.backupLocation = this.backupLocation;
-<<<<<<< HEAD
                 result.allowTriggerToFireOthers = this.allowTriggerToFireOthers;
                 result.blockedProcThreshold = this.blockedProcThreshold;
                 result.cursorThreshold = this.cursorThreshold;
@@ -2442,8 +2353,6 @@
                 result.locks = this.locks;
                 result.maxDegreeParallelism = this.maxDegreeParallelism;
                 result.queryWait = this.queryWait;
-=======
->>>>>>> c0a0f27e
                 result.server = this.server;
                 return result;
             }
@@ -2506,8 +2415,10 @@
 
                 this.numaNodes = GetNumaNodes();
                 GetAutoProcessorsAffinity();
-<<<<<<< HEAD
-=======
+            }
+
+            private void LoadSecurityProperties()
+            {
                 this.authenticationMode = server.LoginMode;
                 this.loginAuditing = server.AuditLevel;
                 this.checkBackupChecksum = this.configService.GetServerSmoConfig(server, this.configService.BackupChecksumDefaultPropertyNumber).ConfigValue == 1;
@@ -2515,13 +2426,6 @@
                 this.dataLocation = server.Settings.DefaultFile;
                 this.logLocation = server.Settings.DefaultLog;
                 this.backupLocation = server.Settings.BackupDirectory;
->>>>>>> c0a0f27e
-            }
-
-            private void LoadSecurityProperties()
-            {
-                this.authenticationMode = server.LoginMode;
-                this.loginAuditing = server.AuditLevel;
             }
 
             private void LoadDBSettingsProperties()
