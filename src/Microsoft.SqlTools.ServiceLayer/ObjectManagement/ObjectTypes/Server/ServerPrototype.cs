--- conflicted
+++ resolved
@@ -368,17 +368,6 @@
             {
                 Microsoft.SqlServer.Management.Smo.Server server = this.dataContainer.Server;
                 bool changesMade = false;
-<<<<<<< HEAD
-                bool bAlterServerConfig = false;
-                bool bSendCPUAffinityBeforeIO = false;
-                bool bSendIOAffinityBeforeCPU = false;
-                bool sentCpuAffinity = false;
-
-                bSendCPUAffinityBeforeIO = this.CheckCPUAffinityBeforeIO(server);
-                bSendIOAffinityBeforeCPU = this.CheckIOAffinityBeforeCPU(server);
-                bAlterServerConfig = this.CheckIOAffinityTsqlGenerated(server);
-                if (!bSendIOAffinityBeforeCPU)
-=======
                 bool alterServerConfig = false;
                 bool sendCPUAffinityBeforeIO = false;
                 bool sendIOAffinityBeforeCPU = false;
@@ -388,25 +377,16 @@
                 sendIOAffinityBeforeCPU = this.CheckIOAffinityBeforeCPU(server);
                 alterServerConfig = this.CheckIOAffinityTsqlGenerated(server);
                 if (!sendIOAffinityBeforeCPU)
->>>>>>> 16c7e323
                 {
                     SendDataForKJ(server);
                     sentCpuAffinity = true;
                 }
 
-<<<<<<< HEAD
-                if (bAlterServerConfig == true)
+                if (alterServerConfig)
                 {
                     try
                     {
-                        server.Configuration.Alter((bSendCPUAffinityBeforeIO && bSendIOAffinityBeforeCPU));
-=======
-                if (alterServerConfig)
-                {
-                    try
-                    {
                         server.Configuration.Alter((sendCPUAffinityBeforeIO && sendIOAffinityBeforeCPU));
->>>>>>> 16c7e323
                     }
                     finally
                     {
@@ -417,11 +397,8 @@
                 {
                     SendDataForKJ(server);
                 }
-<<<<<<< HEAD
-=======
                 this.currentState.AffinityManagerProcessorMask.Clear();
                 this.currentState.AffinityManagerIOMask.Clear();
->>>>>>> 16c7e323
 
                 changesMade = UpdateMemoryValues(this.dataContainer.Server);
 
@@ -482,11 +459,7 @@
                     SMO.Cpu cpu = nNode.Cpus[cpuCount];
                     if (cpu.GroupID == 0)
                     {
-<<<<<<< HEAD
-                        if (initialIOAffinityArray[cpu.ID] == this.NumaNodes[i].Processors[cpuCount].Affinity && initialIOAffinityArray[cpu.ID])
-=======
                         if (this.currentState.AffinityManagerIOMask.initialIOAffinityArray[cpu.ID] == this.NumaNodes[i].Processors[cpuCount].Affinity && this.currentState.AffinityManagerIOMask.initialIOAffinityArray[cpu.ID])
->>>>>>> 16c7e323
                         {
                             //if Current IO affinity is equal to initial cpu.Affinity then script Cpu Affinity first
                             return true;
@@ -502,11 +475,7 @@
         /// </summary>
         private void SendDataForKJ(SMO.Server smoServer)
         {
-<<<<<<< HEAD
-            BitArray finalCpuIOAffinity = new BitArray(64, false);
-=======
             BitArray finalCpuAffinity = new BitArray(64, false);
->>>>>>> 16c7e323
             bool sendAffinityInfoAlter = false;
 
             if (this.AutoProcessorAffinityMaskForAll)
@@ -526,31 +495,17 @@
                 }
             }
 
-<<<<<<< HEAD
-
-            for (int i = 0; i < this.NumaNodes.Count; i++)
-            {
-                SMO.NumaNode nNode = smoServer.AffinityInfo.NumaNodes[i];
-                for (int cpuCount = 0; cpuCount < this.NumaNodes[i].Processors.Count; cpuCount++)
-                {
-                    SMO.Cpu cpu = nNode.Cpus[cpuCount];
-=======
             for (int i = 0; i < this.NumaNodes.Count; i++)
             {
                 SMO.NumaNode node = smoServer.AffinityInfo.NumaNodes[i];
                 for (int cpuCount = 0; cpuCount < this.NumaNodes[i].Processors.Count; cpuCount++)
                 {
                     SMO.Cpu cpu = node.Cpus[cpuCount];
->>>>>>> 16c7e323
                     if (this.NumaNodes[i].Processors[cpuCount].Affinity != cpu.AffinityMask)
                     {
                         sendAffinityInfoAlter = true;
                         if (!this.AutoProcessorAffinityMaskForAll)
-<<<<<<< HEAD
-                        {
-=======
                         { 
->>>>>>> 16c7e323
                             cpu.AffinityMask = this.NumaNodes[i].Processors[cpuCount].Affinity;
                         }
                     }
@@ -562,18 +517,12 @@
                 try
                 {
                     smoServer.AffinityInfo.Alter();
-<<<<<<< HEAD
-=======
                     smoServer.Configuration.Alter();
->>>>>>> 16c7e323
                 }
                 finally
                 {
                     smoServer.AffinityInfo.Refresh();
-<<<<<<< HEAD
-=======
                     smoServer.Configuration.Refresh();
->>>>>>> 16c7e323
                 }
             }
 
@@ -593,15 +542,9 @@
                     if (cpu.GroupID == 0)
                     {
                         finalCpuIOAffinity[cpu.ID] = this.NumaNodes[i].Processors[cpuCount].IOAffinity;
-<<<<<<< HEAD
-                        if (initialIOAffinityArray[cpu.ID] != finalCpuIOAffinity[cpu.ID])
-                        {
-                            if (cpu.ID < MAX32CPU)
-=======
                         if (this.currentState.AffinityManagerIOMask.initialIOAffinityArray[cpu.ID] != finalCpuIOAffinity[cpu.ID])
                         {
                             if (cpu.ID < AffinityManager.MAX32CPU)
->>>>>>> 16c7e323
                             {
                                 sendAlter = true;
                             }
@@ -626,14 +569,11 @@
                 {
                     smoServer.Configuration.Affinity64IOMask.ConfigValue = intArray[1];
                 }
-<<<<<<< HEAD
-=======
                 //update current state initialIO after update
                 if (this.currentState.AffinityManagerIOMask.initialIOAffinityArray != finalCpuIOAffinity)
                 {
                     this.currentState.AffinityManagerIOMask.initialIOAffinityArray = finalCpuIOAffinity;
                 }
->>>>>>> 16c7e323
             }
             return (sendAlter || send64AffinityIOAlter);
         }
@@ -708,18 +648,12 @@
             private Server server;
             private CDataContainer context;
             private ServerConfigService configService;
-<<<<<<< HEAD
-            private AffinityMngr affinityMngr = new AffinityMngr();
-            private bool isYukonOrLater = false;
-            private bool isSqlServer64Bit;
-=======
             private AffinityManager affinityManagerIOMask;
             private AffinityManager affinityManagerProcessorMask;
 
             private bool isYukonOrLater = false;
             private bool isSqlServer64Bit;
             private bool isIOAffinitySupported = false;
->>>>>>> 16c7e323
 
             ConfigProperty serverMaxMemoryProperty;
             ConfigProperty serverMinMemoryProperty;
@@ -1309,20 +1243,14 @@
                 this.configService = service;
                 this.isYukonOrLater = (this.server.Information.Version.Major >= 9);
                 this.isSqlServer64Bit = (this.server.Edition.Contains("(64 - bit)"));
-<<<<<<< HEAD
-=======
                 this.affinityManagerIOMask = new AffinityManager();
                 this.affinityManagerProcessorMask = new AffinityManager();
->>>>>>> 16c7e323
                 this.serverMaxMemoryProperty = this.configService.GetServerSmoConfig(server, this.configService.MaxServerMemoryPropertyNumber);
                 this.serverMinMemoryProperty = this.configService.GetServerSmoConfig(server, this.configService.MinServerMemoryPropertyNumber);
                 this.minMemory = new NumericServerProperty();
                 this.maxMemory = new NumericServerProperty();
                 this.NumaNodes = new List<NumaNode>();
-<<<<<<< HEAD
-=======
          
->>>>>>> 16c7e323
                 LoadData();
             }
 
@@ -1383,8 +1311,6 @@
                 this.serviceTier = server.ServiceTier;
                 this.storageSpaceUsageInMB = server.UsedStorageSizeMB;
                 LoadMemoryProperties();
-<<<<<<< HEAD
-=======
                 try
                 {
                     this.affinityManagerIOMask.InitializeAffinity(this.server.Configuration.AffinityIOMask, this.server.Configuration.Affinity64IOMask);
@@ -1396,7 +1322,6 @@
                 }
                 this.affinityManagerProcessorMask.InitializeAffinity(this.server.Configuration.AffinityMask, this.server.Configuration.Affinity64Mask);
 
->>>>>>> 16c7e323
                 this.numaNodes = GetNumaNodes();
                 GetAutoProcessorsAffinity();
             }
@@ -1428,10 +1353,6 @@
                     {
                         if (cpu.GroupID == 0)
                         {
-<<<<<<< HEAD
-                            // get affinityIO info if group id is 0
-                            processors.Add(new ProcessorAffinity() { ProcessorId = cpu.ID.ToString(), Affinity = cpu.AffinityMask, IOAffinity = affinityMngr.GetAffinity(cpu.ID, true) });
-=======
                             var affinityIO = this.AffinityManagerIOMask.GetAffinity(cpu.ID, true);
                             if (!cpu.AffinityMask && this.isIOAffinitySupported && affinityIO) // if it's false then check if io affinity is checked
                             {
@@ -1440,7 +1361,6 @@
                     
                             // get affinityIO info if group id is 0
                             processors.Add(new ProcessorAffinity() { ProcessorId = cpu.ID.ToString(), Affinity = cpu.AffinityMask, IOAffinity = affinityIO });
->>>>>>> 16c7e323
                         }
                     }
                     var result = new NumaNode() { NumaNodeId = node.ID.ToString(), Processors = processors };
