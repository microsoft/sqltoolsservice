﻿//
// Copyright (c) Microsoft. All rights reserved.
// Licensed under the MIT license. See LICENSE file in the project root for full license information.
//
#nullable disable

using System.Collections.Generic;

namespace Microsoft.SqlTools.ServiceLayer.ObjectManagement
{
    /// <summary>
    /// A class for storing various properties needed for Saving & Scripting a server
    /// </summary>
    public class ServerInfo : SqlObject
    {
        public string? HardwareGeneration { get; set; }
        public string Language { get; set; }
        public int MemoryInMB { get; set; }
        public string OperatingSystem { get; set; }
        public string Platform { get; set; }
        public int Processors { get; set; }
        public bool IsClustered { get; set; }
        public bool IsHadrEnabled { get; set; }
        public bool IsPolyBaseInstalled { get; set; }
        public bool? IsXTPSupported { get; set; }
        public string Product { get; set; }
        public int? ReservedStorageSizeMB { get; set; }
        public string RootDirectory { get; set; }
        public string ServerCollation { get; set; }
        public string? ServiceTier { get; set; }
        public int? StorageSpaceUsageInMB { get; set; }
        public string Version { get; set; }
        public NumericServerProperty MaxServerMemory { get; set; }
        public NumericServerProperty MinServerMemory { get; set; }
        public bool AutoProcessorAffinityMaskForAll { get; set; }
        public bool AutoProcessorAffinityIOMaskForAll { get; set; }
<<<<<<< HEAD
        public NumaNode[] NumaNodes { get; set; }
=======
        public List<NumaNode> NumaNodes { get; set; }
>>>>>>> 16c7e323
    }

    public class NumericServerProperty
    {
        public int MaximumValue { get; set; }
        public int MinimumValue { get; set; }
        public int Value { get; set; }
    }
    public class NumaNode
    {
        public string NumaNodeId { get; set; }
        public List<ProcessorAffinity> Processors { get; set; }
    }

    public class ProcessorAffinity
    {
        public string ProcessorId { get; set; }
        public bool Affinity { get; set; }
        public bool IOAffinity { get; set; }
    }
}<|MERGE_RESOLUTION|>--- conflicted
+++ resolved
@@ -34,11 +34,7 @@
         public NumericServerProperty MinServerMemory { get; set; }
         public bool AutoProcessorAffinityMaskForAll { get; set; }
         public bool AutoProcessorAffinityIOMaskForAll { get; set; }
-<<<<<<< HEAD
-        public NumaNode[] NumaNodes { get; set; }
-=======
         public List<NumaNode> NumaNodes { get; set; }
->>>>>>> 16c7e323
     }
 
     public class NumericServerProperty
