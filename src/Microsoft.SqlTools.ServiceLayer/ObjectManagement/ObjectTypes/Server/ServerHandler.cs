﻿//
// Copyright (c) Microsoft. All rights reserved.
// Licensed under the MIT license. See LICENSE file in the project root for full license information.
//

using System.Threading.Tasks;
using Microsoft.SqlTools.ServiceLayer.Connection;
using Microsoft.SqlTools.ServiceLayer.Management;
using Microsoft.SqlTools.ServiceLayer.ObjectManagement.Contracts;
using Microsoft.SqlTools.ServiceLayer.ObjectManagement.ObjectTypes.Server;
using Microsoft.SqlTools.ServiceLayer.ServerConfigurations;

namespace Microsoft.SqlTools.ServiceLayer.ObjectManagement
{
    /// <summary>
    /// Server object type handler
    /// </summary>
    public class ServerHandler : ObjectTypeHandler<ServerInfo, ServerViewContext>
    {
        private ServerViewInfo serverViewInfo = new ServerViewInfo();
        private ServerConfigService configService = new ServerConfigService();

        public ServerHandler(ConnectionService connectionService) : base(connectionService)
        {
        }

        public override bool CanHandleType(SqlObjectType objectType)
        {
            return objectType == SqlObjectType.Server;
        }

        public override Task<InitializeViewResult> InitializeObjectView(InitializeViewRequestParams requestParams)
        {
            ConnectionInfo connInfo = this.GetConnectionInfo(requestParams.ConnectionUri);

            using (var context = new ServerViewContext(requestParams, ConnectionService.OpenServerConnection(connInfo, ObjectManagementService.ApplicationName)))
            {
                CDataContainer dataContainer = CDataContainer.CreateDataContainer(connInfo, databaseExists: true);

                ServerPrototype prototype = new ServerPrototype(dataContainer);

                if (prototype != null)
                {
                    this.serverViewInfo.ObjectInfo = new ServerInfo()
                    {
                        Name = prototype.Name,
                        HardwareGeneration = prototype.HardwareGeneration,
                        Language = prototype.Language,
                        MemoryInMB = prototype.MemoryInMB,
                        OperatingSystem = prototype.OperatingSystem,
                        Platform = prototype.Platform,
                        Processors = prototype.Processors,
                        IsClustered = prototype.IsClustered,
                        IsHadrEnabled = prototype.IsHadrEnabled,
                        IsPolyBaseInstalled = prototype.IsPolyBaseInstalled,
                        IsXTPSupported = prototype.IsXTPSupported,
                        Product = prototype.Product,
                        ReservedStorageSizeMB = prototype.ReservedStorageSizeMB,
                        RootDirectory = prototype.RootDirectory,
                        ServerCollation = prototype.ServerCollation,
                        ServiceTier = prototype.ServiceTier,
                        StorageSpaceUsageInMB = prototype.StorageSpaceUsageInMB,
                        Version = prototype.Version,
                        MinServerMemory = prototype.MinServerMemory,
                        MaxServerMemory = prototype.MaxServerMemory,
                        AutoProcessorAffinityMaskForAll = prototype.AutoProcessorAffinityMaskForAll,
                        AutoProcessorAffinityIOMaskForAll = prototype.AutoProcessorAffinityIOMaskForAll,
                        NumaNodes = prototype.NumaNodes
                    };
                }
                return Task.FromResult(new InitializeViewResult { ViewInfo = this.serverViewInfo, Context = context });
            }
        }

        public override Task Save(ServerViewContext context, ServerInfo obj)
        {
            UpdateServerProperties(context.Parameters, obj, RunType.RunNow);
            return Task.CompletedTask;
        }

        public override Task<string> Script(ServerViewContext context, ServerInfo obj)
        {
            var script = UpdateServerProperties(
                 context.Parameters,
                 obj,
                 RunType.ScriptToWindow);
            return Task.FromResult(script);
        }

        private string UpdateServerProperties(InitializeViewRequestParams viewParams, ServerInfo serverInfo, RunType runType)
        {
            ConnectionInfo connInfo = this.GetConnectionInfo(viewParams.ConnectionUri);
 
            using (var dataContainer = CDataContainer.CreateDataContainer(connInfo))
            {
                try
                {
                    ServerPrototype prototype = new ServerPrototype(dataContainer);
                    prototype.ApplyInfoToPrototype(serverInfo);
                    return ConfigureServer(dataContainer, ConfigAction.Update, runType, prototype);
                }
                finally
                {
                    dataContainer.ServerConnection.Disconnect();
                }
            }
        }

        private string ConfigureServer(CDataContainer dataContainer, ConfigAction configAction, RunType runType, ServerPrototype prototype)
        {
            using (var actions = new ServerActions(dataContainer, prototype, configAction))
            {
<<<<<<< HEAD
                string sqlScript = string.Empty;
                var executionHandler = new ExecutonHandler(actions);
=======
                var executionHandler = new ExecutionHandler(actions);
>>>>>>> 6497f5d7
                executionHandler.RunNow(runType, this);
                if (executionHandler.ExecutionResult == ExecutionMode.Failure)
                {
                    throw executionHandler.ExecutionFailureException;
                }

                if (runType == RunType.ScriptToWindow)
                {
                    sqlScript = executionHandler.ScriptTextFromLastRun;
                }
                return sqlScript;
            }
        }
    }
}<|MERGE_RESOLUTION|>--- conflicted
+++ resolved
@@ -110,12 +110,8 @@
         {
             using (var actions = new ServerActions(dataContainer, prototype, configAction))
             {
-<<<<<<< HEAD
                 string sqlScript = string.Empty;
-                var executionHandler = new ExecutonHandler(actions);
-=======
                 var executionHandler = new ExecutionHandler(actions);
->>>>>>> 6497f5d7
                 executionHandler.RunNow(runType, this);
                 if (executionHandler.ExecutionResult == ExecutionMode.Failure)
                 {
