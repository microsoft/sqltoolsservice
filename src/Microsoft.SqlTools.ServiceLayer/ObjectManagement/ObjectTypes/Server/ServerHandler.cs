﻿//
// Copyright (c) Microsoft. All rights reserved.
// Licensed under the MIT license. See LICENSE file in the project root for full license information.
//

using System.Threading.Tasks;
using Microsoft.SqlTools.ServiceLayer.Connection;
using Microsoft.SqlTools.ServiceLayer.Management;
using Microsoft.SqlTools.ServiceLayer.ObjectManagement.Contracts;
using Microsoft.SqlTools.ServiceLayer.ObjectManagement.ObjectTypes.Server;
using Microsoft.SqlTools.ServiceLayer.ServerConfigurations;

namespace Microsoft.SqlTools.ServiceLayer.ObjectManagement
{
    /// <summary>
    /// Server object type handler
    /// </summary>
    public class ServerHandler : ObjectTypeHandler<ServerInfo, ServerViewContext>
    {
        private ServerViewInfo serverViewInfo = new ServerViewInfo();
        private ServerConfigService configService = new ServerConfigService();

        public ServerHandler(ConnectionService connectionService) : base(connectionService)
        {
        }

        public override bool CanHandleType(SqlObjectType objectType)
        {
            return objectType == SqlObjectType.Server;
        }

        public override Task<InitializeViewResult> InitializeObjectView(InitializeViewRequestParams requestParams)
        {
            ConnectionInfo connInfo = this.GetConnectionInfo(requestParams.ConnectionUri);
            CDataContainer dataContainer = CDataContainer.CreateDataContainer(connInfo, databaseExists: true);

            ServerPrototype prototype = new ServerPrototype(dataContainer);

            if (prototype != null)
            {
                this.serverViewInfo.ObjectInfo = new ServerInfo()
                {
<<<<<<< HEAD
                    this.serverViewInfo.ObjectInfo = new ServerInfo()
                    {
                        Name = prototype.Name,
                        HardwareGeneration = prototype.HardwareGeneration,
                        Language = prototype.Language,
                        MemoryInMB = prototype.MemoryInMB,
                        OperatingSystem = prototype.OperatingSystem,
                        Platform = prototype.Platform,
                        Processors = prototype.Processors,
                        IsClustered = prototype.IsClustered,
                        IsHadrEnabled = prototype.IsHadrEnabled,
                        IsPolyBaseInstalled = prototype.IsPolyBaseInstalled,
                        IsXTPSupported = prototype.IsXTPSupported,
                        Product = prototype.Product,
                        ReservedStorageSizeMB = prototype.ReservedStorageSizeMB,
                        RootDirectory = prototype.RootDirectory,
                        ServerCollation = prototype.ServerCollation,
                        ServiceTier = prototype.ServiceTier,
                        StorageSpaceUsageInMB = prototype.StorageSpaceUsageInMB,
                        Version = prototype.Version,
                        MinServerMemory = prototype.MinServerMemory,
                        MaxServerMemory = prototype.MaxServerMemory,
                        AutoProcessorAffinityMaskForAll = prototype.AutoProcessorAffinityMaskForAll,
                        AutoProcessorAffinityIOMaskForAll = prototype.AutoProcessorAffinityIOMaskForAll,
                        NumaNodes = prototype.NumaNodes,
                        AuthenticationMode = prototype.AuthenticationMode,
                        LoginAuditing = prototype.LoginAuditing,
                        CheckCompressBackup = prototype.CheckCompressBackup, 
                        CheckBackupChecksum = prototype.CheckBackupChecksum,
                        DataLocation = prototype.DataLocation,
                        LogLocation = prototype.LogLocation,
                        BackupLocation = prototype.BackupLocation
                    };
                }
                return Task.FromResult(new InitializeViewResult { ViewInfo = this.serverViewInfo, Context = context });
=======
                    Name = prototype.Name,
                    HardwareGeneration = prototype.HardwareGeneration,
                    Language = prototype.Language,
                    MemoryInMB = prototype.MemoryInMB,
                    OperatingSystem = prototype.OperatingSystem,
                    Platform = prototype.Platform,
                    Processors = prototype.Processors,
                    IsClustered = prototype.IsClustered,
                    IsHadrEnabled = prototype.IsHadrEnabled,
                    IsPolyBaseInstalled = prototype.IsPolyBaseInstalled,
                    IsXTPSupported = prototype.IsXTPSupported,
                    Product = prototype.Product,
                    ReservedStorageSizeMB = prototype.ReservedStorageSizeMB,
                    RootDirectory = prototype.RootDirectory,
                    ServerCollation = prototype.ServerCollation,
                    ServiceTier = prototype.ServiceTier,
                    StorageSpaceUsageInMB = prototype.StorageSpaceUsageInMB,
                    Version = prototype.Version,
                    MinServerMemory = prototype.MinServerMemory,
                    MaxServerMemory = prototype.MaxServerMemory,
                    AutoProcessorAffinityMaskForAll = prototype.AutoProcessorAffinityMaskForAll,
                    AutoProcessorAffinityIOMaskForAll = prototype.AutoProcessorAffinityIOMaskForAll,
                    NumaNodes = prototype.NumaNodes,
                    AuthenticationMode = prototype.AuthenticationMode,
                    LoginAuditing = prototype.LoginAuditing
                };
>>>>>>> 5f178263
            }
            var context = new ServerViewContext(requestParams);
            return Task.FromResult(new InitializeViewResult { ViewInfo = this.serverViewInfo, Context = context });
        }

        public override Task Save(ServerViewContext context, ServerInfo obj)
        {
            UpdateServerProperties(context.Parameters, obj, RunType.RunNow);
            return Task.CompletedTask;
        }

        public override Task<string> Script(ServerViewContext context, ServerInfo obj)
        {
            var script = UpdateServerProperties(
                 context.Parameters,
                 obj,
                 RunType.ScriptToWindow);
            return Task.FromResult(script);
        }

        private string UpdateServerProperties(InitializeViewRequestParams viewParams, ServerInfo serverInfo, RunType runType)
        {
            ConnectionInfo connInfo = this.GetConnectionInfo(viewParams.ConnectionUri);

            using (var dataContainer = CDataContainer.CreateDataContainer(connInfo))
            {
                try
                {
                    ServerPrototype prototype = new ServerPrototype(dataContainer);
                    prototype.ApplyInfoToPrototype(serverInfo);
                    return ConfigureServer(dataContainer, ConfigAction.Update, runType, prototype);
                }
                finally
                {
                    dataContainer.ServerConnection.Disconnect();
                }
            }
        }

        private string ConfigureServer(CDataContainer dataContainer, ConfigAction configAction, RunType runType, ServerPrototype prototype)
        {
            using (var actions = new ServerActions(dataContainer, prototype, configAction))
            {
                string sqlScript = string.Empty;
                var executionHandler = new ExecutionHandler(actions);
                executionHandler.RunNow(runType, this);
                if (executionHandler.ExecutionResult == ExecutionMode.Failure)
                {
                    throw executionHandler.ExecutionFailureException;
                }

                if (runType == RunType.ScriptToWindow)
                {
                    sqlScript = executionHandler.ScriptTextFromLastRun;
                }
                return sqlScript;
            }
        }
    }
}<|MERGE_RESOLUTION|>--- conflicted
+++ resolved
@@ -40,43 +40,6 @@
             {
                 this.serverViewInfo.ObjectInfo = new ServerInfo()
                 {
-<<<<<<< HEAD
-                    this.serverViewInfo.ObjectInfo = new ServerInfo()
-                    {
-                        Name = prototype.Name,
-                        HardwareGeneration = prototype.HardwareGeneration,
-                        Language = prototype.Language,
-                        MemoryInMB = prototype.MemoryInMB,
-                        OperatingSystem = prototype.OperatingSystem,
-                        Platform = prototype.Platform,
-                        Processors = prototype.Processors,
-                        IsClustered = prototype.IsClustered,
-                        IsHadrEnabled = prototype.IsHadrEnabled,
-                        IsPolyBaseInstalled = prototype.IsPolyBaseInstalled,
-                        IsXTPSupported = prototype.IsXTPSupported,
-                        Product = prototype.Product,
-                        ReservedStorageSizeMB = prototype.ReservedStorageSizeMB,
-                        RootDirectory = prototype.RootDirectory,
-                        ServerCollation = prototype.ServerCollation,
-                        ServiceTier = prototype.ServiceTier,
-                        StorageSpaceUsageInMB = prototype.StorageSpaceUsageInMB,
-                        Version = prototype.Version,
-                        MinServerMemory = prototype.MinServerMemory,
-                        MaxServerMemory = prototype.MaxServerMemory,
-                        AutoProcessorAffinityMaskForAll = prototype.AutoProcessorAffinityMaskForAll,
-                        AutoProcessorAffinityIOMaskForAll = prototype.AutoProcessorAffinityIOMaskForAll,
-                        NumaNodes = prototype.NumaNodes,
-                        AuthenticationMode = prototype.AuthenticationMode,
-                        LoginAuditing = prototype.LoginAuditing,
-                        CheckCompressBackup = prototype.CheckCompressBackup, 
-                        CheckBackupChecksum = prototype.CheckBackupChecksum,
-                        DataLocation = prototype.DataLocation,
-                        LogLocation = prototype.LogLocation,
-                        BackupLocation = prototype.BackupLocation
-                    };
-                }
-                return Task.FromResult(new InitializeViewResult { ViewInfo = this.serverViewInfo, Context = context });
-=======
                     Name = prototype.Name,
                     HardwareGeneration = prototype.HardwareGeneration,
                     Language = prototype.Language,
@@ -101,9 +64,13 @@
                     AutoProcessorAffinityIOMaskForAll = prototype.AutoProcessorAffinityIOMaskForAll,
                     NumaNodes = prototype.NumaNodes,
                     AuthenticationMode = prototype.AuthenticationMode,
-                    LoginAuditing = prototype.LoginAuditing
+                    LoginAuditing = prototype.LoginAuditing,
+                    CheckCompressBackup = prototype.CheckCompressBackup, 
+                    CheckBackupChecksum = prototype.CheckBackupChecksum,
+                    DataLocation = prototype.DataLocation,
+                    LogLocation = prototype.LogLocation,
+                    BackupLocation = prototype.BackupLocation
                 };
->>>>>>> 5f178263
             }
             var context = new ServerViewContext(requestParams);
             return Task.FromResult(new InitializeViewResult { ViewInfo = this.serverViewInfo, Context = context });
