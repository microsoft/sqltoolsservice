--- conflicted
+++ resolved
@@ -40,38 +40,6 @@
             {
                 this.serverViewInfo.ObjectInfo = new ServerInfo()
                 {
-<<<<<<< HEAD
-                    this.serverViewInfo.ObjectInfo = new ServerInfo()
-                    {
-                        Name = prototype.Name,
-                        HardwareGeneration = prototype.HardwareGeneration,
-                        Language = prototype.Language,
-                        MemoryInMB = prototype.MemoryInMB,
-                        OperatingSystem = prototype.OperatingSystem,
-                        Platform = prototype.Platform,
-                        Processors = prototype.Processors,
-                        IsClustered = prototype.IsClustered,
-                        IsHadrEnabled = prototype.IsHadrEnabled,
-                        IsPolyBaseInstalled = prototype.IsPolyBaseInstalled,
-                        IsXTPSupported = prototype.IsXTPSupported,
-                        Product = prototype.Product,
-                        ReservedStorageSizeMB = prototype.ReservedStorageSizeMB,
-                        RootDirectory = prototype.RootDirectory,
-                        ServerCollation = prototype.ServerCollation,
-                        ServiceTier = prototype.ServiceTier,
-                        StorageSpaceUsageInMB = prototype.StorageSpaceUsageInMB,
-                        Version = prototype.Version,
-                        MinServerMemory = prototype.MinServerMemory,
-                        MaxServerMemory = prototype.MaxServerMemory,
-                        AutoProcessorAffinityMaskForAll = prototype.AutoProcessorAffinityMaskForAll,
-                        AutoProcessorAffinityIOMaskForAll = prototype.AutoProcessorAffinityIOMaskForAll,
-                        NumaNodes = prototype.NumaNodes,
-                        AuthenticationMode = prototype.AuthenticationMode,
-                        LoginAuditing = prototype.LoginAuditing
-                    };
-                }
-                return Task.FromResult(new InitializeViewResult { ViewInfo = this.serverViewInfo, Context = context });
-=======
                     Name = prototype.Name,
                     HardwareGeneration = prototype.HardwareGeneration,
                     Language = prototype.Language,
@@ -94,9 +62,10 @@
                     MaxServerMemory = prototype.MaxServerMemory,
                     AutoProcessorAffinityMaskForAll = prototype.AutoProcessorAffinityMaskForAll,
                     AutoProcessorAffinityIOMaskForAll = prototype.AutoProcessorAffinityIOMaskForAll,
-                    NumaNodes = prototype.NumaNodes
+                    NumaNodes = prototype.NumaNodes,
+                    AuthenticationMode = prototype.AuthenticationMode,
+                    LoginAuditing = prototype.LoginAuditing
                 };
->>>>>>> 724d5330
             }
             var context = new ServerViewContext(requestParams);
             return Task.FromResult(new InitializeViewResult { ViewInfo = this.serverViewInfo, Context = context });
