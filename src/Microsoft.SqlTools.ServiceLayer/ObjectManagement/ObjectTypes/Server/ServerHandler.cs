--- conflicted
+++ resolved
@@ -66,11 +66,7 @@
                         MaxServerMemory = prototype.MaxServerMemory,
                         AutoProcessorAffinityMaskForAll = prototype.AutoProcessorAffinityMaskForAll,
                         AutoProcessorAffinityIOMaskForAll = prototype.AutoProcessorAffinityIOMaskForAll,
-<<<<<<< HEAD
-                        NumaNodes = prototype.NumaNodes.ToArray()
-=======
                         NumaNodes = prototype.NumaNodes
->>>>>>> 16c7e323
                     };
                 }
                 return Task.FromResult(new InitializeViewResult { ViewInfo = this.serverViewInfo, Context = context });
