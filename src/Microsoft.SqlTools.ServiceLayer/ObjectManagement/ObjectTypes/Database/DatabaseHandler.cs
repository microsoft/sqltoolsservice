--- conflicted
+++ resolved
@@ -216,33 +216,11 @@
                                     // Files tab is only supported in SQL Server, but files exists for all servers and used in detach database, cannot depend on files property to check the supportability
                                     ((DatabaseInfo)databaseViewInfo.ObjectInfo).IsFilesTabSupported = true;
                                 }
-<<<<<<< HEAD
-=======
-                                if (!isManagedInstance)
-                                {
-                                    databaseViewInfo.PageVerifyOptions = displayPageVerifyOptions.Values.ToArray();
-                                    databaseViewInfo.RestrictAccessOptions = displayRestrictAccessOptions.Values.ToArray();
-                                    ((DatabaseInfo)databaseViewInfo.ObjectInfo).DatabaseReadOnly = smoDatabase.ReadOnly;
-                                    ((DatabaseInfo)databaseViewInfo.ObjectInfo).RestrictAccess = displayRestrictAccessOptions[smoDatabase.UserAccess];
-                                    if (!isAzureDB)
-                                    {
-                                        ((DatabaseInfo)databaseViewInfo.ObjectInfo).PageVerify = displayPageVerifyOptions[smoDatabase.PageVerify];
-                                        ((DatabaseInfo)databaseViewInfo.ObjectInfo).TargetRecoveryTimeInSec = smoDatabase.TargetRecoveryTime;
-                                        // Files tab is only supported in SQL Server, but files exists for all servers and used in detach database, cannot depend on files property to check the supportability
-                                        ((DatabaseInfo)databaseViewInfo.ObjectInfo).IsFilesTabSupported = true;
-                                        ((DatabaseInfo)databaseViewInfo.ObjectInfo).Filegroups = GetFileGroups(smoDatabase, databaseViewInfo);
-                                    }
->>>>>>> c73ab550
 
                                 if (prototype is DatabasePrototype160)
                                 {
                                     ((DatabaseInfo)databaseViewInfo.ObjectInfo).IsLedgerDatabase = smoDatabase.IsLedger;
                                 }
-<<<<<<< HEAD
-=======
-                                databaseScopedConfigurationsCollection = smoDatabase.IsSupportedObject<DatabaseScopedConfiguration>() ? smoDatabase.DatabaseScopedConfigurations : null;
-                                databaseViewInfo.FileTypesOptions = displayFileTypes.Values.ToArray();
->>>>>>> c73ab550
                             }
                             databaseScopedConfigurationsCollection = smoDatabase.IsSupportedObject<DatabaseScopedConfiguration>() ? smoDatabase.DatabaseScopedConfigurations : null;
                             databaseViewInfo.FileTypesOptions = displayFileTypes.Values.ToArray();
@@ -716,17 +694,8 @@
                         HashSet<int> fileIdsToRemove = new HashSet<int>(prototype.Files.Select(file => file.ID));
                         foreach (var file in database.Files)
                         {
-<<<<<<< HEAD
                             // Add a New file
                             if (file.Id == 0)
-=======
-                            Dictionary<int, DatabaseFilePrototype> fileDict = new Dictionary<int, DatabaseFilePrototype>();
-                            foreach (DatabaseFilePrototype file in prototype.Files)
-                            {
-                                fileDict[file.ID] = file;
-                            }
-                            foreach (DatabaseFile file in database.Files)
->>>>>>> c73ab550
                             {
                                 DatabaseFilePrototype newFile = new DatabaseFilePrototype(dataContainer, prototype, fileTypesEnums[file.Type]);
                                 newFile.Name = file.Name;
@@ -737,55 +706,17 @@
                                 newFile.Autogrowth = GetAutogrowth(prototype, file);
                                 if (!string.IsNullOrEmpty(file.Path.Trim()))
                                 {
-<<<<<<< HEAD
                                     newFile.Folder = Utility.DatabaseUtils.ConvertToLocalMachinePath(Path.GetFullPath(file.Path));
-=======
-                                    DatabaseFilePrototype newFile = new DatabaseFilePrototype(dataContainer, prototype, fileTypesEnums[file.Type]);
-                                    newFile.Name = file.Name;
-                                    newFile.InitialSize = (int)file.SizeInMb;
-                                    newFile.PhysicalName = file.FileNameWithExtension;
-                                    newFile.DatabaseFileType = fileTypesEnums[file.Type];
-                                    newFile.Exists = false;
-                                    newFile.Autogrowth = GetAutogrowth(prototype, file);
-                                    if (!string.IsNullOrEmpty(file.Path.Trim()))
-                                    {
-                                        newFile.Folder = Utility.DatabaseUtils.ConvertToLocalMachinePath(Path.GetFullPath(file.Path));
-                                    }
-
-                                    // Log file do not support file groups
-                                    if (fileTypesEnums[file.Type] != FileType.Log)
-                                    {
-                                        FilegroupPrototype fileGroup = new FilegroupPrototype(prototype);
-                                        fileGroup.Name = file.FileGroup;
-                                        newFile.FileGroup = fileGroup;
-                                    }
-
-                                    // Add newFile to the prototype files
-                                    prototype.Files.Add(newFile);
->>>>>>> c73ab550
                                 }
 
                                 // Log file do not support file groups
                                 if (fileTypesEnums[file.Type] != FileType.Log)
                                 {
-<<<<<<< HEAD
                                     FilegroupPrototype fileGroup = new FilegroupPrototype(prototype);
                                     fileGroup.Name = file.FileGroup;
                                     newFile.FileGroup = fileGroup;
-=======
-                                    DatabaseFilePrototype? existingFile;
-                                    if (fileDict.TryGetValue(file.Id, out existingFile))
-                                    {
-                                        existingFile.Name = file.Name;
-                                        existingFile.InitialSize = (int)file.SizeInMb;
-                                        existingFile.Autogrowth = GetAutogrowth(prototype, file);
-                                    }
-                                    // Once updated, remove it from the dictionary
-                                    fileDict.Remove(file.Id);
->>>>>>> c73ab550
                                 }
 
-<<<<<<< HEAD
                                 // Add newFile to the prototype files
                                 prototype.Files.Add(newFile);
                             }
@@ -799,59 +730,7 @@
                                     existedFile.Name = file.Name;
                                     existedFile.InitialSize = (int)file.SizeInMb;
                                     existedFile.Autogrowth = GetAutogrowth(prototype, file);
-=======
-                            // Remove the file
-                            foreach (KeyValuePair<int,DatabaseFilePrototype> removedfile in fileDict)
-                            {
-                                removedfile.Value.Removed = true;
-                            }
-                        }
-
-                        if (!viewParams.IsNewObject && database.Filegroups != null)
-                        {
-                            Dictionary<string, FilegroupPrototype> groupNameDict = new Dictionary<string, FilegroupPrototype>();
-                            foreach (FilegroupPrototype fileGroup in prototype.Filegroups)
-                            {
-                                groupNameDict[fileGroup.Name] = fileGroup;
-                            }
-                            // process row data filegroups
-                            foreach (FileGroupSummary fg in database.Filegroups)
-                            {
-                                if (fg.Id < 0)
-                                {
-                                    FilegroupPrototype newfileGroup = new FilegroupPrototype(prototype);
-                                    newfileGroup.FileGroupType = fg.Type;
-                                    newfileGroup.Name = fg.Name;
-                                    newfileGroup.IsReadOnly = fg.IsReadOnly;
-                                    newfileGroup.IsDefault = fg.IsDefault;
-                                    newfileGroup.IsAutogrowAllFiles = fg.IsDefault;
-                                    prototype.Filegroups.Add(newfileGroup);
                                 }
-                                else
-                                {
-                                    FilegroupPrototype? existingFileGroup;
-                                    if (groupNameDict.TryGetValue(fg.Name, out existingFileGroup))
-                                    {
-                                        if (fg.Type != FileGroupType.MemoryOptimizedDataFileGroup)
-                                        {
-                                            existingFileGroup.IsReadOnly = fg.IsReadOnly;
-                                            existingFileGroup.IsDefault = fg.IsDefault;
-                                            if (fg.Type != FileGroupType.FileStreamDataFileGroup)
-                                            {
-                                                existingFileGroup.IsAutogrowAllFiles = fg.AutogrowAllFiles;
-                                            }
-                                        }
-                                        // Once updated, remove it from the dictionary
-                                        groupNameDict.Remove(fg.Name);
-                                    }
->>>>>>> c73ab550
-                                }
-                            }
-
-                            // Remove the filegroups
-                            foreach (KeyValuePair<string, FilegroupPrototype> removedFilegroups in groupNameDict)
-                            {
-                                removedFilegroups.Value.Removed = true;
                             }
                         }
 
