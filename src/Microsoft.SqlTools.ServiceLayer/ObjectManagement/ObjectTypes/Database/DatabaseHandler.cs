//
// Copyright (c) Microsoft. All rights reserved.
// Licensed under the MIT license. See LICENSE file in the project root for full license information.
//

using System;
using System.Collections.Generic;
using System.Data;
using System.Linq;
using System.Threading.Tasks;
using Microsoft.SqlServer.Management.Common;
using Microsoft.SqlServer.Management.Smo;
using Microsoft.SqlTools.ServiceLayer.Admin;
using static Microsoft.SqlTools.ServiceLayer.Admin.AzureSqlDbHelper;
using Microsoft.SqlTools.ServiceLayer.Connection;
using Microsoft.SqlTools.ServiceLayer.Management;
using Microsoft.SqlTools.ServiceLayer.ObjectManagement.Contracts;
using Microsoft.SqlTools.ServiceLayer.Utility;
using Microsoft.SqlTools.Utility;
using System.Text;
using System.IO;
using Microsoft.SqlTools.ServiceLayer.Utility.SqlScriptFormatters;
using System.Collections.Specialized;

namespace Microsoft.SqlTools.ServiceLayer.ObjectManagement
{
    /// <summary>   
    /// Database object type handler
    /// </summary>
    public class DatabaseHandler : ObjectTypeHandler<DatabaseInfo, DatabaseViewContext>
    {
        private const int minimumVersionForWritableCollation = 8;
        private const int minimumVersionForRecoveryModel = 8;
        private const string serverNotExistsError = "Server was not created for data container";

        private static readonly Dictionary<CompatibilityLevel, string> displayCompatLevels = new Dictionary<CompatibilityLevel, string>();
        private static readonly Dictionary<ContainmentType, string> displayContainmentTypes = new Dictionary<ContainmentType, string>();
        private static readonly Dictionary<RecoveryModel, string> displayRecoveryModels = new Dictionary<RecoveryModel, string>();
        private static readonly Dictionary<PageVerify, string> displayPageVerifyOptions = new Dictionary<PageVerify, string>();
        private static readonly Dictionary<DatabaseUserAccess, string> displayRestrictAccessOptions = new Dictionary<DatabaseUserAccess, string>();

        private static readonly Dictionary<string, CompatibilityLevel> compatLevelEnums = new Dictionary<string, CompatibilityLevel>();
        private static readonly Dictionary<string, ContainmentType> containmentTypeEnums = new Dictionary<string, ContainmentType>();
        private static readonly Dictionary<string, RecoveryModel> recoveryModelEnums = new Dictionary<string, RecoveryModel>();

        internal static readonly string[] AzureEditionNames;
        internal static readonly string[] AzureBackupLevels;
        internal static readonly string[] DscOnOffOptions;
        internal static readonly string[] DscElevateOptions;
        internal static readonly string[] DscEnableDisableOptions;
        internal static readonly AzureEditionDetails[] AzureMaxSizes;
        internal static readonly AzureEditionDetails[] AzureServiceLevels;
        internal DatabaseScopedConfigurationCollection? databaseScopedConfigurationsCollection = null;

        static DatabaseHandler()
        {
            displayCompatLevels.Add(CompatibilityLevel.Version70, SR.compatibilityLevel_sphinx);
            displayCompatLevels.Add(CompatibilityLevel.Version80, SR.compatibilityLevel_shiloh);
            displayCompatLevels.Add(CompatibilityLevel.Version90, SR.compatibilityLevel_yukon);
            displayCompatLevels.Add(CompatibilityLevel.Version100, SR.compatibilityLevel_katmai);
            displayCompatLevels.Add(CompatibilityLevel.Version110, SR.compatibilityLevel_denali);
            displayCompatLevels.Add(CompatibilityLevel.Version120, SR.compatibilityLevel_sql14);
            displayCompatLevels.Add(CompatibilityLevel.Version130, SR.compatibilityLevel_sql15);
            displayCompatLevels.Add(CompatibilityLevel.Version140, SR.compatibilityLevel_sql2017);
            displayCompatLevels.Add(CompatibilityLevel.Version150, SR.compatibilityLevel_sqlv150);
            displayCompatLevels.Add(CompatibilityLevel.Version160, SR.compatibilityLevel_sqlv160);

            displayContainmentTypes.Add(ContainmentType.None, SR.general_containmentType_None);
            displayContainmentTypes.Add(ContainmentType.Partial, SR.general_containmentType_Partial);

            displayRecoveryModels.Add(RecoveryModel.Full, SR.general_recoveryModel_full);
            displayRecoveryModels.Add(RecoveryModel.BulkLogged, SR.general_recoveryModel_bulkLogged);
            displayRecoveryModels.Add(RecoveryModel.Simple, SR.general_recoveryModel_simple);

            displayPageVerifyOptions.Add(PageVerify.Checksum, SR.prototype_db_prop_pageVerify_value_checksum);
            displayPageVerifyOptions.Add(PageVerify.TornPageDetection, SR.prototype_db_prop_pageVerify_value_tornPageDetection);
            displayPageVerifyOptions.Add(PageVerify.None, SR.prototype_db_prop_pageVerify_value_none);

            displayRestrictAccessOptions.Add(DatabaseUserAccess.Multiple, SR.prototype_db_prop_restrictAccess_value_multiple);
            displayRestrictAccessOptions.Add(DatabaseUserAccess.Single, SR.prototype_db_prop_restrictAccess_value_single);
            displayRestrictAccessOptions.Add(DatabaseUserAccess.Restricted, SR.prototype_db_prop_restrictAccess_value_restricted);

            DscOnOffOptions = new[]{
                CommonConstants.DatabaseScopedConfigurations_Value_On,
                CommonConstants.DatabaseScopedConfigurations_Value_Off
            };

            DscElevateOptions = new[]{
                CommonConstants.DatabaseScopedConfigurations_Value_Off,
                CommonConstants.DatabaseScopedConfigurations_Value_When_supported,
                CommonConstants.DatabaseScopedConfigurations_Value_Fail_Unsupported
            };

            DscEnableDisableOptions = new[]{
                CommonConstants.DatabaseScopedConfigurations_Value_Enabled,
                CommonConstants.DatabaseScopedConfigurations_Value_Disabled
            };

            // Set up maps from displayName to enum type so we can retrieve the equivalent enum types later when getting a Save/Script request.
            // We can't use a simple Enum.Parse for that since the displayNames get localized.
            foreach (CompatibilityLevel key in displayCompatLevels.Keys)
            {
                compatLevelEnums.Add(displayCompatLevels[key], key);
            }
            foreach (ContainmentType key in displayContainmentTypes.Keys)
            {
                containmentTypeEnums.Add(displayContainmentTypes[key], key);
            }
            foreach (RecoveryModel key in displayRecoveryModels.Keys)
            {
                recoveryModelEnums.Add(displayRecoveryModels[key], key);
            }

            // Azure SLO info is invariant of server information, so set up static objects we can return later
            var editions = AzureSqlDbHelper.GetValidAzureEditionOptions();
            AzureEditionNames = editions.Select(edition => edition.DisplayName).ToArray();
            AzureBackupLevels = AzureSqlDbHelper.BackupStorageRedundancyLevels;
            AzureMaxSizes = GetAzureMaxSizes(editions);
            AzureServiceLevels = GetAzureServiceLevels(editions);
        }

        public DatabaseHandler(ConnectionService connectionService) : base(connectionService)
        {
        }

        public override bool CanHandleType(SqlObjectType objectType)
        {
            return objectType == SqlObjectType.Database;
        }

        public override Task<InitializeViewResult> InitializeObjectView(InitializeViewRequestParams requestParams)
        {
            // create a default data context and database object
            using (var dataContainer = CreateDatabaseDataContainer(requestParams.ConnectionUri, requestParams.ObjectUrn, requestParams.IsNewObject, requestParams.Database))
            {
                if (dataContainer.Server == null)
                {
                    throw new InvalidOperationException(serverNotExistsError);
                }
                try
                {
                    using (var taskHelper = new DatabaseTaskHelper(dataContainer))
                    using (var context = new DatabaseViewContext(requestParams))
                    {
                        var prototype = taskHelper.Prototype;
                        var azurePrototype = prototype as DatabasePrototypeAzure;
                        bool isDw = azurePrototype != null && azurePrototype.AzureEdition == AzureEdition.DataWarehouse;
                        bool isAzureDB = dataContainer.Server.ServerType == DatabaseEngineType.SqlAzureDatabase;
                        bool isManagedInstance = dataContainer.Server.DatabaseEngineEdition == DatabaseEngineEdition.SqlManagedInstance;
                        bool isSqlOnDemand = dataContainer.Server.Information.DatabaseEngineEdition == DatabaseEngineEdition.SqlOnDemand;

                        var databaseViewInfo = new DatabaseViewInfo()
                        {
                            ObjectInfo = new DatabaseInfo(),
                            IsAzureDB = isAzureDB,
                            IsManagedInstance = isManagedInstance,
                            IsSqlOnDemand = isSqlOnDemand
                        };

                        // Collect the Database properties information
                        if (!requestParams.IsNewObject)
                        {
                            var smoDatabase = dataContainer.SqlDialogSubject as Database;
                            if (smoDatabase != null)
                            {
                                databaseViewInfo.ObjectInfo = new DatabaseInfo()
                                {
                                    Name = smoDatabase.Name,
                                    CollationName = smoDatabase.Collation,
                                    CompatibilityLevel = displayCompatLevels[smoDatabase.CompatibilityLevel],
                                    DateCreated = smoDatabase.CreateDate.ToString(),
                                    MemoryAllocatedToMemoryOptimizedObjectsInMb = ByteConverter.ConvertKbtoMb(smoDatabase.MemoryAllocatedToMemoryOptimizedObjectsInKB),
                                    MemoryUsedByMemoryOptimizedObjectsInMb = ByteConverter.ConvertKbtoMb(smoDatabase.MemoryUsedByMemoryOptimizedObjectsInKB),
                                    NumberOfUsers = smoDatabase.Users.Count,
                                    Owner = smoDatabase.Owner,
                                    SizeInMb = smoDatabase.Size,
                                    SpaceAvailableInMb = ByteConverter.ConvertKbtoMb(smoDatabase.SpaceAvailable),
                                    Status = smoDatabase.Status.ToString(),
                                    AutoCreateIncrementalStatistics = smoDatabase.AutoCreateIncrementalStatisticsEnabled,
                                    AutoCreateStatistics = smoDatabase.AutoCreateStatisticsEnabled,
                                    AutoShrink = smoDatabase.AutoShrink,
                                    AutoUpdateStatistics = smoDatabase.AutoUpdateStatisticsEnabled,
                                    AutoUpdateStatisticsAsynchronously = smoDatabase.AutoUpdateStatisticsAsync,
                                    EncryptionEnabled = smoDatabase.EncryptionEnabled,
                                    DatabaseScopedConfigurations = smoDatabase.IsSupportedObject<DatabaseScopedConfiguration>() ? GetDSCMetaData(smoDatabase.DatabaseScopedConfigurations) : null
                                };

                                if (!isAzureDB)
                                {
                                    ((DatabaseInfo)databaseViewInfo.ObjectInfo).ContainmentType = displayContainmentTypes[smoDatabase.ContainmentType];
                                    ((DatabaseInfo)databaseViewInfo.ObjectInfo).RecoveryModel = displayRecoveryModels[smoDatabase.RecoveryModel];
                                    ((DatabaseInfo)databaseViewInfo.ObjectInfo).LastDatabaseBackup = smoDatabase.LastBackupDate == DateTime.MinValue ? SR.databaseBackupDate_None : smoDatabase.LastBackupDate.ToString();
                                    ((DatabaseInfo)databaseViewInfo.ObjectInfo).LastDatabaseLogBackup = smoDatabase.LastLogBackupDate == DateTime.MinValue ? SR.databaseBackupDate_None : smoDatabase.LastLogBackupDate.ToString();
                                }
                                if (!isManagedInstance)
                                {
                                    databaseViewInfo.PageVerifyOptions = displayPageVerifyOptions.Values.ToArray();
                                    databaseViewInfo.RestrictAccessOptions = displayRestrictAccessOptions.Values.ToArray();
                                    ((DatabaseInfo)databaseViewInfo.ObjectInfo).DatabaseReadOnly = smoDatabase.ReadOnly;
                                    ((DatabaseInfo)databaseViewInfo.ObjectInfo).RestrictAccess = displayRestrictAccessOptions[smoDatabase.UserAccess];
                                    if (!isAzureDB)
                                    {
                                        ((DatabaseInfo)databaseViewInfo.ObjectInfo).PageVerify = displayPageVerifyOptions[smoDatabase.PageVerify];
                                        ((DatabaseInfo)databaseViewInfo.ObjectInfo).TargetRecoveryTimeInSec = smoDatabase.TargetRecoveryTime;
                                    }

                                    if (prototype is DatabasePrototype160)
                                    {
                                        ((DatabaseInfo)databaseViewInfo.ObjectInfo).IsLedgerDatabase = smoDatabase.IsLedger;
                                    }
                                }
                                databaseScopedConfigurationsCollection = smoDatabase.IsSupportedObject<DatabaseScopedConfiguration>() ? smoDatabase.DatabaseScopedConfigurations : null;
                            }
                            databaseViewInfo.DscOnOffOptions = DscOnOffOptions;
                            databaseViewInfo.DscElevateOptions = DscElevateOptions;
                            databaseViewInfo.DscEnableDisableOptions = DscEnableDisableOptions;
                        }

                        // azure sql db doesn't have a sysadmin fixed role
                        var compatibilityLevelEnabled = !isDw && (dataContainer.LoggedInUserIsSysadmin || isAzureDB);
                        if (isAzureDB)
                        {
                            // Azure doesn't allow modifying the collation after DB creation
                            bool collationEnabled = !prototype.Exists;
                            if (isDw)
                            {
                                if (collationEnabled)
                                {
                                    databaseViewInfo.CollationNames = GetCollationsWithPrototypeCollation(prototype);
                                }
                                databaseViewInfo.CompatibilityLevels = GetCompatibilityLevelsAzure(prototype);
                            }
                            else
                            {
                                if (collationEnabled)
                                {
                                    databaseViewInfo.CollationNames = GetCollations(dataContainer.Server, prototype, dataContainer.IsNewObject);
                                }
                                if (compatibilityLevelEnabled)
                                {
                                    databaseViewInfo.CompatibilityLevels = GetCompatibilityLevels(dataContainer.SqlServerVersion, prototype);
                                }
                            }
                            databaseViewInfo.AzureBackupRedundancyLevels = AzureBackupLevels;
                            databaseViewInfo.AzureServiceLevelObjectives = AzureServiceLevels;
                            databaseViewInfo.AzureEditions = AzureEditionNames;
                            databaseViewInfo.AzureMaxSizes = AzureMaxSizes;
                        }
                        else
                        {
                            databaseViewInfo.CollationNames = GetCollations(dataContainer.Server, prototype, dataContainer.IsNewObject);
                            if (compatibilityLevelEnabled)
                            {
                                databaseViewInfo.CompatibilityLevels = GetCompatibilityLevels(dataContainer.SqlServerVersion, prototype);
                            }

                            // These aren't included when the target DB is on Azure so only populate if it's not an Azure DB
                            databaseViewInfo.RecoveryModels = GetRecoveryModels(dataContainer.Server, prototype);
                            databaseViewInfo.ContainmentTypes = GetContainmentTypes(dataContainer.Server, prototype);
                            if (!requestParams.IsNewObject)
                            {
                                var smoDatabase = dataContainer.SqlDialogSubject as Database;
                                if (smoDatabase != null)
                                {
                                    databaseViewInfo.Files = GetDatabaseFiles(smoDatabase);
                                }
                            }
                        }

                        // Skip adding logins if running against an Azure SQL DB
                        if (!isAzureDB)
                        {
                            var logins = new List<string>();
                            foreach (Login login in dataContainer.Server.Logins)
                            {
                                logins.Add(login.Name);
                            }
                            // Add <default> to the start of the list in addition to defined logins
                            logins.Insert(0, SR.general_default);

                            databaseViewInfo.LoginNames = new OptionsCollection() { Options = logins.ToArray(), DefaultValueIndex = 0 };
                        }

                        return Task.FromResult(new InitializeViewResult { ViewInfo = databaseViewInfo, Context = context });
                    }
                }
                finally
                {
                    dataContainer.ServerConnection.Disconnect();
                }
            }
        }

        public override Task Save(DatabaseViewContext context, DatabaseInfo obj)
        {
            ConfigureDatabase(
                context.Parameters,
                obj,
                context.Parameters.IsNewObject ? ConfigAction.Create : ConfigAction.Update,
                RunType.RunNow);
            return Task.CompletedTask;
        }

        public override Task<string> Script(DatabaseViewContext context, DatabaseInfo obj)
        {
            var script = ConfigureDatabase(
                context.Parameters,
                obj,
                context.Parameters.IsNewObject ? ConfigAction.Create : ConfigAction.Update,
                RunType.ScriptToWindow);
            return Task.FromResult(script);
        }

        /// <summary>
        /// Used to detach the specified database from a server.
        /// </summary>
        /// <param name="detachParams">The various parameters needed for the Detach operation</param>
        public string Detach(DetachDatabaseRequestParams detachParams)
        {
            var sqlScript = string.Empty;
            ConnectionInfo connectionInfo = this.GetConnectionInfo(detachParams.ConnectionUri);
            using (var dataContainer = CreateDatabaseDataContainer(detachParams.ConnectionUri, detachParams.ObjectUrn, false, null))
            {
                try
                {
                    var smoDatabase = dataContainer.SqlDialogSubject as Database;
                    if (smoDatabase != null)
                    {
                        if (detachParams.GenerateScript)
                        {
                            sqlScript = CreateDetachScript(detachParams, smoDatabase.Name);
                        }
                        else
                        {
                            DatabaseUserAccess originalAccess = smoDatabase.DatabaseOptions.UserAccess;
                            try
                            {
                                // In order to drop all connections to the database, we switch it to single
                                // user access mode so that only our current connection to the database stays open.
                                // Any pending operations are terminated and rolled back.
                                if (detachParams.DropConnections)
                                {
                                    smoDatabase.Parent.KillAllProcesses(smoDatabase.Name);
                                    smoDatabase.DatabaseOptions.UserAccess = SqlServer.Management.Smo.DatabaseUserAccess.Single;
                                    smoDatabase.Alter(TerminationClause.RollbackTransactionsImmediately);
                                }
                                smoDatabase.Parent.DetachDatabase(smoDatabase.Name, detachParams.UpdateStatistics);
                            }
                            catch (SmoException)
                            {
                                // Revert to database's previous user access level if we changed it as part of dropping connections
                                // before hitting this exception.
                                if (originalAccess != smoDatabase.DatabaseOptions.UserAccess)
                                {
                                    smoDatabase.DatabaseOptions.UserAccess = originalAccess;
                                    smoDatabase.Alter(TerminationClause.RollbackTransactionsImmediately);
                                }
                                throw;
                            }
                        }
                    }
                    else
                    {
                        throw new InvalidOperationException($"Provided URN '{detachParams.ObjectUrn}' did not correspond to an existing database.");
                    }
                }
                finally
                {
                    dataContainer.ServerConnection.Disconnect();
                }
            }
            return sqlScript;
        }

        private string CreateDetachScript(DetachDatabaseRequestParams detachParams, string databaseName)
        {
            var escapedName = ToSqlScript.FormatIdentifier(databaseName);
            var builder = new StringBuilder();
            builder.AppendLine("USE [master]");
            builder.AppendLine("GO");
            if (detachParams.DropConnections)
            {
                builder.AppendLine($"ALTER DATABASE {escapedName} SET SINGLE_USER WITH ROLLBACK IMMEDIATE");
                builder.AppendLine("GO");
            }
            builder.Append($"EXEC master.dbo.sp_detach_db @dbname = N'{databaseName}'");
            if (detachParams.UpdateStatistics)
            {
                builder.Append($", @skipchecks = 'false'");
            }
            builder.AppendLine();
            builder.AppendLine("GO");
            return builder.ToString();
        }

<<<<<<< HEAD
        public string Attach(AttachDatabaseRequestParams attachParams)
        {
            var sqlScript = string.Empty;
            ConnectionInfo connectionInfo = this.GetConnectionInfo(attachParams.ConnectionUri);
            using (var dataContainer = CreateDatabaseDataContainer(attachParams.ConnectionUri, null, true, null))
            {
                var server = dataContainer.Server!;
                if (attachParams.GenerateScript)
                {
                    server.ConnectionContext.SqlExecutionModes = SqlExecutionModes.CaptureSql;
                }
                server.ConnectionContext.BeginTransaction();
                try
                {
                    foreach (var database in attachParams.Databases)
                    {
                        var fileCollection = new StringCollection();
                        fileCollection.AddRange(database.DatabaseFilePaths);
                        server.AttachDatabase(database.DatabaseName, fileCollection);
                    }
                    if (attachParams.GenerateScript)
                    {
                        var builder = new StringBuilder();
                        var capturedText = server.ConnectionContext.CapturedSql.Text;
                        foreach (var entry in capturedText)
                        {
                            if (entry != null)
                            {
                                builder.AppendLine(entry);
                            }
                        }
                        sqlScript = builder.ToString();
                    }
                    server.ConnectionContext.CommitTransaction();
                }
                catch
                {
                    server.ConnectionContext.RollBackTransaction();
                    throw;
                }
                finally
                {
                    if (attachParams.GenerateScript)
                    {
                        server.ConnectionContext.SqlExecutionModes = SqlExecutionModes.ExecuteSql;
                    }
                }
            }
            return sqlScript;
        }

        private CDataContainer CreateDatabaseDataContainer(string connectionUri, string? objectURN, bool isNewDatabase, string? databaseName)
=======
        /// <summary>
        /// Used to drop the specified database
        /// </summary>
        /// <param name="dropParams">The various parameters needed for the Drop operation</param>
        public string Drop(DropDatabaseRequestParams dropParams)
>>>>>>> 03509a0b
        {
            var sqlScript = string.Empty;
            ConnectionInfo connectionInfo = this.GetConnectionInfo(dropParams.ConnectionUri);
            using (var dataContainer = CreateDatabaseDataContainer(dropParams.ConnectionUri, dropParams.ObjectUrn, false, null))
            {
                try
                {
                    var smoDatabase = dataContainer.SqlDialogSubject as Database;
                    if (smoDatabase != null)
                    {
                        var originalAccess = smoDatabase.DatabaseOptions.UserAccess;
                        var server = smoDatabase.Parent;
                        var originalExecuteMode = server.ConnectionContext.SqlExecutionModes;

                        if (dropParams.GenerateScript)
                        {
                            server.ConnectionContext.SqlExecutionModes = SqlExecutionModes.CaptureSql;
                            server.ConnectionContext.CapturedSql.Clear();
                        }

                        try
                        {
                            // In order to drop all connections to the database, we switch it to single
                            // user access mode so that only our current connection to the database stays open.
                            // Any pending operations are terminated and rolled back.
                            if (dropParams.DropConnections)
                            {
                                smoDatabase.DatabaseOptions.UserAccess = SqlServer.Management.Smo.DatabaseUserAccess.Single;
                                smoDatabase.Alter(TerminationClause.RollbackTransactionsImmediately);
                            }
                            if (dropParams.DeleteBackupHistory)
                            {
                                server.DeleteBackupHistory(smoDatabase.Name);
                            }
                            smoDatabase.Drop();
                            if (dropParams.GenerateScript)
                            {
                                var builder = new StringBuilder();
                                foreach (var scriptEntry in server.ConnectionContext.CapturedSql.Text)
                                {
                                    if (scriptEntry != null)
                                    {
                                        builder.AppendLine(scriptEntry);
                                        builder.AppendLine("GO");
                                    }
                                }
                                sqlScript = builder.ToString();
                            }
                        }
                        catch (SmoException)
                        {
                            // Revert to database's previous user access level if we changed it as part of dropping connections
                            // before hitting this exception.
                            if (originalAccess != smoDatabase.DatabaseOptions.UserAccess)
                            {
                                smoDatabase.DatabaseOptions.UserAccess = originalAccess;
                                smoDatabase.Alter(TerminationClause.RollbackTransactionsImmediately);
                            }
                            throw;
                        }
                        finally
                        {
                            if (dropParams.GenerateScript)
                            {
                                server.ConnectionContext.SqlExecutionModes = originalExecuteMode;
                            }
                        }
                    }
                    else
                    {
                        throw new InvalidOperationException($"Provided URN '{dropParams.ObjectUrn}' did not correspond to an existing database.");
                    }
                }
                finally
                {
                    dataContainer.ServerConnection.Disconnect();
                }
            }
            return sqlScript;
        }

        private CDataContainer CreateDatabaseDataContainer(string connectionUri, string? objectURN, bool isNewDatabase, string? databaseName)
        {
            ConnectionInfo connectionInfo = this.GetConnectionInfo(connectionUri);
            var originalDatabaseName = connectionInfo.ConnectionDetails.DatabaseName;
            try
            {
                if (!isNewDatabase && !string.IsNullOrEmpty(databaseName))
                {
                    connectionInfo.ConnectionDetails.DatabaseName = databaseName;
                }
                CDataContainer dataContainer = CDataContainer.CreateDataContainer(connectionInfo, databaseExists: !isNewDatabase);
                if (dataContainer.Server == null)
                {
                    throw new InvalidOperationException(serverNotExistsError);
                }
                if (string.IsNullOrEmpty(objectURN))
                {
                    objectURN = string.Format(System.Globalization.CultureInfo.InvariantCulture, "Server");
                }
                dataContainer.SqlDialogSubject = dataContainer.Server.GetSmoObject(objectURN);
                return dataContainer;
            }
            finally
            {
                connectionInfo.ConnectionDetails.DatabaseName = originalDatabaseName;
            }
        }

        private string ConfigureDatabase(InitializeViewRequestParams viewParams, DatabaseInfo database, ConfigAction configAction, RunType runType)
        {
            if (database.Name == null)
            {
                throw new ArgumentException("Database name not provided.");
            }

            using (var dataContainer = CreateDatabaseDataContainer(viewParams.ConnectionUri, viewParams.ObjectUrn, viewParams.IsNewObject, viewParams.Database))
            {
                if (dataContainer.Server == null)
                {
                    throw new InvalidOperationException(serverNotExistsError);
                }
                try
                {
                    using (var taskHelper = new DatabaseTaskHelper(dataContainer))
                    {
                        DatabasePrototype prototype = taskHelper.Prototype;
                        prototype.Name = database.Name;

                        // Update database file names now that we have a database name
                        if (viewParams.IsNewObject && !prototype.HideFileSettings)
                        {
                            var sanitizedName = DatabaseUtils.SanitizeDatabaseFileName(prototype.Name);

                            var dataFile = prototype.Files[0];
                            if (dataFile.DatabaseFileType != FileType.Data)
                            {
                                throw new InvalidOperationException("Database prototype's first file was not a Data file.");
                            }
                            dataFile.Name = sanitizedName;

                            if (prototype.NumberOfLogFiles > 0)
                            {
                                var logFile = prototype.Files[1];
                                if (logFile.DatabaseFileType != FileType.Log)
                                {
                                    throw new InvalidOperationException("Database prototype's second file was not a Log file.");
                                }
                                logFile.Name = $"{sanitizedName}_log";
                            }
                        }

                        if (database.Owner != null && database.Owner != SR.general_default && viewParams.IsNewObject)
                        {
                            prototype.Owner = database.Owner;
                        }
                        if (database.CollationName != null)
                        {
                            prototype.Collation = database.CollationName;
                        }
                        if (database.RecoveryModel != null)
                        {
                            prototype.RecoveryModel = recoveryModelEnums[database.RecoveryModel];
                        }
                        if (database.CompatibilityLevel != null)
                        {
                            prototype.DatabaseCompatibilityLevel = compatLevelEnums[database.CompatibilityLevel];
                        }
                        if (prototype is DatabasePrototype80 db80)
                        {
                            if (database.DatabaseReadOnly != null)
                            {
                                db80.IsReadOnly = (bool)database.DatabaseReadOnly;
                            }
                        }

                        if (prototype is DatabasePrototype90 db90)
                        {
                            db90.AutoUpdateStatisticsAsync = database.AutoUpdateStatisticsAsynchronously;
                            db90.PageVerifyDisplay = database.PageVerify;
                        }
                        if (prototype is DatabasePrototype100 db100)
                        {
                            db100.EncryptionEnabled = database.EncryptionEnabled;
                        }
                        if (prototype is DatabasePrototype110 db110)
                        {
                            if (database.TargetRecoveryTimeInSec != null)
                            {
                                db110.TargetRecoveryTime = (int)database.TargetRecoveryTimeInSec;
                            }

                            if (database.ContainmentType != null)
                            {
                                db110.DatabaseContainmentType = containmentTypeEnums[database.ContainmentType];
                            }
                        }
                        if (prototype is DatabasePrototype130 db130)
                        {
                            if (!viewParams.IsNewObject && databaseScopedConfigurationsCollection != null && database.DatabaseScopedConfigurations != null)
                            {
                                foreach (DatabaseScopedConfigurationsInfo dsc in database.DatabaseScopedConfigurations)
                                {
                                    foreach (DatabaseScopedConfiguration smoDscCollection in databaseScopedConfigurationsCollection)
                                    {
                                        if (smoDscCollection.Name == dsc.Name)
                                        {
                                            smoDscCollection.Value = dsc.ValueForPrimary == CommonConstants.DatabaseScopedConfigurations_Value_Enabled
                                                ? "1" : dsc.ValueForPrimary == CommonConstants.DatabaseScopedConfigurations_Value_Disabled
                                                ? "0" : dsc.ValueForPrimary;

                                            // When sending the DSC seconday value to ADS, we convert the secondaryValue of 'PRIMARY' to match with primaryValue
                                            // We need to set it back to 'PRIMARY' so that SMO would not generate any unnecessary scripts for unchanged properties
                                            if (!(smoDscCollection.ValueForSecondary == CommonConstants.DatabaseScopedConfigurations_Value_Primary &&
                                                dsc.ValueForPrimary.Equals(dsc.ValueForSecondary)))
                                            {
                                                smoDscCollection.ValueForSecondary = dsc.ValueForSecondary == CommonConstants.DatabaseScopedConfigurations_Value_Enabled
                                                            ? "1" : dsc.ValueForSecondary == CommonConstants.DatabaseScopedConfigurations_Value_Disabled
                                                            ? "0" : dsc.ValueForSecondary;
                                            }
                                            break;
                                        }
                                    }
                                }
                                db130.DatabaseScopedConfiguration = databaseScopedConfigurationsCollection;
                            }
                        }

                        // AutoCreateStatisticsIncremental can only be set when AutoCreateStatistics is enabled
                        prototype.AutoCreateStatisticsIncremental = database.AutoCreateIncrementalStatistics;
                        prototype.AutoCreateStatistics = database.AutoCreateStatistics;
                        prototype.AutoShrink = database.AutoShrink;
                        prototype.AutoUpdateStatistics = database.AutoUpdateStatistics;
                        if (database.RestrictAccess != null)
                        {
                            prototype.RestrictAccess = database.RestrictAccess;
                        }

                        if (prototype is DatabasePrototypeAzure dbAz)
                        {
                            // Set edition first since the prototype will fill all the Azure fields with default values
                            if (database.AzureEdition != null)
                            {
                                dbAz.AzureEditionDisplay = database.AzureEdition;
                            }
                            if (database.AzureBackupRedundancyLevel != null)
                            {
                                dbAz.BackupStorageRedundancy = database.AzureBackupRedundancyLevel;
                            }
                            if (database.AzureServiceLevelObjective != null)
                            {
                                dbAz.CurrentServiceLevelObjective = database.AzureServiceLevelObjective;
                            }
                            if (database.AzureMaxSize != null)
                            {
                                dbAz.MaxSize = database.AzureMaxSize;
                            }
                        }

                        string sqlScript = string.Empty;
                        using (var actions = new DatabaseActions(dataContainer, configAction, prototype))
                        using (var executionHandler = new ExecutonHandler(actions))
                        {
                            executionHandler.RunNow(runType, this);
                            if (executionHandler.ExecutionResult == ExecutionMode.Failure)
                            {
                                throw executionHandler.ExecutionFailureException;
                            }

                            if (runType == RunType.ScriptToWindow)
                            {
                                sqlScript = executionHandler.ScriptTextFromLastRun;
                            }
                        }

                        return sqlScript;
                    }
                }
                finally
                {
                    dataContainer.ServerConnection.Disconnect();
                }
            }
        }

        /// <summary>
        /// Get supported database collations for this server.
        /// </summary>
        /// <returns>An <see cref="OptionsCollection"/> of the supported collations and the default collation's index.</returns>
        private OptionsCollection GetCollations(Server server, DatabasePrototype prototype, bool isNewObject)
        {
            var options = new OptionsCollection() { Options = Array.Empty<string>(), DefaultValueIndex = 0 };
            // Writable collations are not supported for Sphinx and earlier
            if (server.VersionMajor < minimumVersionForWritableCollation)
            {
                return options;
            }

            using (DataTable serverCollationsTable = server.EnumCollations())
            {
                if (serverCollationsTable != null)
                {
                    var collationItems = new List<string>();
                    foreach (DataRow serverCollation in serverCollationsTable.Rows)
                    {
                        string collationName = (string)serverCollation["Name"];
                        collationItems.Add(collationName);
                    }

                    // If this database already exists, then use its collation as the default value.
                    // Otherwise use the server's collation as the default value.
                    string firstCollation = prototype.Exists ? prototype.Collation : server.Collation;
                    int defaultIndex = collationItems.FindIndex(collation => collation.Equals(firstCollation, StringComparison.InvariantCultureIgnoreCase));
                    if (defaultIndex > 0)
                    {
                        options.DefaultValueIndex = defaultIndex;
                    }
                    options.Options = collationItems.ToArray();
                }
            }

            return options;
        }

        /// <summary>
        /// Gets the prototype's current collation.
        /// </summary>
        /// <returns>An <see cref="OptionsCollection"/> of the prototype's collation and the default collation's index.</returns>
        private OptionsCollection GetCollationsWithPrototypeCollation(DatabasePrototype prototype)
        {
            return new OptionsCollection() { Options = new string[] { prototype.Collation }, DefaultValueIndex = 0 };
        }

        /// <summary>
        /// Get supported database containment types for this server.
        /// </summary>
        /// <returns>An <see cref="OptionsCollection"/> of the supported containment types and the default containment type's index.</returns>
        private OptionsCollection GetContainmentTypes(Server server, DatabasePrototype prototype)
        {
            var options = new OptionsCollection() { Options = Array.Empty<string>(), DefaultValueIndex = 0 };

            // Containment types are only supported for Denali and later, and only if the server is not a managed instance
            if (!(SqlMgmtUtils.IsSql11OrLater(server.ServerVersion)) || server.IsAnyManagedInstance())
            {
                return options;
            }

            var containmentTypes = new List<string>();
            ContainmentType dbContainmentType = ContainmentType.None;
            DatabasePrototype110? dp110 = prototype as DatabasePrototype110;

            if (dp110 != null)
            {
                dbContainmentType = dp110.DatabaseContainmentType;
            }

            containmentTypes.Add(displayContainmentTypes[ContainmentType.None]);
            containmentTypes.Add(displayContainmentTypes[ContainmentType.Partial]);

            // Use the prototype's current containment type as the default value
            var defaultIndex = 0;
            switch (dbContainmentType)
            {
                case ContainmentType.None:
                    break;
                case ContainmentType.Partial:
                    defaultIndex = 1;
                    break;
                default:
                    break;
            }
            options.DefaultValueIndex = defaultIndex;
            options.Options = containmentTypes.ToArray();
            return options;
        }

        /// <summary>
        /// Get supported database recovery models for this server.
        /// </summary>
        /// <returns>An <see cref="OptionsCollection"/> of the supported recovery models and the default recovery model's index.</returns>
        private OptionsCollection GetRecoveryModels(Server server, DatabasePrototype prototype)
        {
            var options = new OptionsCollection() { Options = Array.Empty<string>(), DefaultValueIndex = 0 };

            // Recovery models are only supported if the server is shiloh or later and is not a Managed Instance
            var recoveryModelEnabled = (minimumVersionForRecoveryModel <= server.VersionMajor) && !server.IsAnyManagedInstance();
            if (server.GetDisabledProperties().Contains("RecoveryModel") || !recoveryModelEnabled)
            {
                return options;
            }

            var recoveryModels = new List<string>();
            if (!server.IsAnyManagedInstance())
            {

                recoveryModels.Add(displayRecoveryModels[RecoveryModel.Full]);
                recoveryModels.Add(displayRecoveryModels[RecoveryModel.BulkLogged]);
                recoveryModels.Add(displayRecoveryModels[RecoveryModel.Simple]);
            }
            else
            {
                if (prototype.OriginalName.Equals("tempdb", StringComparison.CurrentCultureIgnoreCase) && prototype.IsSystemDB)
                {
                    // tempdb supports 'simple recovery' only
                    recoveryModels.Add(displayRecoveryModels[RecoveryModel.Simple]);
                }
                else
                {
                    // non-tempdb supports only 'full recovery' model
                    recoveryModels.Add(displayRecoveryModels[RecoveryModel.Full]);
                }
            }

            // Use the prototype's current recovery model as the default value
            if (recoveryModels.Count > 1)
            {
                var defaultIndex = 0;
                switch (prototype.RecoveryModel)
                {
                    case RecoveryModel.BulkLogged:
                        defaultIndex = 1;
                        break;

                    case RecoveryModel.Simple:
                        defaultIndex = 2;
                        break;

                    default:
                        break;
                }
                options.DefaultValueIndex = defaultIndex;
            }
            options.Options = recoveryModels.ToArray();
            return options;
        }

        private DatabaseFile[] GetDatabaseFiles(Database database)
        {
            var filesList = new List<DatabaseFile>();
            foreach (FileGroup fileGroup in database.FileGroups)
            {
                foreach (DataFile file in fileGroup.Files)
                {
                    filesList.Add(new DatabaseFile()
                    {
                        Name = file.Name,
                        Type = FileType.Data.ToString(),
                        Path = Path.GetDirectoryName(file.FileName),
                        FileGroup = fileGroup.Name
                    });
                }
            }
            foreach (LogFile file in database.LogFiles)
            {
                filesList.Add(new DatabaseFile()
                {
                    Name = file.Name,
                    Type = FileType.Log.ToString(),
                    Path = Path.GetDirectoryName(file.FileName),
                    FileGroup = string.Empty
                });
            }
            return filesList.ToArray();
        }

        /// <summary>
        /// Get supported database compatibility levels for this Azure server.
        /// </summary>
        /// <returns>An <see cref="OptionsCollection"/> of the supported compatibility levels and the default compatibility level's index.</returns>
        private OptionsCollection GetCompatibilityLevelsAzure(DatabasePrototype prototype)
        {
            var options = new OptionsCollection() { Options = Array.Empty<string>(), DefaultValueIndex = 0 };
            // For Azure we loop through all of the possible compatibility levels. We do this because there's only one compat level active on a
            // version at a time, but that can change at any point so in order to reduce maintenance required when that happens we'll just find
            // the one that matches the current set level and display that
            foreach (var level in displayCompatLevels.Keys)
            {
                if (level == prototype.DatabaseCompatibilityLevel)
                {
                    // Azure can't change the compat level so we only include the current version
                    options.Options = new string[] { displayCompatLevels[level] };
                    return options;
                }
            }

            // If we couldn't find the prototype's current compatibility level, then treat compatibillity levels as unsupported for this server
            return options;
        }

        /// <summary>
        /// Get supported database compatibility levels for this server.
        /// </summary>
        /// <returns>An <see cref="OptionsCollection"/> of the supported compatibility levels and the default compatibility level's index.</returns>
        private OptionsCollection GetCompatibilityLevels(int sqlServerVersion, DatabasePrototype prototype)
        {
            var options = new OptionsCollection() { Options = Array.Empty<string>(), DefaultValueIndex = 0 };

            // Unlikely that we are hitting such an old SQL Server, but leaving to preserve
            // the original semantic of this method.
            if (sqlServerVersion < 8)
            {
                // we do not know this version number, we do not know the possible compatibility levels for the server
                return options;
            }

            var compatibilityLevels = new List<string>();
            switch (sqlServerVersion)
            {
                case 8:     // Shiloh
                    compatibilityLevels.Add(displayCompatLevels[CompatibilityLevel.Version70]);
                    compatibilityLevels.Add(displayCompatLevels[CompatibilityLevel.Version80]);
                    break;
                case 9:     // Yukon
                    compatibilityLevels.Add(displayCompatLevels[CompatibilityLevel.Version70]);
                    compatibilityLevels.Add(displayCompatLevels[CompatibilityLevel.Version80]);
                    compatibilityLevels.Add(displayCompatLevels[CompatibilityLevel.Version90]);
                    break;
                case 10:    // Katmai
                    compatibilityLevels.Add(displayCompatLevels[CompatibilityLevel.Version80]);
                    compatibilityLevels.Add(displayCompatLevels[CompatibilityLevel.Version90]);
                    compatibilityLevels.Add(displayCompatLevels[CompatibilityLevel.Version100]);
                    break;
                case 11:    // Denali
                    compatibilityLevels.Add(displayCompatLevels[CompatibilityLevel.Version90]);
                    compatibilityLevels.Add(displayCompatLevels[CompatibilityLevel.Version100]);
                    compatibilityLevels.Add(displayCompatLevels[CompatibilityLevel.Version110]);
                    break;
                case 12:    // SQL2014
                    compatibilityLevels.Add(displayCompatLevels[CompatibilityLevel.Version100]);
                    compatibilityLevels.Add(displayCompatLevels[CompatibilityLevel.Version110]);
                    compatibilityLevels.Add(displayCompatLevels[CompatibilityLevel.Version120]);
                    break;
                case 13:    // SQL2016
                    compatibilityLevels.Add(displayCompatLevels[CompatibilityLevel.Version100]);
                    compatibilityLevels.Add(displayCompatLevels[CompatibilityLevel.Version110]);
                    compatibilityLevels.Add(displayCompatLevels[CompatibilityLevel.Version120]);
                    compatibilityLevels.Add(displayCompatLevels[CompatibilityLevel.Version130]);
                    break;
                case 14:    // SQL2017
                    compatibilityLevels.Add(displayCompatLevels[CompatibilityLevel.Version100]);
                    compatibilityLevels.Add(displayCompatLevels[CompatibilityLevel.Version110]);
                    compatibilityLevels.Add(displayCompatLevels[CompatibilityLevel.Version120]);
                    compatibilityLevels.Add(displayCompatLevels[CompatibilityLevel.Version130]);
                    compatibilityLevels.Add(displayCompatLevels[CompatibilityLevel.Version140]);
                    break;
                case 15:    // SQL2019
                    compatibilityLevels.Add(displayCompatLevels[CompatibilityLevel.Version100]);
                    compatibilityLevels.Add(displayCompatLevels[CompatibilityLevel.Version110]);
                    compatibilityLevels.Add(displayCompatLevels[CompatibilityLevel.Version120]);
                    compatibilityLevels.Add(displayCompatLevels[CompatibilityLevel.Version130]);
                    compatibilityLevels.Add(displayCompatLevels[CompatibilityLevel.Version140]);
                    compatibilityLevels.Add(displayCompatLevels[CompatibilityLevel.Version150]);
                    break;
                /* SQL_VBUMP_REVIEW */
                default:
                    // It is either the latest SQL we know about, or some future version of SQL we
                    // do not know about. We play conservative and only add the compat level we know
                    // about so far.
                    // At vBump, add a new case and move the 'default' label there.
                    compatibilityLevels.Add(displayCompatLevels[CompatibilityLevel.Version100]);
                    compatibilityLevels.Add(displayCompatLevels[CompatibilityLevel.Version110]);
                    compatibilityLevels.Add(displayCompatLevels[CompatibilityLevel.Version120]);
                    compatibilityLevels.Add(displayCompatLevels[CompatibilityLevel.Version130]);
                    compatibilityLevels.Add(displayCompatLevels[CompatibilityLevel.Version140]);
                    compatibilityLevels.Add(displayCompatLevels[CompatibilityLevel.Version150]);
                    compatibilityLevels.Add(displayCompatLevels[CompatibilityLevel.Version160]);
                    break;
            }

            // set the default compatability level for this list based on the prototype
            for (var i = 0; i < compatibilityLevels.Count; i++)
            {
                var level = compatibilityLevels[i];
                var prototypeLevel = displayCompatLevels[prototype.DatabaseCompatibilityLevel];
                if (level == prototypeLevel)
                {
                    options.DefaultValueIndex = i;
                    options.Options = compatibilityLevels.ToArray();
                    return options;
                }
            }

            // previous loop did not find the prototype compatibility level in this server's compatability options, so treat compatibility levels as unsupported for this server
            return options;
        }

        /// <summary>
        /// Get supported service level objectives for this Azure server.
        /// </summary>
        private static AzureEditionDetails[] GetAzureServiceLevels(IEnumerable<AzureEdition> editions)
        {
            var levels = new List<AzureEditionDetails>();
            foreach (AzureEdition edition in editions)
            {
                if (AzureSqlDbHelper.TryGetServiceObjectiveInfo(edition, out var serviceInfoPair))
                {
                    var options = new OptionsCollection() { Options = Array.Empty<string>(), DefaultValueIndex = 0 };
                    var serviceLevelsList = new List<string>(serviceInfoPair.Value);
                    var defaultIndex = serviceInfoPair.Key;
                    if (defaultIndex >= 0 && defaultIndex < serviceLevelsList.Count)
                    {
                        options.DefaultValueIndex = defaultIndex;
                    }
                    options.Options = serviceLevelsList.ToArray();
                    var details = new AzureEditionDetails() { EditionDisplayName = edition.DisplayName, EditionOptions = options };
                    levels.Add(details);
                }
                else
                {
                    Logger.Error($"Failed to get service level objective info for edition '{edition.Name}'");
                }
            }
            return levels.ToArray();
        }

        /// <summary>
        /// Get supported maximum sizes for this Azure server.
        /// </summary>
        private static AzureEditionDetails[] GetAzureMaxSizes(IEnumerable<AzureEdition> editions)
        {
            var sizes = new List<AzureEditionDetails>();
            foreach (AzureEdition edition in editions)
            {
                if (AzureSqlDbHelper.TryGetDatabaseSizeInfo(edition, out var sizeInfoPair))
                {
                    var options = new OptionsCollection() { Options = Array.Empty<string>(), DefaultValueIndex = 0 };
                    var sizeInfoList = new List<DbSize>(sizeInfoPair.Value);
                    var defaultIndex = sizeInfoPair.Key;
                    if (defaultIndex >= 0 && defaultIndex < sizeInfoList.Count)
                    {
                        options.DefaultValueIndex = defaultIndex;
                    }
                    options.Options = sizeInfoList.Select(info => info.ToString()).ToArray();
                    var details = new AzureEditionDetails() { EditionDisplayName = edition.DisplayName, EditionOptions = options };
                    sizes.Add(details);
                }
                else
                {
                    Logger.Error($"Failed to get database size info for edition '{edition.Name}'");
                }
            }
            return sizes.ToArray();
        }

        /// <summary>
        /// Prepares database scoped configurations list
        /// </summary>
        /// <param name="smoDSCMetaData"></param>
        /// <returns>database scoped configurations metadata array</returns>
        private static DatabaseScopedConfigurationsInfo[] GetDSCMetaData(DatabaseScopedConfigurationCollection smoDSCMetaData)
        {
            var dscMetaData = new List<DatabaseScopedConfigurationsInfo>();
            foreach (DatabaseScopedConfiguration dsc in smoDSCMetaData)
            {
                string primaryValue = GetDscValue(dsc.Id, dsc.Value);
                dscMetaData.Add(new DatabaseScopedConfigurationsInfo()
                {
                    Id = dsc.Id,
                    Name = dsc.Name,
                    ValueForPrimary = primaryValue,
                    ValueForSecondary = dsc.ValueForSecondary == CommonConstants.DatabaseScopedConfigurations_Value_Primary ? primaryValue : GetDscValue(dsc.Id, dsc.ValueForSecondary)
                });
            }
            return dscMetaData.ToArray();
        }

        /// <summary>
        /// Gets primary and secondary value of the database scoped configuration property
        /// </summary>
        /// <param name="dsc"></param>
        /// <returns>Value of the primary/secondary</returns>
        private static string GetDscValue(int id, string value)
        {
            // MAXDOP(Id = 1) and PAUSED_RESUMABLE_INDEX_ABORT_DURATION_MINUTES(Id = 25) are integer numbers but coming as string value type and they need to send as is.
            if (id == 1 || id == 25)
            {
                return value;
            }

            switch (value)
            {
                case "1":
                    return CommonConstants.DatabaseScopedConfigurations_Value_Enabled;
                case "0":
                    return CommonConstants.DatabaseScopedConfigurations_Value_Disabled;
                default:
                    return value;
            }
        }
    }
}<|MERGE_RESOLUTION|>--- conflicted
+++ resolved
@@ -393,7 +393,6 @@
             return builder.ToString();
         }
 
-<<<<<<< HEAD
         public string Attach(AttachDatabaseRequestParams attachParams)
         {
             var sqlScript = string.Empty;
@@ -445,14 +444,11 @@
             return sqlScript;
         }
 
-        private CDataContainer CreateDatabaseDataContainer(string connectionUri, string? objectURN, bool isNewDatabase, string? databaseName)
-=======
         /// <summary>
         /// Used to drop the specified database
         /// </summary>
         /// <param name="dropParams">The various parameters needed for the Drop operation</param>
         public string Drop(DropDatabaseRequestParams dropParams)
->>>>>>> 03509a0b
         {
             var sqlScript = string.Empty;
             ConnectionInfo connectionInfo = this.GetConnectionInfo(dropParams.ConnectionUri);
