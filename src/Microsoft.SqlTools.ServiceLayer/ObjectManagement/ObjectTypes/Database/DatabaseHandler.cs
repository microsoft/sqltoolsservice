--- conflicted
+++ resolved
@@ -84,12 +84,7 @@
             }
 
             // create a default data context and database object
-<<<<<<< HEAD
-            ServerConnection serverConnection = ConnectionService.OpenServerConnection(originalConnInfo, "DataContainer");
             CDataContainer dataContainer = CreateDatabaseDataContainer(requestParams.ConnectionUri, ConfigAction.Create);
-=======
-            CDataContainer dataContainer = CDataContainer.CreateDataContainer(connInfo, databaseExists: !requestParams.IsNewObject);
->>>>>>> 5da5c845
 
             var prototype = new DatabaseTaskHelper(dataContainer).Prototype;
             var azurePrototype = prototype as DatabasePrototypeAzure;
@@ -178,7 +173,6 @@
             return Task.FromResult(script);
         }
 
-<<<<<<< HEAD
         private CDataContainer CreateDatabaseDataContainer(string connectionUri, ConfigAction configAction, DatabaseInfo database = null)
         {
             ConnectionInfo connectionInfo = this.GetConnectionInfo(connectionUri);
@@ -194,8 +188,6 @@
             return dataContainer;
         }
 
-=======
->>>>>>> 5da5c845
         private string ConfigureDatabase(string connectionUri, DatabaseInfo database, ConfigAction configAction, RunType runType)
         {
             if (database.Name == null)
@@ -203,20 +195,7 @@
                 throw new ArgumentException("Database name not provided.");
             }
 
-            // open a connection for running the database dialog and associated task
-            ConnectionInfo connInfo;
-            this.ConnectionService.TryFindConnection(connectionUri, out connInfo);
-            if (connInfo == null)
-            {
-                throw new ArgumentException($"Invalid connection URI '{connectionUri}'");
-            }
-
-<<<<<<< HEAD
             CDataContainer dataContainer = CreateDatabaseDataContainer(connectionUri, configAction, database);
-=======
-            // create a default data context and database object
-            CDataContainer dataContainer = CDataContainer.CreateDataContainer(connInfo, databaseExists: configAction != ConfigAction.Create);
->>>>>>> 5da5c845
             DatabasePrototype prototype = new DatabaseTaskHelper(dataContainer).Prototype;
             prototype.Name = database.Name;
             if (database.Owner != null && database.Owner != DefaultValue)
