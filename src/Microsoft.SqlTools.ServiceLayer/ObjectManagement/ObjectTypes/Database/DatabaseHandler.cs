--- conflicted
+++ resolved
@@ -81,13 +81,10 @@
             displayRestrictAccessOptions.Add(DatabaseUserAccess.Single, SR.prototype_db_prop_restrictAccess_value_single);
             displayRestrictAccessOptions.Add(DatabaseUserAccess.Restricted, SR.prototype_db_prop_restrictAccess_value_restricted);
 
-<<<<<<< HEAD
             displayFileTypes.Add(FileType.Data, SR.prototype_file_dataFile);
             displayFileTypes.Add(FileType.Log, SR.prototype_file_logFile);
             displayFileTypes.Add(FileType.FileStream, SR.prototype_file_filestreamFile);
 
-=======
->>>>>>> e4db70fb
             DscOnOffOptions = new[]{
                 CommonConstants.DatabaseScopedConfigurations_Value_On,
                 CommonConstants.DatabaseScopedConfigurations_Value_Off
@@ -194,11 +191,7 @@
                                     AutoUpdateStatistics = smoDatabase.AutoUpdateStatisticsEnabled,
                                     AutoUpdateStatisticsAsynchronously = smoDatabase.AutoUpdateStatisticsAsync,
                                     EncryptionEnabled = smoDatabase.EncryptionEnabled,
-<<<<<<< HEAD
-                                    DatabaseScopedConfigurations = smoDatabase.IsSupportedObject<DatabaseScopedConfiguration>() ? GetDSCMetaData(smoDatabase.DatabaseScopedConfigurations) : null,
-=======
                                     DatabaseScopedConfigurations = smoDatabase.IsSupportedObject<DatabaseScopedConfiguration>() ? GetDSCMetaData(smoDatabase.DatabaseScopedConfigurations) : null
->>>>>>> e4db70fb
                                 };
 
                                 if (!isAzureDB)
@@ -227,13 +220,10 @@
                                     }
                                 }
                                 databaseScopedConfigurationsCollection = smoDatabase.IsSupportedObject<DatabaseScopedConfiguration>() ? smoDatabase.DatabaseScopedConfigurations : null;
-<<<<<<< HEAD
                                 databaseViewInfo.FileTypesOptions = displayFileTypes.Values.ToArray();
 
                                 // Get file groups names
                                 GetFileGroupNames(smoDatabase, databaseViewInfo);
-=======
->>>>>>> e4db70fb
                             }
                             databaseViewInfo.DscOnOffOptions = DscOnOffOptions;
                             databaseViewInfo.DscElevateOptions = DscElevateOptions;
@@ -649,7 +639,6 @@
                                 db130.DatabaseScopedConfiguration = databaseScopedConfigurationsCollection;
                             }
                         }
-<<<<<<< HEAD
 
                         if (!viewParams.IsNewObject)
                         {
@@ -723,8 +712,23 @@
                                 }
                             }
                         }
-=======
->>>>>>> e4db70fb
+
+                                            // When sending the DSC seconday value to ADS, we convert the secondaryValue of 'PRIMARY' to match with primaryValue
+                                            // We need to set it back to 'PRIMARY' so that SMO would not generate any unnecessary scripts for unchanged properties
+                                            if (!(smoDscCollection.ValueForSecondary == CommonConstants.DatabaseScopedConfigurations_Value_Primary &&
+                                                dsc.ValueForPrimary.Equals(dsc.ValueForSecondary)))
+                                            {
+                                                smoDscCollection.ValueForSecondary = dsc.ValueForSecondary == CommonConstants.DatabaseScopedConfigurations_Value_Enabled
+                                                            ? "1" : dsc.ValueForSecondary == CommonConstants.DatabaseScopedConfigurations_Value_Disabled
+                                                            ? "0" : dsc.ValueForSecondary;
+                                            }
+                                            break;
+                                        }
+                                    }
+                                }
+                                db130.DatabaseScopedConfiguration = databaseScopedConfigurationsCollection;
+                            }
+                        }
 
                         // AutoCreateStatisticsIncremental can only be set when AutoCreateStatistics is enabled
                         prototype.AutoCreateStatisticsIncremental = database.AutoCreateIncrementalStatistics;
