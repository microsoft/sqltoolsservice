//
// Copyright (c) Microsoft. All rights reserved.
// Licensed under the MIT license. See LICENSE file in the project root for full license information.
//

using System;
using System.Collections.Generic;
using System.Data;
using System.Linq;
using System.Threading.Tasks;
using Microsoft.SqlServer.Management.Common;
using Microsoft.SqlServer.Management.Smo;
using Microsoft.SqlTools.ServiceLayer.Admin;
using static Microsoft.SqlTools.ServiceLayer.Admin.AzureSqlDbHelper;
using Microsoft.SqlTools.ServiceLayer.Connection;
using Microsoft.SqlTools.ServiceLayer.Management;
using Microsoft.SqlTools.ServiceLayer.ObjectManagement.Contracts;
using Microsoft.SqlTools.ServiceLayer.Utility;
using Microsoft.SqlTools.Utility;
using System.Text;
using System.IO;
using Microsoft.SqlTools.ServiceLayer.Utility.SqlScriptFormatters;

namespace Microsoft.SqlTools.ServiceLayer.ObjectManagement
{
    /// <summary>
    /// Database object type handler
    /// </summary>
    public class DatabaseHandler : ObjectTypeHandler<DatabaseInfo, DatabaseViewContext>
    {
        private const int minimumVersionForWritableCollation = 8;
        private const int minimumVersionForRecoveryModel = 8;
        private const string serverNotExistsError = "Server was not created for data container";

        private static readonly Dictionary<CompatibilityLevel, string> displayCompatLevels = new Dictionary<CompatibilityLevel, string>();
        private static readonly Dictionary<ContainmentType, string> displayContainmentTypes = new Dictionary<ContainmentType, string>();
        private static readonly Dictionary<RecoveryModel, string> displayRecoveryModels = new Dictionary<RecoveryModel, string>();
        private static readonly Dictionary<PageVerify, string> displayPageVerifyOptions = new Dictionary<PageVerify, string>();
        private static readonly Dictionary<DatabaseUserAccess, string> displayUserAccessOptions = new Dictionary<DatabaseUserAccess, string>();

        private static readonly Dictionary<string, CompatibilityLevel> compatLevelEnums = new Dictionary<string, CompatibilityLevel>();
        private static readonly Dictionary<string, ContainmentType> containmentTypeEnums = new Dictionary<string, ContainmentType>();
        private static readonly Dictionary<string, RecoveryModel> recoveryModelEnums = new Dictionary<string, RecoveryModel>();

        internal static readonly string[] AzureEditionNames;
        internal static readonly string[] AzureBackupLevels;
        internal static readonly AzureEditionDetails[] AzureMaxSizes;
        internal static readonly AzureEditionDetails[] AzureServiceLevels;

        private static readonly Dictionary<string, string> pageVerifyOptions = new Dictionary<string, string>();
        private static readonly Dictionary<string, string> userAccessOptions = new Dictionary<string, string>();

        static DatabaseHandler()
        {
            displayCompatLevels.Add(CompatibilityLevel.Version70, SR.compatibilityLevel_sphinx);
            displayCompatLevels.Add(CompatibilityLevel.Version80, SR.compatibilityLevel_shiloh);
            displayCompatLevels.Add(CompatibilityLevel.Version90, SR.compatibilityLevel_yukon);
            displayCompatLevels.Add(CompatibilityLevel.Version100, SR.compatibilityLevel_katmai);
            displayCompatLevels.Add(CompatibilityLevel.Version110, SR.compatibilityLevel_denali);
            displayCompatLevels.Add(CompatibilityLevel.Version120, SR.compatibilityLevel_sql14);
            displayCompatLevels.Add(CompatibilityLevel.Version130, SR.compatibilityLevel_sql15);
            displayCompatLevels.Add(CompatibilityLevel.Version140, SR.compatibilityLevel_sql2017);
            displayCompatLevels.Add(CompatibilityLevel.Version150, SR.compatibilityLevel_sqlv150);
            displayCompatLevels.Add(CompatibilityLevel.Version160, SR.compatibilityLevel_sqlv160);

            displayContainmentTypes.Add(ContainmentType.None, SR.general_containmentType_None);
            displayContainmentTypes.Add(ContainmentType.Partial, SR.general_containmentType_Partial);

            displayRecoveryModels.Add(RecoveryModel.Full, SR.general_recoveryModel_full);
            displayRecoveryModels.Add(RecoveryModel.BulkLogged, SR.general_recoveryModel_bulkLogged);
            displayRecoveryModels.Add(RecoveryModel.Simple, SR.general_recoveryModel_simple);

            displayPageVerifyOptions.Add(PageVerify.Checksum, SR.prototype_db_prop_pageVerify_value_checksum);
            displayPageVerifyOptions.Add(PageVerify.TornPageDetection, SR.prototype_db_prop_pageVerify_value_tornPageDetection);
            displayPageVerifyOptions.Add(PageVerify.None, SR.prototype_db_prop_pageVerify_value_none);

            displayUserAccessOptions.Add(DatabaseUserAccess.Multiple, SR.prototype_db_prop_restrictAccess_value_multiple);
            displayUserAccessOptions.Add(DatabaseUserAccess.Single, SR.prototype_db_prop_restrictAccess_value_single);
            displayUserAccessOptions.Add(DatabaseUserAccess.Restricted, SR.prototype_db_prop_restrictAccess_value_restricted);

            // Set up maps from displayName to enum type so we can retrieve the equivalent enum types later when getting a Save/Script request.
            // We can't use a simple Enum.Parse for that since the displayNames get localized.
            foreach (CompatibilityLevel key in displayCompatLevels.Keys)
            {
                compatLevelEnums.Add(displayCompatLevels[key], key);
            }
            foreach (ContainmentType key in displayContainmentTypes.Keys)
            {
                containmentTypeEnums.Add(displayContainmentTypes[key], key);
            }
            foreach (RecoveryModel key in displayRecoveryModels.Keys)
            {
                recoveryModelEnums.Add(displayRecoveryModels[key], key);
            }

            // Azure SLO info is invariant of server information, so set up static objects we can return later
            var editions = AzureSqlDbHelper.GetValidAzureEditionOptions();
            AzureEditionNames = editions.Select(edition => edition.DisplayName).ToArray();
            AzureBackupLevels = AzureSqlDbHelper.BackupStorageRedundancyLevels;
            AzureMaxSizes = GetAzureMaxSizes(editions);
            AzureServiceLevels = GetAzureServiceLevels(editions);
        }

        public DatabaseHandler(ConnectionService connectionService) : base(connectionService)
        {
        }

        public override bool CanHandleType(SqlObjectType objectType)
        {
            return objectType == SqlObjectType.Database;
        }

        public override Task<InitializeViewResult> InitializeObjectView(InitializeViewRequestParams requestParams)
        {
            // create a default data context and database object
            using (var dataContainer = CreateDatabaseDataContainer(requestParams.ConnectionUri, requestParams.ObjectUrn, requestParams.IsNewObject, requestParams.Database))
            {
                if (dataContainer.Server == null)
                {
                    throw new InvalidOperationException(serverNotExistsError);
                }
                try
                {
                    using (var taskHelper = new DatabaseTaskHelper(dataContainer))
                    using (var context = new DatabaseViewContext(requestParams))
                    {
                        var prototype = taskHelper.Prototype;
                        var azurePrototype = prototype as DatabasePrototypeAzure;
                        bool isDw = azurePrototype != null && azurePrototype.AzureEdition == AzureEdition.DataWarehouse;
                        bool isAzureDB = dataContainer.Server.ServerType == DatabaseEngineType.SqlAzureDatabase;
                        bool isManagedInstance = dataContainer.Server.DatabaseEngineEdition == DatabaseEngineEdition.SqlManagedInstance;

                        var databaseViewInfo = new DatabaseViewInfo()
                        {
                            ObjectInfo = new DatabaseInfo(),
                            IsAzureDB = isAzureDB,
                            databaseEngineEdition = dataContainer.Server.DatabaseEngineEdition.ToString(),
                        };

                        // Collect the Database properties information
                        if (!requestParams.IsNewObject)
                        {
                            var smoDatabase = dataContainer.SqlDialogSubject as Database;
                            if (smoDatabase != null)
                            {
                                databaseViewInfo.ObjectInfo = new DatabaseInfo()
                                {
                                    Name = smoDatabase.Name,
                                    CollationName = smoDatabase.Collation,
                                    CompatibilityLevel = displayCompatLevels[smoDatabase.CompatibilityLevel],
                                    ContainmentType = displayContainmentTypes[smoDatabase.ContainmentType],
                                    RecoveryModel = displayRecoveryModels[smoDatabase.RecoveryModel],
                                    DateCreated = smoDatabase.CreateDate.ToString(),
                                    LastDatabaseBackup = smoDatabase.LastBackupDate == DateTime.MinValue ? SR.databaseBackupDate_None : smoDatabase.LastBackupDate.ToString(),
                                    LastDatabaseLogBackup = smoDatabase.LastLogBackupDate == DateTime.MinValue ? SR.databaseBackupDate_None : smoDatabase.LastLogBackupDate.ToString(),
                                    MemoryAllocatedToMemoryOptimizedObjectsInMb = ByteConverter.ConvertKbtoMb(smoDatabase.MemoryAllocatedToMemoryOptimizedObjectsInKB),
                                    MemoryUsedByMemoryOptimizedObjectsInMb = ByteConverter.ConvertKbtoMb(smoDatabase.MemoryUsedByMemoryOptimizedObjectsInKB),
                                    NumberOfUsers = smoDatabase.Users.Count,
                                    Owner = smoDatabase.Owner,
                                    SizeInMb = smoDatabase.Size,
<<<<<<< HEAD
                                    SpaceAvailableInMb = DatabaseUtils.ConvertKbtoMb(smoDatabase.SpaceAvailable),
                                    Status = smoDatabase.Status.ToString(),
                                    AutoCreateIncrementalStatistics = smoDatabase.AutoCreateIncrementalStatisticsEnabled,
                                    AutoCreateStatistics = smoDatabase.AutoCreateStatisticsEnabled,
                                    AutoShrink = smoDatabase.AutoShrink,
                                    AutoUpdateStatistics = smoDatabase.AutoUpdateStatisticsEnabled,
                                    AutoUpdateStatisticsAsynchronously = smoDatabase.AutoUpdateStatisticsAsync,
                                    DatabaseReadOnly = smoDatabase.ReadOnly,
                                    EncryptionEnabled = smoDatabase.EncryptionEnabled,
                                    UserAccess = smoDatabase.UserAccess.ToString()
=======
                                    SpaceAvailableInMb = ByteConverter.ConvertKbtoMb(smoDatabase.SpaceAvailable),
                                    Status = smoDatabase.Status.ToString()
>>>>>>> c2d53a32
                                };

                                if (!isManagedInstance)
                                {
                                    databaseViewInfo.PageVerifyOptions = displayPageVerifyOptions.Values.ToArray();
                                    databaseViewInfo.userAccessOptions = displayUserAccessOptions.Values.ToArray();
                                    ((DatabaseInfo)databaseViewInfo.ObjectInfo).DatabaseReadOnly = smoDatabase.ReadOnly;
                                    ((DatabaseInfo)databaseViewInfo.ObjectInfo).UserAccess = displayUserAccessOptions[smoDatabase.UserAccess];
                                    ((DatabaseInfo)databaseViewInfo.ObjectInfo).PageVerify = displayPageVerifyOptions[smoDatabase.PageVerify];
                                    ((DatabaseInfo)databaseViewInfo.ObjectInfo).TargetRecoveryTimeInSec = smoDatabase.TargetRecoveryTime;

                                    // To support Local database, as these properties does not available on local instances
                                    if (dataContainer.Server.DatabaseEngineEdition != DatabaseEngineEdition.Express) {
                                        ((DatabaseInfo)databaseViewInfo.ObjectInfo).IsLedgerDatabase = smoDatabase.IsLedger;
                                    }
                                }
                            }


                        }

                        // azure sql db doesn't have a sysadmin fixed role
                        var compatibilityLevelEnabled = !isDw && (dataContainer.LoggedInUserIsSysadmin || isAzureDB);
                        if (isAzureDB)
                        {
                            // Azure doesn't allow modifying the collation after DB creation
                            bool collationEnabled = !prototype.Exists;
                            if (isDw)
                            {
                                if (collationEnabled)
                                {
                                    databaseViewInfo.CollationNames = GetCollationsWithPrototypeCollation(prototype);
                                }
                                databaseViewInfo.CompatibilityLevels = GetCompatibilityLevelsAzure(prototype);
                            }
                            else
                            {
                                if (collationEnabled)
                                {
                                    databaseViewInfo.CollationNames = GetCollations(dataContainer.Server, prototype, dataContainer.IsNewObject);
                                }
                                if (compatibilityLevelEnabled)
                                {
                                    databaseViewInfo.CompatibilityLevels = GetCompatibilityLevels(dataContainer.SqlServerVersion, prototype);
                                }
                            }
                            databaseViewInfo.AzureBackupRedundancyLevels = AzureBackupLevels;
                            databaseViewInfo.AzureServiceLevelObjectives = AzureServiceLevels;
                            databaseViewInfo.AzureEditions = AzureEditionNames;
                            databaseViewInfo.AzureMaxSizes = AzureMaxSizes;
                        }
                        else
                        {
                            databaseViewInfo.CollationNames = GetCollations(dataContainer.Server, prototype, dataContainer.IsNewObject);
                            if (compatibilityLevelEnabled)
                            {
                                databaseViewInfo.CompatibilityLevels = GetCompatibilityLevels(dataContainer.SqlServerVersion, prototype);
                            }

                            // These aren't included when the target DB is on Azure so only populate if it's not an Azure DB
                            databaseViewInfo.RecoveryModels = GetRecoveryModels(dataContainer.Server, prototype);
                            databaseViewInfo.ContainmentTypes = GetContainmentTypes(dataContainer.Server, prototype);
                            if (!requestParams.IsNewObject)
                            {
                                var smoDatabase = dataContainer.SqlDialogSubject as Database;
                                if (smoDatabase != null)
                                {
                                    databaseViewInfo.Files = GetDatabaseFiles(smoDatabase);
                                }
                            }
                        }

                        // Skip adding logins if running against an Azure SQL DB
                        if (!isAzureDB)
                        {
                            var logins = new List<string>();
                            foreach (Login login in dataContainer.Server.Logins)
                            {
                                logins.Add(login.Name);
                            }
                            // If we don't have a default database owner, then move the current login to the front of the list to use as the default.
                            string firstOwner = prototype.Exists ? prototype.Owner : dataContainer.Server.ConnectionContext.TrueLogin;
                            int swapIndex = logins.FindIndex(login => login.Equals(firstOwner, StringComparison.InvariantCultureIgnoreCase));
                            if (swapIndex > 0)
                            {
                                logins.RemoveAt(swapIndex);
                                logins.Insert(0, firstOwner);
                            }

                            databaseViewInfo.LoginNames = logins.ToArray();
                        }

                        return Task.FromResult(new InitializeViewResult { ViewInfo = databaseViewInfo, Context = context });
                    }
                }
                finally
                {
                    ServerConnection serverConnection = dataContainer.Server.ConnectionContext;
                    if (serverConnection.IsOpen)
                    {
                        serverConnection.Disconnect();
                    }
                }
            }
        }

        public override Task Save(DatabaseViewContext context, DatabaseInfo obj)
        {
            ConfigureDatabase(
                context.Parameters,
                obj,
                context.Parameters.IsNewObject ? ConfigAction.Create : ConfigAction.Update,
                RunType.RunNow);
            return Task.CompletedTask;
        }

        public override Task<string> Script(DatabaseViewContext context, DatabaseInfo obj)
        {
            var script = ConfigureDatabase(
                context.Parameters,
                obj,
                context.Parameters.IsNewObject ? ConfigAction.Create : ConfigAction.Update,
                RunType.ScriptToWindow);
            return Task.FromResult(script);
        }

        /// <summary>
        /// Used to detach the specified database from a server.
        /// </summary>
        /// <param name="detachParams">The various parameters needed for the Detach operation</param>
        public string Detach(DetachDatabaseRequestParams detachParams)
        {
            var sqlScript = string.Empty;
            ConnectionInfo connectionInfo = this.GetConnectionInfo(detachParams.ConnectionUri);
            using (var dataContainer = CreateDatabaseDataContainer(detachParams.ConnectionUri, detachParams.ObjectUrn, false, ""))
            {
                var smoDatabase = dataContainer.SqlDialogSubject as Database;
                if (smoDatabase != null)
                {
                    if (detachParams.GenerateScript)
                    {
                        sqlScript = CreateDetachScript(detachParams, smoDatabase.Name);
                    }
                    else
                    {
                        DatabaseUserAccess originalAccess = smoDatabase.DatabaseOptions.UserAccess;
                        try
                        {
                            // In order to drop all connections to the database, we switch it to single
                            // user access mode so that only our current connection to the database stays open.
                            // Any pending operations are terminated and rolled back.
                            if (detachParams.DropConnections)
                            {
                                smoDatabase.Parent.KillAllProcesses(smoDatabase.Name);
                                smoDatabase.DatabaseOptions.UserAccess = SqlServer.Management.Smo.DatabaseUserAccess.Single;
                                smoDatabase.Alter(TerminationClause.RollbackTransactionsImmediately);
                            }
                            smoDatabase.Parent.DetachDatabase(smoDatabase.Name, detachParams.UpdateStatistics);
                        }
                        catch (SmoException)
                        {
                            // Revert to database's previous user access level if we changed it as part of dropping connections
                            // before hitting this exception.
                            if (originalAccess != smoDatabase.DatabaseOptions.UserAccess)
                            {
                                smoDatabase.DatabaseOptions.UserAccess = originalAccess;
                                smoDatabase.Alter(TerminationClause.RollbackTransactionsImmediately);
                            }
                            throw;
                        }
                    }
                }
                else
                {
                    throw new InvalidOperationException($"Provided URN '{detachParams.ObjectUrn}' did not correspond to an existing database.");
                }
            }
            return sqlScript;
        }

        private string CreateDetachScript(DetachDatabaseRequestParams detachParams, string databaseName)
        {
            var escapedName = ToSqlScript.FormatIdentifier(databaseName);
            var builder = new StringBuilder();
            builder.AppendLine("USE [master]");
            builder.AppendLine("GO");
            if (detachParams.DropConnections)
            {
                builder.AppendLine($"ALTER DATABASE {escapedName} SET SINGLE_USER WITH ROLLBACK IMMEDIATE");
                builder.AppendLine("GO");
            }
            builder.Append($"EXEC master.dbo.sp_detach_db @dbname = N'{databaseName}'");
            if (detachParams.UpdateStatistics)
            {
                builder.Append($", @skipchecks = 'false'");
            }
            builder.AppendLine();
            builder.AppendLine("GO");
            return builder.ToString();
        }

        private CDataContainer CreateDatabaseDataContainer(string connectionUri, string? objectURN, bool isNewDatabase, string? databaseName)
        {
            ConnectionInfo connectionInfo = this.GetConnectionInfo(connectionUri);
            if (!isNewDatabase && !string.IsNullOrEmpty(databaseName))
            {
                connectionInfo.ConnectionDetails.DatabaseName = databaseName;
            }
            CDataContainer dataContainer = CDataContainer.CreateDataContainer(connectionInfo, databaseExists: !isNewDatabase);
            if (dataContainer.Server == null)
            {
                throw new InvalidOperationException(serverNotExistsError);
            }
            if (string.IsNullOrEmpty(objectURN))
            {
                objectURN = string.Format(System.Globalization.CultureInfo.InvariantCulture, "Server");
            }
            dataContainer.SqlDialogSubject = dataContainer.Server.GetSmoObject(objectURN);
            return dataContainer;
        }

        private string ConfigureDatabase(InitializeViewRequestParams viewParams, DatabaseInfo database, ConfigAction configAction, RunType runType)
        {
            if (database.Name == null)
            {
                throw new ArgumentException("Database name not provided.");
            }

            using (var dataContainer = CreateDatabaseDataContainer(viewParams.ConnectionUri, viewParams.ObjectUrn, viewParams.IsNewObject, viewParams.Database))
            {
                if (dataContainer.Server == null)
                {
                    throw new InvalidOperationException(serverNotExistsError);
                }
                try
                {
                    using (var taskHelper = new DatabaseTaskHelper(dataContainer))
                    {
                        DatabasePrototype prototype = taskHelper.Prototype;
                        prototype.Name = database.Name;

                        // Update database file names now that we have a database name
                        // Modifying logical file name is not supported in SQL Database Managed Instance.
                        if (!prototype.HideFileSettings && dataContainer.Server.DatabaseEngineEdition != DatabaseEngineEdition.SqlManagedInstance)
                        {
                            var sanitizedName = DatabaseUtils.SanitizeDatabaseFileName(prototype.Name);

                            var dataFile = prototype.Files[0];
                            if (dataFile.DatabaseFileType != FileType.Data)
                            {
                                throw new InvalidOperationException("Database prototype's first file was not a Data file.");
                            }
                            dataFile.Name = sanitizedName;

                            if (prototype.NumberOfLogFiles > 0)
                            {
                                var logFile = prototype.Files[1];
                                if (logFile.DatabaseFileType != FileType.Log)
                                {
                                    throw new InvalidOperationException("Database prototype's second file was not a Log file.");
                                }
                                logFile.Name = $"{sanitizedName}_log";
                            }
                        }

                        if (database.Owner != null && viewParams.IsNewObject)
                        {
                            prototype.Owner = database.Owner;
                        }
                        if (database.CollationName != null)
                        {
                            prototype.Collation = database.CollationName;
                        }
                        if (database.RecoveryModel != null)
                        {
                            prototype.RecoveryModel = recoveryModelEnums[database.RecoveryModel];
                        }
                        if (database.CompatibilityLevel != null)
                        {
                            prototype.DatabaseCompatibilityLevel = compatLevelEnums[database.CompatibilityLevel];
                        }
                        if (prototype is DatabasePrototype80 db80)
                        {
                            db80.IsReadOnly = database.DatabaseReadOnly;
                        }

                        if (prototype is DatabasePrototype90 db90)
                        {
                            db90.AutoUpdateStatisticsAsync = database.AutoUpdateStatisticsAsynchronously;
                            db90.PageVerifyDisplay = database.PageVerify;
                        }
                        if (prototype is DatabasePrototype100 db100)
                        {
                            db100.EncryptionEnabled = database.EncryptionEnabled;
                        }
                        if (prototype is DatabasePrototype110 db110)
                        {
                            db110.TargetRecoveryTime = database.TargetRecoveryTimeInSec;

                            if (database.ContainmentType != null)
                            {
                                db110.DatabaseContainmentType = containmentTypeEnums[database.ContainmentType];
                            }
                        }
                        if (prototype is DatabasePrototype160 db160 && dataContainer.Server.DatabaseEngineEdition != DatabaseEngineEdition.Express)
                        {
                            db160.IsLedger = database.IsLedgerDatabase;
                        }

                        // AutoCreateStatisticsIncremental can only be set when AutoCreateStatistics is enabled
                        prototype.AutoCreateStatisticsIncremental = database.AutoCreateIncrementalStatistics;
                        prototype.AutoCreateStatistics = database.AutoCreateStatistics;
                        prototype.AutoShrink= database.AutoShrink;
                        prototype.AutoUpdateStatistics = database.AutoUpdateStatistics;
                        prototype.RestrictAccess = database.UserAccess;

                        if (prototype is DatabasePrototypeAzure dbAz)
                        {
                            // Set edition first since the prototype will fill all the Azure fields with default values
                            if (database.AzureEdition != null)
                            {
                                dbAz.AzureEditionDisplay = database.AzureEdition;
                            }
                            if (database.AzureBackupRedundancyLevel != null)
                            {
                                dbAz.BackupStorageRedundancy = database.AzureBackupRedundancyLevel;
                            }
                            if (database.AzureServiceLevelObjective != null)
                            {
                                dbAz.CurrentServiceLevelObjective = database.AzureServiceLevelObjective;
                            }
                            if (database.AzureMaxSize != null)
                            {
                                dbAz.MaxSize = database.AzureMaxSize;
                            }
                        }

                        string sqlScript = string.Empty;
                        using (var actions = new DatabaseActions(dataContainer, configAction, prototype))
                        using (var executionHandler = new ExecutonHandler(actions))
                        {
                            executionHandler.RunNow(runType, this);
                            if (executionHandler.ExecutionResult == ExecutionMode.Failure)
                            {
                                throw executionHandler.ExecutionFailureException;
                            }

                            if (runType == RunType.ScriptToWindow)
                            {
                                sqlScript = executionHandler.ScriptTextFromLastRun;
                            }
                        }

                        return sqlScript;
                    }
                }
                finally
                {
                    ServerConnection serverConnection = dataContainer.Server.ConnectionContext;
                    if (serverConnection.IsOpen)
                    {
                        serverConnection.Disconnect();
                    }
                }
            }
        }

        /// <summary>
        /// Get supported database collations for this server.
        /// </summary>
        /// <returns>A string array containing the display names of the collations. The first element will be "<default>" if this is either a new database or a Sphinx server.
        private string[] GetCollations(Server server, DatabasePrototype prototype, bool isNewObject)
        {
            var collationItems = new List<string>();
            bool isSphinxServer = (server.VersionMajor < minimumVersionForWritableCollation);

            // if the server is shiloh or later, add specific collations to the list
            if (!isSphinxServer)
            {
                DataTable serverCollationsTable = server.EnumCollations();
                if (serverCollationsTable != null)
                {
                    foreach (DataRow serverCollation in serverCollationsTable.Rows)
                    {
                        string collationName = (string)serverCollation["Name"];
                        collationItems.Add(collationName);
                    }
                }
            }

            // If this database already exists, then put its collation at the front of the list.
            // Otherwise use the server's collation as the default first value.
            string firstCollation = prototype.Exists ? prototype.Collation : server.Collation;
            int index = collationItems.FindIndex(collation => collation.Equals(firstCollation, StringComparison.InvariantCultureIgnoreCase));
            if (index > 0)
            {
                collationItems.RemoveAt(index);
                collationItems.Insert(0, firstCollation);
            }
            return collationItems.ToArray();
        }

        /// <summary>
        /// Gets the prototype's current collation.
        /// </summary>
        private string[] GetCollationsWithPrototypeCollation(DatabasePrototype prototype)
        {
            return new string[] { prototype.Collation };
        }

        /// <summary>
        /// Get supported database containment types for this server.
        /// </summary>
        /// <returns>A string array containing the display names of the containment types. This array is empty if containment types are not supported for this server.</returns>
        private string[] GetContainmentTypes(Server server, DatabasePrototype prototype)
        {
            // Containment types are only supported for Denali and later, and only if the server is not a managed instance
            if (!(SqlMgmtUtils.IsSql11OrLater(server.ServerVersion)) || server.IsAnyManagedInstance())
            {
                return Array.Empty<string>();
            }

            var containmentTypes = new List<string>();
            ContainmentType dbContainmentType = ContainmentType.None;
            DatabasePrototype110? dp110 = prototype as DatabasePrototype110;

            if (dp110 != null)
            {
                dbContainmentType = dp110.DatabaseContainmentType;
            }

            containmentTypes.Add(displayContainmentTypes[ContainmentType.None]);
            containmentTypes.Add(displayContainmentTypes[ContainmentType.Partial]);

            // Put the prototype's current containment type at the front of the list
            var swapIndex = 0;
            switch (dbContainmentType)
            {
                case ContainmentType.None:
                    break;
                case ContainmentType.Partial:
                    swapIndex = 1;
                    break;
                default:
                    break;
            }
            if (swapIndex > 0)
            {
                var value = containmentTypes[swapIndex];
                containmentTypes.RemoveAt(swapIndex);
                containmentTypes.Insert(0, value);
            }

            return containmentTypes.ToArray();
        }

        /// <summary>
        /// Get supported database recovery models for this server.
        /// </summary>
        /// <returns>A string array containing the display names of the recovery models. This array is empty if recovery models are not supported for this server.</returns>
        private string[] GetRecoveryModels(Server server, DatabasePrototype prototype)
        {
            // Recovery models are only supported if the server is shiloh or later and is not a Managed Instance
            var recoveryModelEnabled = (minimumVersionForRecoveryModel <= server.VersionMajor) && !server.IsAnyManagedInstance();
            if (server.GetDisabledProperties().Contains("RecoveryModel") || !recoveryModelEnabled)
            {
                return Array.Empty<string>();
            }

            var recoveryModels = new List<string>();
            if (!server.IsAnyManagedInstance())
            {

                recoveryModels.Add(displayRecoveryModels[RecoveryModel.Full]);
                recoveryModels.Add(displayRecoveryModels[RecoveryModel.BulkLogged]);
                recoveryModels.Add(displayRecoveryModels[RecoveryModel.Simple]);
            }
            else
            {
                if (prototype.OriginalName.Equals("tempdb", StringComparison.CurrentCultureIgnoreCase) && prototype.IsSystemDB)
                {
                    // tempdb supports 'simple recovery' only
                    recoveryModels.Add(displayRecoveryModels[RecoveryModel.Simple]);
                }
                else
                {
                    // non-tempdb supports only 'full recovery' model
                    recoveryModels.Add(displayRecoveryModels[RecoveryModel.Full]);
                }
            }

            // Put the prototype's current recovery model at the front of the list
            if (recoveryModelEnabled)
            {
                var swapIndex = 0;
                switch (prototype.RecoveryModel)
                {
                    case RecoveryModel.BulkLogged:
                        swapIndex = 1;
                        break;

                    case RecoveryModel.Simple:
                        swapIndex = 2;
                        break;

                    default:
                        break;
                }
                if (swapIndex > 0)
                {
                    var value = recoveryModels[swapIndex];
                    recoveryModels.RemoveAt(swapIndex);
                    recoveryModels.Insert(0, value);
                }
            }
            return recoveryModels.ToArray();
        }

        private DatabaseFile[] GetDatabaseFiles(Database database)
        {
            var filesList = new List<DatabaseFile>();
            foreach (FileGroup fileGroup in database.FileGroups)
            {
                foreach (DataFile file in fileGroup.Files)
                {
                    filesList.Add(new DatabaseFile()
                    {
                        Name = file.Name,
                        Type = FileType.Data.ToString(),
                        Path = Path.GetDirectoryName(file.FileName),
                        FileGroup = fileGroup.Name
                    });
                }
            }
            foreach (LogFile file in database.LogFiles)
            {
                filesList.Add(new DatabaseFile()
                {
                    Name = file.Name,
                    Type = FileType.Log.ToString(),
                    Path = Path.GetDirectoryName(file.FileName),
                    FileGroup = string.Empty
                });
            }
            return filesList.ToArray();
        }

        /// <summary>
        /// Get supported database compatibility levels for this Azure server.
        /// </summary>
        /// <returns>A string array containing the display names of the compatibility levels. This array is empty if the database has a compatibility level we don't recognize.</returns>
        private string[] GetCompatibilityLevelsAzure(DatabasePrototype prototype)
        {
            // For Azure we loop through all of the possible compatibility levels. We do this because there's only one compat level active on a
            // version at a time, but that can change at any point so in order to reduce maintenance required when that happens we'll just find
            // the one that matches the current set level and display that
            foreach (var level in displayCompatLevels.Keys)
            {
                if (level == prototype.DatabaseCompatibilityLevel)
                {
                    // Azure can't change the compat level so we only include the current version
                    return new string[] { displayCompatLevels[level] };
                }
            }

            // If we couldn't find the prototype's current compatibility level, then treat compatibillity levels as unsupported for this server
            return Array.Empty<string>();
        }

        /// <summary>
        /// Get supported database compatibility levels for this server.
        /// </summary>
        /// <returns>A string array containing the display names of the compatibility levels. This array is empty if this is either a Sphinx server or if the database has a compatibility level we don't recognize.</returns>
        private string[] GetCompatibilityLevels(int sqlServerVersion, DatabasePrototype prototype)
        {
            // Unlikely that we are hitting such an old SQL Server, but leaving to preserve
            // the original semantic of this method.
            if (sqlServerVersion < 8)
            {
                // we do not know this version number, we do not know the possible compatibility levels for the server
                return Array.Empty<string>();
            }

            var compatibilityLevels = new List<string>();
            switch (sqlServerVersion)
            {
                case 8:     // Shiloh
                    compatibilityLevels.Add(displayCompatLevels[CompatibilityLevel.Version70]);
                    compatibilityLevels.Add(displayCompatLevels[CompatibilityLevel.Version80]);
                    break;
                case 9:     // Yukon
                    compatibilityLevels.Add(displayCompatLevels[CompatibilityLevel.Version70]);
                    compatibilityLevels.Add(displayCompatLevels[CompatibilityLevel.Version80]);
                    compatibilityLevels.Add(displayCompatLevels[CompatibilityLevel.Version90]);
                    break;
                case 10:    // Katmai
                    compatibilityLevels.Add(displayCompatLevels[CompatibilityLevel.Version80]);
                    compatibilityLevels.Add(displayCompatLevels[CompatibilityLevel.Version90]);
                    compatibilityLevels.Add(displayCompatLevels[CompatibilityLevel.Version100]);
                    break;
                case 11:    // Denali
                    compatibilityLevels.Add(displayCompatLevels[CompatibilityLevel.Version90]);
                    compatibilityLevels.Add(displayCompatLevels[CompatibilityLevel.Version100]);
                    compatibilityLevels.Add(displayCompatLevels[CompatibilityLevel.Version110]);
                    break;
                case 12:    // SQL2014
                    compatibilityLevels.Add(displayCompatLevels[CompatibilityLevel.Version100]);
                    compatibilityLevels.Add(displayCompatLevels[CompatibilityLevel.Version110]);
                    compatibilityLevels.Add(displayCompatLevels[CompatibilityLevel.Version120]);
                    break;
                case 13:    // SQL2016
                    compatibilityLevels.Add(displayCompatLevels[CompatibilityLevel.Version100]);
                    compatibilityLevels.Add(displayCompatLevels[CompatibilityLevel.Version110]);
                    compatibilityLevels.Add(displayCompatLevels[CompatibilityLevel.Version120]);
                    compatibilityLevels.Add(displayCompatLevels[CompatibilityLevel.Version130]);
                    break;
                case 14:    // SQL2017
                    compatibilityLevels.Add(displayCompatLevels[CompatibilityLevel.Version100]);
                    compatibilityLevels.Add(displayCompatLevels[CompatibilityLevel.Version110]);
                    compatibilityLevels.Add(displayCompatLevels[CompatibilityLevel.Version120]);
                    compatibilityLevels.Add(displayCompatLevels[CompatibilityLevel.Version130]);
                    compatibilityLevels.Add(displayCompatLevels[CompatibilityLevel.Version140]);
                    break;
                case 15:    // SQL2019
                    compatibilityLevels.Add(displayCompatLevels[CompatibilityLevel.Version100]);
                    compatibilityLevels.Add(displayCompatLevels[CompatibilityLevel.Version110]);
                    compatibilityLevels.Add(displayCompatLevels[CompatibilityLevel.Version120]);
                    compatibilityLevels.Add(displayCompatLevels[CompatibilityLevel.Version130]);
                    compatibilityLevels.Add(displayCompatLevels[CompatibilityLevel.Version140]);
                    compatibilityLevels.Add(displayCompatLevels[CompatibilityLevel.Version150]);
                    break;
                /* SQL_VBUMP_REVIEW */
                default:
                    // It is either the latest SQL we know about, or some future version of SQL we
                    // do not know about. We play conservative and only add the compat level we know
                    // about so far.
                    // At vBump, add a new case and move the 'default' label there.
                    compatibilityLevels.Add(displayCompatLevels[CompatibilityLevel.Version100]);
                    compatibilityLevels.Add(displayCompatLevels[CompatibilityLevel.Version110]);
                    compatibilityLevels.Add(displayCompatLevels[CompatibilityLevel.Version120]);
                    compatibilityLevels.Add(displayCompatLevels[CompatibilityLevel.Version130]);
                    compatibilityLevels.Add(displayCompatLevels[CompatibilityLevel.Version140]);
                    compatibilityLevels.Add(displayCompatLevels[CompatibilityLevel.Version150]);
                    compatibilityLevels.Add(displayCompatLevels[CompatibilityLevel.Version160]);
                    break;
            }

            // set the first compatability level for this list based on the prototype
            for (var i = 0; i < compatibilityLevels.Count; i++)
            {
                var level = compatibilityLevels[i];
                var prototypeLevel = displayCompatLevels[prototype.DatabaseCompatibilityLevel];
                if (level == prototypeLevel)
                {
                    if (i > 0)
                    {
                        compatibilityLevels.RemoveAt(i);
                        compatibilityLevels.Insert(0, level);
                    }
                    return compatibilityLevels.ToArray();
                }
            }

            // previous loop did not find the prototype compatibility level in this server's compatability options, so treat compatibility levels as unsupported for this server
            return Array.Empty<string>();
        }

        /// <summary>
        /// Get supported service level objectives for this Azure server.
        /// </summary>
        private static AzureEditionDetails[] GetAzureServiceLevels(IEnumerable<AzureEdition> editions)
        {
            var levels = new List<AzureEditionDetails>();
            foreach (AzureEdition edition in editions)
            {
                if (AzureSqlDbHelper.TryGetServiceObjectiveInfo(edition, out var serviceInfoPair))
                {
                    // Move default value to the front of the list
                    var serviceLevelsList = new List<string>(serviceInfoPair.Value);
                    var defaultIndex = serviceInfoPair.Key;
                    if (defaultIndex >= 0 && defaultIndex < serviceLevelsList.Count)
                    {
                        var defaultServiceObjective = serviceLevelsList[defaultIndex];
                        serviceLevelsList.RemoveAt(defaultIndex);
                        serviceLevelsList.Insert(0, defaultServiceObjective);
                    }
                    var details = new AzureEditionDetails() { EditionDisplayName = edition.DisplayName, Details = serviceLevelsList.ToArray() };
                    levels.Add(details);
                }
                else
                {
                    Logger.Error($"Failed to get service level objective info for edition '{edition.Name}'");
                }
            }
            return levels.ToArray();
        }

        /// <summary>
        /// Get supported maximum sizes for this Azure server.
        /// </summary>
        private static AzureEditionDetails[] GetAzureMaxSizes(IEnumerable<AzureEdition> editions)
        {
            var sizes = new List<AzureEditionDetails>();
            foreach (AzureEdition edition in editions)
            {
                if (AzureSqlDbHelper.TryGetDatabaseSizeInfo(edition, out var sizeInfoPair))
                {
                    // Move default value to the front of the list
                    var sizeInfoList = new List<DbSize>(sizeInfoPair.Value);
                    var defaultIndex = sizeInfoPair.Key;
                    if (defaultIndex >= 0 && defaultIndex < sizeInfoList.Count)
                    {
                        var defaultSizeInfo = sizeInfoList[defaultIndex];
                        sizeInfoList.RemoveAt(defaultIndex);
                        sizeInfoList.Insert(0, defaultSizeInfo);
                    }
                    var details = new AzureEditionDetails() { EditionDisplayName = edition.DisplayName, Details = sizeInfoList.Select(info => info.ToString()).ToArray() };
                    sizes.Add(details);
                }
                else
                {
                    Logger.Error($"Failed to get database size info for edition '{edition.Name}'");
                }
            }
            return sizes.ToArray();
        }
    }
}<|MERGE_RESOLUTION|>--- conflicted
+++ resolved
@@ -158,8 +158,7 @@
                                     NumberOfUsers = smoDatabase.Users.Count,
                                     Owner = smoDatabase.Owner,
                                     SizeInMb = smoDatabase.Size,
-<<<<<<< HEAD
-                                    SpaceAvailableInMb = DatabaseUtils.ConvertKbtoMb(smoDatabase.SpaceAvailable),
+                                    SpaceAvailableInMb = ByteConverter.ConvertKbtoMb(smoDatabase.SpaceAvailable),
                                     Status = smoDatabase.Status.ToString(),
                                     AutoCreateIncrementalStatistics = smoDatabase.AutoCreateIncrementalStatisticsEnabled,
                                     AutoCreateStatistics = smoDatabase.AutoCreateStatisticsEnabled,
@@ -169,10 +168,6 @@
                                     DatabaseReadOnly = smoDatabase.ReadOnly,
                                     EncryptionEnabled = smoDatabase.EncryptionEnabled,
                                     UserAccess = smoDatabase.UserAccess.ToString()
-=======
-                                    SpaceAvailableInMb = ByteConverter.ConvertKbtoMb(smoDatabase.SpaceAvailable),
-                                    Status = smoDatabase.Status.ToString()
->>>>>>> c2d53a32
                                 };
 
                                 if (!isManagedInstance)
