//
// Copyright (c) Microsoft. All rights reserved.
// Licensed under the MIT license. See LICENSE file in the project root for full license information.
//

using System;
using System.Collections.Generic;
using System.Data;
using System.Linq;
using System.Threading.Tasks;
using Microsoft.SqlServer.Management.Common;
using Microsoft.SqlServer.Management.Smo;
using Microsoft.SqlTools.ServiceLayer.Admin;
using static Microsoft.SqlTools.ServiceLayer.Admin.AzureSqlDbHelper;
using Microsoft.SqlTools.ServiceLayer.Connection;
using Microsoft.SqlTools.ServiceLayer.Management;
using Microsoft.SqlTools.ServiceLayer.ObjectManagement.Contracts;
using Microsoft.SqlTools.ServiceLayer.Utility;
using Microsoft.SqlTools.Utility;
using System.Text;
using System.IO;
using Microsoft.SqlTools.ServiceLayer.Utility.SqlScriptFormatters;
using System.Collections.Specialized;
using Microsoft.SqlTools.SqlCore.Utility;
using System.Collections.Concurrent;

namespace Microsoft.SqlTools.ServiceLayer.ObjectManagement
{
    /// <summary>   
    /// Database object type handler
    /// </summary>
    public class DatabaseHandler : ObjectTypeHandler<DatabaseInfo, DatabaseViewContext>
    {
        private const int minimumVersionForWritableCollation = 8;
        private const int minimumVersionForRecoveryModel = 8;
        private const string serverNotExistsError = "Server was not created for data container";

        private static readonly Dictionary<CompatibilityLevel, string> displayCompatLevels = new Dictionary<CompatibilityLevel, string>();
        private static readonly Dictionary<ContainmentType, string> displayContainmentTypes = new Dictionary<ContainmentType, string>();
        private static readonly Dictionary<RecoveryModel, string> displayRecoveryModels = new Dictionary<RecoveryModel, string>();
        private static readonly Dictionary<PageVerify, string> displayPageVerifyOptions = new Dictionary<PageVerify, string>();
        private static readonly Dictionary<DatabaseUserAccess, string> displayRestrictAccessOptions = new Dictionary<DatabaseUserAccess, string>();
        private static readonly ConcurrentDictionary<FileType, string> displayFileTypes = new ConcurrentDictionary<FileType, string>();

        private static readonly Dictionary<string, CompatibilityLevel> compatLevelEnums = new Dictionary<string, CompatibilityLevel>();
        private static readonly Dictionary<string, ContainmentType> containmentTypeEnums = new Dictionary<string, ContainmentType>();
        private static readonly Dictionary<string, RecoveryModel> recoveryModelEnums = new Dictionary<string, RecoveryModel>();
        private static readonly Dictionary<string, FileType> fileTypesEnums = new Dictionary<string, FileType>();

        internal static readonly string[] AzureEditionNames;
        internal static readonly string[] AzureBackupLevels;
        internal static readonly string[] DscOnOffOptions;
        internal static readonly string[] DscElevateOptions;
        internal static readonly string[] DscEnableDisableOptions;
        internal static readonly AzureEditionDetails[] AzureMaxSizes;
        internal static readonly AzureEditionDetails[] AzureServiceLevels;
        internal DatabaseScopedConfigurationCollection? databaseScopedConfigurationsCollection = null;

        static DatabaseHandler()
        {
            displayCompatLevels.Add(CompatibilityLevel.Version70, SR.compatibilityLevel_sphinx);
            displayCompatLevels.Add(CompatibilityLevel.Version80, SR.compatibilityLevel_shiloh);
            displayCompatLevels.Add(CompatibilityLevel.Version90, SR.compatibilityLevel_yukon);
            displayCompatLevels.Add(CompatibilityLevel.Version100, SR.compatibilityLevel_katmai);
            displayCompatLevels.Add(CompatibilityLevel.Version110, SR.compatibilityLevel_denali);
            displayCompatLevels.Add(CompatibilityLevel.Version120, SR.compatibilityLevel_sql14);
            displayCompatLevels.Add(CompatibilityLevel.Version130, SR.compatibilityLevel_sql15);
            displayCompatLevels.Add(CompatibilityLevel.Version140, SR.compatibilityLevel_sql2017);
            displayCompatLevels.Add(CompatibilityLevel.Version150, SR.compatibilityLevel_sqlv150);
            displayCompatLevels.Add(CompatibilityLevel.Version160, SR.compatibilityLevel_sqlv160);

            displayContainmentTypes.Add(ContainmentType.None, SR.general_containmentType_None);
            displayContainmentTypes.Add(ContainmentType.Partial, SR.general_containmentType_Partial);

            displayRecoveryModels.Add(RecoveryModel.Full, SR.general_recoveryModel_full);
            displayRecoveryModels.Add(RecoveryModel.BulkLogged, SR.general_recoveryModel_bulkLogged);
            displayRecoveryModels.Add(RecoveryModel.Simple, SR.general_recoveryModel_simple);

            displayPageVerifyOptions.Add(PageVerify.Checksum, SR.prototype_db_prop_pageVerify_value_checksum);
            displayPageVerifyOptions.Add(PageVerify.TornPageDetection, SR.prototype_db_prop_pageVerify_value_tornPageDetection);
            displayPageVerifyOptions.Add(PageVerify.None, SR.prototype_db_prop_pageVerify_value_none);

            displayRestrictAccessOptions.Add(DatabaseUserAccess.Multiple, SR.prototype_db_prop_restrictAccess_value_multiple);
            displayRestrictAccessOptions.Add(DatabaseUserAccess.Single, SR.prototype_db_prop_restrictAccess_value_single);
            displayRestrictAccessOptions.Add(DatabaseUserAccess.Restricted, SR.prototype_db_prop_restrictAccess_value_restricted);

            displayFileTypes.TryAdd(FileType.Data, SR.prototype_file_dataFile);
            displayFileTypes.TryAdd(FileType.Log, SR.prototype_file_logFile);
            displayFileTypes.TryAdd(FileType.FileStream, SR.prototype_file_filestreamFile);

            DscOnOffOptions = new[]{
                CommonConstants.DatabaseScopedConfigurations_Value_On,
                CommonConstants.DatabaseScopedConfigurations_Value_Off
            };

            DscElevateOptions = new[]{
                CommonConstants.DatabaseScopedConfigurations_Value_Off,
                CommonConstants.DatabaseScopedConfigurations_Value_When_supported,
                CommonConstants.DatabaseScopedConfigurations_Value_Fail_Unsupported
            };

            DscEnableDisableOptions = new[]{
                CommonConstants.DatabaseScopedConfigurations_Value_Enabled,
                CommonConstants.DatabaseScopedConfigurations_Value_Disabled
            };

            // Set up maps from displayName to enum type so we can retrieve the equivalent enum types later when getting a Save/Script request.
            // We can't use a simple Enum.Parse for that since the displayNames get localized.
            foreach (CompatibilityLevel key in displayCompatLevels.Keys)
            {
                compatLevelEnums.Add(displayCompatLevels[key], key);
            }
            foreach (ContainmentType key in displayContainmentTypes.Keys)
            {
                containmentTypeEnums.Add(displayContainmentTypes[key], key);
            }
            foreach (RecoveryModel key in displayRecoveryModels.Keys)
            {
                recoveryModelEnums.Add(displayRecoveryModels[key], key);
            }
            foreach (FileType key in displayFileTypes.Keys)
            {
                fileTypesEnums.Add(displayFileTypes[key], key);
            }

            // Azure SLO info is invariant of server information, so set up static objects we can return later
            var editions = AzureSqlDbHelper.GetValidAzureEditionOptions();
            AzureEditionNames = editions.Select(edition => edition.DisplayName).ToArray();
            AzureBackupLevels = AzureSqlDbHelper.BackupStorageRedundancyLevels;
            AzureMaxSizes = GetAzureMaxSizes(editions);
            AzureServiceLevels = GetAzureServiceLevels(editions);
        }

        public DatabaseHandler(ConnectionService connectionService) : base(connectionService)
        {
        }

        public override bool CanHandleType(SqlObjectType objectType)
        {
            return objectType == SqlObjectType.Database;
        }

        public override Task<InitializeViewResult> InitializeObjectView(InitializeViewRequestParams requestParams)
        {
            // create a default data context and database object
            using (var dataContainer = CreateDatabaseDataContainer(requestParams.ConnectionUri, requestParams.ObjectUrn, requestParams.IsNewObject, requestParams.Database))
            {
                if (dataContainer.Server == null)
                {
                    throw new InvalidOperationException(serverNotExistsError);
                }
                try
                {
                    using (var taskHelper = new DatabaseTaskHelper(dataContainer))
                    using (var context = new DatabaseViewContext(requestParams))
                    {
                        var prototype = taskHelper.Prototype;
                        var azurePrototype = prototype as DatabasePrototypeAzure;
                        bool isDw = azurePrototype != null && azurePrototype.AzureEdition == AzureEdition.DataWarehouse;
                        bool isAzureDB = dataContainer.Server.ServerType == DatabaseEngineType.SqlAzureDatabase;
                        bool isManagedInstance = dataContainer.Server.DatabaseEngineEdition == DatabaseEngineEdition.SqlManagedInstance;
                        bool isSqlOnDemand = dataContainer.Server.Information.DatabaseEngineEdition == DatabaseEngineEdition.SqlOnDemand;

                        var databaseViewInfo = new DatabaseViewInfo()
                        {
                            ObjectInfo = new DatabaseInfo(),
                            IsAzureDB = isAzureDB,
                            IsManagedInstance = isManagedInstance,
                            IsSqlOnDemand = isSqlOnDemand
                        };

                        // Collect the Database properties information
                        if (!requestParams.IsNewObject)
                        {
                            var smoDatabase = dataContainer.SqlDialogSubject as Database;
                            if (smoDatabase != null)
                            {
                                databaseViewInfo.ObjectInfo = new DatabaseInfo()
                                {
                                    Name = smoDatabase.Name,
                                    CollationName = smoDatabase.Collation,
                                    CompatibilityLevel = displayCompatLevels[smoDatabase.CompatibilityLevel],
                                    DateCreated = smoDatabase.CreateDate.ToString(),
                                    MemoryAllocatedToMemoryOptimizedObjectsInMb = ByteConverter.ConvertKbtoMb(smoDatabase.MemoryAllocatedToMemoryOptimizedObjectsInKB),
                                    MemoryUsedByMemoryOptimizedObjectsInMb = ByteConverter.ConvertKbtoMb(smoDatabase.MemoryUsedByMemoryOptimizedObjectsInKB),
                                    NumberOfUsers = smoDatabase.Users.Count,
                                    Owner = smoDatabase.Owner,
                                    SizeInMb = smoDatabase.Size,
                                    SpaceAvailableInMb = ByteConverter.ConvertKbtoMb(smoDatabase.SpaceAvailable),
                                    Status = smoDatabase.Status.ToString(),
                                    AutoCreateIncrementalStatistics = smoDatabase.AutoCreateIncrementalStatisticsEnabled,
                                    AutoCreateStatistics = smoDatabase.AutoCreateStatisticsEnabled,
                                    AutoShrink = smoDatabase.AutoShrink,
                                    AutoUpdateStatistics = smoDatabase.AutoUpdateStatisticsEnabled,
                                    AutoUpdateStatisticsAsynchronously = smoDatabase.AutoUpdateStatisticsAsync,
                                    EncryptionEnabled = smoDatabase.EncryptionEnabled,
                                    DatabaseScopedConfigurations = smoDatabase.IsSupportedObject<DatabaseScopedConfiguration>() ? GetDSCMetaData(smoDatabase.DatabaseScopedConfigurations) : null
                                };

                                if (!isAzureDB)
                                {
                                    ((DatabaseInfo)databaseViewInfo.ObjectInfo).ContainmentType = displayContainmentTypes[smoDatabase.ContainmentType];
                                    ((DatabaseInfo)databaseViewInfo.ObjectInfo).RecoveryModel = displayRecoveryModels[smoDatabase.RecoveryModel];
                                    ((DatabaseInfo)databaseViewInfo.ObjectInfo).LastDatabaseBackup = smoDatabase.LastBackupDate == DateTime.MinValue ? SR.databaseBackupDate_None : smoDatabase.LastBackupDate.ToString();
                                    ((DatabaseInfo)databaseViewInfo.ObjectInfo).LastDatabaseLogBackup = smoDatabase.LastLogBackupDate == DateTime.MinValue ? SR.databaseBackupDate_None : smoDatabase.LastLogBackupDate.ToString();
                                }
                                if (!isManagedInstance)
                                {
                                    databaseViewInfo.PageVerifyOptions = displayPageVerifyOptions.Values.ToArray();
                                    databaseViewInfo.RestrictAccessOptions = displayRestrictAccessOptions.Values.ToArray();
                                    ((DatabaseInfo)databaseViewInfo.ObjectInfo).DatabaseReadOnly = smoDatabase.ReadOnly;
                                    ((DatabaseInfo)databaseViewInfo.ObjectInfo).RestrictAccess = displayRestrictAccessOptions[smoDatabase.UserAccess];
                                    if (!isAzureDB)
                                    {
                                        ((DatabaseInfo)databaseViewInfo.ObjectInfo).PageVerify = displayPageVerifyOptions[smoDatabase.PageVerify];
                                        ((DatabaseInfo)databaseViewInfo.ObjectInfo).TargetRecoveryTimeInSec = smoDatabase.TargetRecoveryTime;
                                        // Files tab is only supported in SQL Server, but files exists for all servers and used in detach database, cannot depend on files property to check the supportability
                                        ((DatabaseInfo)databaseViewInfo.ObjectInfo).IsFilesTabSupported = true;
<<<<<<< HEAD
                                        ((DatabaseInfo)databaseViewInfo.ObjectInfo).Filegroups = GetFileGroups(smoDatabase, databaseViewInfo);
=======
>>>>>>> 1f045ba6
                                    }

                                    if (prototype is DatabasePrototype160)
                                    {
                                        ((DatabaseInfo)databaseViewInfo.ObjectInfo).IsLedgerDatabase = smoDatabase.IsLedger;
                                    }
                                }
                                databaseScopedConfigurationsCollection = smoDatabase.IsSupportedObject<DatabaseScopedConfiguration>() ? smoDatabase.DatabaseScopedConfigurations : null;
                                databaseViewInfo.FileTypesOptions = displayFileTypes.Values.ToArray();
<<<<<<< HEAD
=======

                                // Get file groups names
                                GetFileGroupNames(smoDatabase, databaseViewInfo);
>>>>>>> 1f045ba6
                            }
                            databaseViewInfo.DscOnOffOptions = DscOnOffOptions;
                            databaseViewInfo.DscElevateOptions = DscElevateOptions;
                            databaseViewInfo.DscEnableDisableOptions = DscEnableDisableOptions;
                        }

                        // azure sql db doesn't have a sysadmin fixed role
                        var compatibilityLevelEnabled = !isDw && (dataContainer.LoggedInUserIsSysadmin || isAzureDB);
                        if (isAzureDB)
                        {
                            // Azure doesn't allow modifying the collation after DB creation
                            bool collationEnabled = !prototype.Exists;
                            if (isDw)
                            {
                                if (collationEnabled)
                                {
                                    databaseViewInfo.CollationNames = GetCollationsWithPrototypeCollation(prototype);
                                }
                                databaseViewInfo.CompatibilityLevels = GetCompatibilityLevelsAzure(prototype);
                            }
                            else
                            {
                                if (collationEnabled)
                                {
                                    databaseViewInfo.CollationNames = GetCollations(dataContainer.Server, prototype, dataContainer.IsNewObject);
                                }
                                if (compatibilityLevelEnabled)
                                {
                                    databaseViewInfo.CompatibilityLevels = GetCompatibilityLevels(dataContainer.SqlServerVersion, prototype);
                                }
                            }
                            databaseViewInfo.AzureBackupRedundancyLevels = AzureBackupLevels;
                            databaseViewInfo.AzureServiceLevelObjectives = AzureServiceLevels;
                            databaseViewInfo.AzureEditions = AzureEditionNames;
                            databaseViewInfo.AzureMaxSizes = AzureMaxSizes;
                        }
                        else
                        {
                            databaseViewInfo.CollationNames = GetCollations(dataContainer.Server, prototype, dataContainer.IsNewObject);
                            if (compatibilityLevelEnabled)
                            {
                                databaseViewInfo.CompatibilityLevels = GetCompatibilityLevels(dataContainer.SqlServerVersion, prototype);
                            }

                            // These aren't included when the target DB is on Azure so only populate if it's not an Azure DB
                            databaseViewInfo.RecoveryModels = GetRecoveryModels(dataContainer.Server, prototype);
                            databaseViewInfo.ContainmentTypes = GetContainmentTypes(dataContainer.Server, prototype);
                            if (!requestParams.IsNewObject)
                            {
                                var smoDatabase = dataContainer.SqlDialogSubject as Database;
                                if (smoDatabase != null)
                                {
                                    ((DatabaseInfo)databaseViewInfo.ObjectInfo).Files = GetDatabaseFiles(smoDatabase);
                                }
                            }
                        }

                        // Skip adding logins if running against an Azure SQL DB
                        if (!isAzureDB)
                        {
                            var logins = new List<string>();
                            foreach (Login login in dataContainer.Server.Logins)
                            {
                                logins.Add(login.Name);
                            }
                            // Add <default> to the start of the list in addition to defined logins
                            logins.Insert(0, SR.general_default);

                            databaseViewInfo.LoginNames = new OptionsCollection() { Options = logins.ToArray(), DefaultValueIndex = 0 };
                        }

                        return Task.FromResult(new InitializeViewResult { ViewInfo = databaseViewInfo, Context = context });
                    }
                }
                finally
                {
                    dataContainer.ServerConnection.Disconnect();
                }
            }
        }

        public override Task Save(DatabaseViewContext context, DatabaseInfo obj)
        {
            ConfigureDatabase(
                context.Parameters,
                obj,
                context.Parameters.IsNewObject ? ConfigAction.Create : ConfigAction.Update,
                RunType.RunNow);
            return Task.CompletedTask;
        }

        public override Task<string> Script(DatabaseViewContext context, DatabaseInfo obj)
        {
            var script = ConfigureDatabase(
                context.Parameters,
                obj,
                context.Parameters.IsNewObject ? ConfigAction.Create : ConfigAction.Update,
                RunType.ScriptToWindow);
            return Task.FromResult(script);
        }

        /// <summary>
        /// Used to detach the specified database from a server.
        /// </summary>
        /// <param name="detachParams">The various parameters needed for the Detach operation</param>
        public string Detach(DetachDatabaseRequestParams detachParams)
        {
            var sqlScript = string.Empty;
            ConnectionInfo connectionInfo = this.GetConnectionInfo(detachParams.ConnectionUri);
            using (var dataContainer = CreateDatabaseDataContainer(detachParams.ConnectionUri, detachParams.ObjectUrn, false, null))
            {
                try
                {
                    var smoDatabase = dataContainer.SqlDialogSubject as Database;
                    if (smoDatabase != null)
                    {
                        if (detachParams.GenerateScript)
                        {
                            sqlScript = CreateDetachScript(detachParams, smoDatabase.Name);
                        }
                        else
                        {
                            DatabaseUserAccess originalAccess = smoDatabase.DatabaseOptions.UserAccess;
                            try
                            {
                                // In order to drop all connections to the database, we switch it to single
                                // user access mode so that only our current connection to the database stays open.
                                // Any pending operations are terminated and rolled back.
                                if (detachParams.DropConnections)
                                {
                                    smoDatabase.Parent.KillAllProcesses(smoDatabase.Name);
                                    smoDatabase.DatabaseOptions.UserAccess = SqlServer.Management.Smo.DatabaseUserAccess.Single;
                                    smoDatabase.Alter(TerminationClause.RollbackTransactionsImmediately);
                                }
                                smoDatabase.Parent.DetachDatabase(smoDatabase.Name, detachParams.UpdateStatistics);
                            }
                            catch (SmoException)
                            {
                                // Revert to database's previous user access level if we changed it as part of dropping connections
                                // before hitting this exception.
                                if (originalAccess != smoDatabase.DatabaseOptions.UserAccess)
                                {
                                    smoDatabase.DatabaseOptions.UserAccess = originalAccess;
                                    smoDatabase.Alter(TerminationClause.RollbackTransactionsImmediately);
                                }
                                throw;
                            }
                        }
                    }
                    else
                    {
                        throw new InvalidOperationException($"Provided URN '{detachParams.ObjectUrn}' did not correspond to an existing database.");
                    }
                }
                finally
                {
                    dataContainer.ServerConnection.Disconnect();
                }
            }
            return sqlScript;
        }

        private string CreateDetachScript(DetachDatabaseRequestParams detachParams, string databaseName)
        {
            var escapedName = ToSqlScript.FormatIdentifier(databaseName);
            var builder = new StringBuilder();
            builder.AppendLine("USE [master]");
            builder.AppendLine("GO");
            if (detachParams.DropConnections)
            {
                builder.AppendLine($"ALTER DATABASE {escapedName} SET SINGLE_USER WITH ROLLBACK IMMEDIATE");
                builder.AppendLine("GO");
            }
            builder.Append($"EXEC master.dbo.sp_detach_db @dbname = N'{databaseName}'");
            if (detachParams.UpdateStatistics)
            {
                builder.Append($", @skipchecks = 'false'");
            }
            builder.AppendLine();
            builder.AppendLine("GO");
            return builder.ToString();
        }

        public string Attach(AttachDatabaseRequestParams attachParams)
        {
            var sqlScript = string.Empty;
            ConnectionInfo connectionInfo = this.GetConnectionInfo(attachParams.ConnectionUri);
            using (var dataContainer = CreateDatabaseDataContainer(attachParams.ConnectionUri, null, true, null))
            {
                var server = dataContainer.Server!;
                var originalExecuteMode = server.ConnectionContext.SqlExecutionModes;
                if (attachParams.GenerateScript)
                {
                    server.ConnectionContext.SqlExecutionModes = SqlExecutionModes.CaptureSql;
                    server.ConnectionContext.CapturedSql.Clear();
                }
                try
                {
                    foreach (var database in attachParams.Databases)
                    {
                        var fileCollection = new StringCollection();
                        fileCollection.AddRange(database.DatabaseFilePaths);
                        if (database.Owner != SR.general_default)
                        {
                            server.AttachDatabase(database.DatabaseName, fileCollection, database.Owner);
                        }
                        else
                        {
                            server.AttachDatabase(database.DatabaseName, fileCollection);
                        }
                    }
                    if (attachParams.GenerateScript)
                    {
                        var builder = new StringBuilder();
                        var capturedText = server.ConnectionContext.CapturedSql.Text;
                        foreach (var entry in capturedText)
                        {
                            if (entry != null)
                            {
                                builder.AppendLine(entry);
                            }
                        }
                        sqlScript = builder.ToString();
                    }
                }
                finally
                {
                    if (attachParams.GenerateScript)
                    {
                        server.ConnectionContext.SqlExecutionModes = originalExecuteMode;
                    }
                    dataContainer.ServerConnection.Disconnect();
                }
            }
            return sqlScript;
        }

        /// <summary>
        /// Used to drop the specified database
        /// </summary>
        /// <param name="dropParams">The various parameters needed for the Drop operation</param>
        public string Drop(DropDatabaseRequestParams dropParams)
        {
            var sqlScript = string.Empty;
            ConnectionInfo connectionInfo = this.GetConnectionInfo(dropParams.ConnectionUri);
            using (var dataContainer = CreateDatabaseDataContainer(dropParams.ConnectionUri, dropParams.ObjectUrn, false, null))
            {
                try
                {
                    var smoDatabase = dataContainer.SqlDialogSubject as Database;
                    if (smoDatabase != null)
                    {
                        var originalAccess = smoDatabase.DatabaseOptions.UserAccess;
                        var server = smoDatabase.Parent;
                        var originalExecuteMode = server.ConnectionContext.SqlExecutionModes;

                        if (dropParams.GenerateScript)
                        {
                            server.ConnectionContext.SqlExecutionModes = SqlExecutionModes.CaptureSql;
                            server.ConnectionContext.CapturedSql.Clear();
                        }

                        try
                        {
                            // In order to drop all connections to the database, we switch it to single
                            // user access mode so that only our current connection to the database stays open.
                            // Any pending operations are terminated and rolled back.
                            if (dropParams.DropConnections)
                            {
                                smoDatabase.DatabaseOptions.UserAccess = SqlServer.Management.Smo.DatabaseUserAccess.Single;
                                smoDatabase.Alter(TerminationClause.RollbackTransactionsImmediately);
                            }
                            if (dropParams.DeleteBackupHistory)
                            {
                                server.DeleteBackupHistory(smoDatabase.Name);
                            }
                            smoDatabase.Drop();
                            if (dropParams.GenerateScript)
                            {
                                var builder = new StringBuilder();
                                foreach (var scriptEntry in server.ConnectionContext.CapturedSql.Text)
                                {
                                    if (scriptEntry != null)
                                    {
                                        builder.AppendLine(scriptEntry);
                                        builder.AppendLine("GO");
                                    }
                                }
                                sqlScript = builder.ToString();
                            }
                        }
                        catch (SmoException)
                        {
                            // Revert to database's previous user access level if we changed it as part of dropping connections
                            // before hitting this exception.
                            if (originalAccess != smoDatabase.DatabaseOptions.UserAccess)
                            {
                                smoDatabase.DatabaseOptions.UserAccess = originalAccess;
                                smoDatabase.Alter(TerminationClause.RollbackTransactionsImmediately);
                            }
                            throw;
                        }
                        finally
                        {
                            if (dropParams.GenerateScript)
                            {
                                server.ConnectionContext.SqlExecutionModes = originalExecuteMode;
                            }
                        }
                    }
                    else
                    {
                        throw new InvalidOperationException($"Provided URN '{dropParams.ObjectUrn}' did not correspond to an existing database.");
                    }
                }
                finally
                {
                    dataContainer.ServerConnection.Disconnect();
                }
            }
            return sqlScript;
        }

        private CDataContainer CreateDatabaseDataContainer(string connectionUri, string? objectURN, bool isNewDatabase, string? databaseName)
        {
            ConnectionInfo connectionInfo = this.GetConnectionInfo(connectionUri);
            var originalDatabaseName = connectionInfo.ConnectionDetails.DatabaseName;
            try
            {
                if (!isNewDatabase && !string.IsNullOrEmpty(databaseName))
                {
                    connectionInfo.ConnectionDetails.DatabaseName = databaseName;
                }
                CDataContainer dataContainer = CDataContainer.CreateDataContainer(connectionInfo, databaseExists: !isNewDatabase);
                if (dataContainer.Server == null)
                {
                    throw new InvalidOperationException(serverNotExistsError);
                }
                if (string.IsNullOrEmpty(objectURN))
                {
                    objectURN = string.Format(System.Globalization.CultureInfo.InvariantCulture, "Server");
                }
                dataContainer.SqlDialogSubject = dataContainer.Server.GetSmoObject(objectURN);
                return dataContainer;
            }
            finally
            {
                connectionInfo.ConnectionDetails.DatabaseName = originalDatabaseName;
            }
        }

        private string ConfigureDatabase(InitializeViewRequestParams viewParams, DatabaseInfo database, ConfigAction configAction, RunType runType)
        {
            if (database.Name == null)
            {
                throw new ArgumentException("Database name not provided.");
            }

            using (var dataContainer = CreateDatabaseDataContainer(viewParams.ConnectionUri, viewParams.ObjectUrn, viewParams.IsNewObject, viewParams.Database))
            {
                if (dataContainer.Server == null)
                {
                    throw new InvalidOperationException(serverNotExistsError);
                }
                try
                {
                    using (var taskHelper = new DatabaseTaskHelper(dataContainer))
                    {
                        DatabasePrototype prototype = taskHelper.Prototype;
                        prototype.Name = database.Name;

                        // Update database file names now that we have a database name
                        if (viewParams.IsNewObject && !prototype.HideFileSettings)
                        {
                            var sanitizedName = Utility.DatabaseUtils.SanitizeDatabaseFileName(prototype.Name);

                            var dataFile = prototype.Files[0];
                            if (dataFile.DatabaseFileType != FileType.Data)
                            {
                                throw new InvalidOperationException("Database prototype's first file was not a Data file.");
                            }
                            dataFile.Name = sanitizedName;

                            if (prototype.NumberOfLogFiles > 0)
                            {
                                var logFile = prototype.Files[1];
                                if (logFile.DatabaseFileType != FileType.Log)
                                {
                                    throw new InvalidOperationException("Database prototype's second file was not a Log file.");
                                }
                                logFile.Name = $"{sanitizedName}_log";
                            }
                        }

                        if (database.Owner != null && database.Owner != SR.general_default)
                        {
                            prototype.Owner = database.Owner;
                        }
                        if (database.CollationName != null)
                        {
                            prototype.Collation = database.CollationName;
                        }
                        if (database.RecoveryModel != null)
                        {
                            prototype.RecoveryModel = recoveryModelEnums[database.RecoveryModel];
                        }
                        if (database.CompatibilityLevel != null)
                        {
                            prototype.DatabaseCompatibilityLevel = compatLevelEnums[database.CompatibilityLevel];
                        }
                        if (prototype is DatabasePrototype80 db80)
                        {
                            if (database.DatabaseReadOnly != null)
                            {
                                db80.IsReadOnly = (bool)database.DatabaseReadOnly;
                            }
                        }

                        if (prototype is DatabasePrototype90 db90)
                        {
                            db90.AutoUpdateStatisticsAsync = database.AutoUpdateStatisticsAsynchronously;
                            db90.PageVerifyDisplay = database.PageVerify;
                        }
                        if (prototype is DatabasePrototype100 db100)
                        {
                            db100.EncryptionEnabled = database.EncryptionEnabled;
                        }
                        if (prototype is DatabasePrototype110 db110)
                        {
                            if (database.TargetRecoveryTimeInSec != null)
                            {
                                db110.TargetRecoveryTime = (int)database.TargetRecoveryTimeInSec;
                            }

                            if (database.ContainmentType != null)
                            {
                                db110.DatabaseContainmentType = containmentTypeEnums[database.ContainmentType];
                            }
                        }
                        if (prototype is DatabasePrototype130 db130)
                        {
                            if (!viewParams.IsNewObject && databaseScopedConfigurationsCollection != null && database.DatabaseScopedConfigurations != null)
                            {
                                foreach (DatabaseScopedConfigurationsInfo dsc in database.DatabaseScopedConfigurations)
                                {
                                    foreach (DatabaseScopedConfiguration smoDscCollection in databaseScopedConfigurationsCollection)
                                    {
                                        if (smoDscCollection.Name == dsc.Name)
                                        {
                                            smoDscCollection.Value = dsc.ValueForPrimary == CommonConstants.DatabaseScopedConfigurations_Value_Enabled
                                                ? "1" : dsc.ValueForPrimary == CommonConstants.DatabaseScopedConfigurations_Value_Disabled
                                                ? "0" : dsc.ValueForPrimary;

                                            // When sending the DSC seconday value to ADS, we convert the secondaryValue of 'PRIMARY' to match with primaryValue
                                            // We need to set it back to 'PRIMARY' so that SMO would not generate any unnecessary scripts for unchanged properties
                                            if (!(smoDscCollection.ValueForSecondary == CommonConstants.DatabaseScopedConfigurations_Value_Primary &&
                                                dsc.ValueForPrimary.Equals(dsc.ValueForSecondary)))
                                            {
                                                smoDscCollection.ValueForSecondary = dsc.ValueForSecondary == CommonConstants.DatabaseScopedConfigurations_Value_Enabled
                                                            ? "1" : dsc.ValueForSecondary == CommonConstants.DatabaseScopedConfigurations_Value_Disabled
                                                            ? "0" : dsc.ValueForSecondary;
                                            }
                                            break;
                                        }
                                    }
                                }
                                db130.DatabaseScopedConfiguration = databaseScopedConfigurationsCollection;
                            }
                        }

                        if (!viewParams.IsNewObject && database.Files != null)
                        {
                            HashSet<int> fileIdsToRemove = new HashSet<int>(prototype.Files.Select(file => file.ID));
                            foreach (var file in database.Files)
                            {
                                // Add a New file
                                if (file.Id == 0)
                                {
                                    DatabaseFilePrototype newFile = new DatabaseFilePrototype(dataContainer, prototype, fileTypesEnums[file.Type]);
                                    newFile.Name = file.Name;
                                    newFile.InitialSize = (int)file.SizeInMb;
                                    newFile.PhysicalName = file.FileNameWithExtension;
                                    newFile.DatabaseFileType = fileTypesEnums[file.Type];
                                    newFile.Exists = false;
                                    newFile.Autogrowth = GetAutogrowth(prototype, file); 
                                    if (!string.IsNullOrEmpty(file.Path.Trim()))
                                    {
                                        newFile.Folder = Utility.DatabaseUtils.ConvertToLocalMachinePath(Path.GetFullPath(file.Path));
                                    }

                                    // Log file do not support file groups
                                    if (fileTypesEnums[file.Type] != FileType.Log)
                                    {
                                        FilegroupPrototype fileGroup = new FilegroupPrototype(prototype);
                                        fileGroup.Name = file.FileGroup;
                                        newFile.FileGroup = fileGroup;
                                    }

                                    // Add newFile to the prototype files
                                    prototype.Files.Add(newFile);
                                }
                                // Edit file properties: updating the existed files with modified data
                                else
                                {
                                    var existedFile = prototype.Files.FirstOrDefault(x => x.ID == file.Id);
                                    if (existedFile != null)
                                    {
                                        fileIdsToRemove.Remove(file.Id);
                                        existedFile.Name = file.Name;
                                        existedFile.InitialSize = (int)file.SizeInMb;
                                        existedFile.Autogrowth = GetAutogrowth(prototype, file);
                                    }
                                }
                            }

                            // Remove the file
                            foreach (var currentFile in prototype.Files)
                            {
                                if (fileIdsToRemove.Contains(currentFile.ID))
                                {
                                    currentFile.Removed = true;
                                }
                            }
                        }

<<<<<<< HEAD
                        if (!viewParams.IsNewObject && database.Filegroups != null)
                        {
                            HashSet<string> fileGroupToRemove = new HashSet<string>(prototype.Filegroups.Select(file => file.Name));
                            // process row data filegroups
                            foreach (FileGroups fg in database.Filegroups)
                            {
                                if (fg.Id < 0)
                                {
                                    FilegroupPrototype newfileGroup = new FilegroupPrototype(prototype);
                                    newfileGroup.FileGroupType = fg.Type;
                                    newfileGroup.Name = fg.Name;
                                    newfileGroup.IsReadOnly = fg.IsReadOnly;
                                    newfileGroup.IsDefault = fg.IsDefault;
                                    newfileGroup.IsAutogrowAllFiles = fg.IsDefault;
                                    prototype.Filegroups.Add(newfileGroup);
                                }
                                else
                                {
                                    var existedFilegroup = prototype.Filegroups.FirstOrDefault(x => x.Name == fg.Name);
                                    if (existedFilegroup != null)
                                    {
                                        fileGroupToRemove.Remove(fg.Name);
                                        if (fg.Type != FileGroupType.MemoryOptimizedDataFileGroup) {
                                            existedFilegroup.IsReadOnly = fg.IsReadOnly;
                                            existedFilegroup.IsDefault = fg.IsDefault;
                                            if (fg.Type != FileGroupType.FileStreamDataFileGroup)
                                            {
                                                existedFilegroup.IsAutogrowAllFiles = fg.AutogrowAllFiles;
                                            }
                                        }
                                    }
                                }
                            }

                            // Remove the filegroups
                            foreach (var currentFilegroup in prototype.Filegroups)
                            {
                                if (fileGroupToRemove.Contains(currentFilegroup.Name))
                                {
                                    currentFilegroup.Removed = true;
                                }
                            }
                        }

=======
>>>>>>> 1f045ba6
                        // AutoCreateStatisticsIncremental can only be set when AutoCreateStatistics is enabled
                        prototype.AutoCreateStatisticsIncremental = database.AutoCreateIncrementalStatistics;
                        prototype.AutoCreateStatistics = database.AutoCreateStatistics;
                        prototype.AutoShrink = database.AutoShrink;
                        prototype.AutoUpdateStatistics = database.AutoUpdateStatistics;
                        if (database.RestrictAccess != null)
                        {
                            prototype.RestrictAccess = database.RestrictAccess;
                        }

                        if (prototype is DatabasePrototypeAzure dbAz)
                        {
                            // Set edition first since the prototype will fill all the Azure fields with default values
                            if (database.AzureEdition != null)
                            {
                                dbAz.AzureEditionDisplay = database.AzureEdition;
                            }
                            if (database.AzureBackupRedundancyLevel != null)
                            {
                                dbAz.BackupStorageRedundancy = database.AzureBackupRedundancyLevel;
                            }
                            if (database.AzureServiceLevelObjective != null)
                            {
                                dbAz.CurrentServiceLevelObjective = database.AzureServiceLevelObjective;
                            }
                            if (database.AzureMaxSize != null)
                            {
                                dbAz.MaxSize = database.AzureMaxSize;
                            }
                        }

                        string sqlScript = string.Empty;
                        using (var actions = new DatabaseActions(dataContainer, configAction, prototype))
                        using (var executionHandler = new ExecutionHandler(actions))
                        {
                            executionHandler.RunNow(runType, this);
                            if (executionHandler.ExecutionResult == ExecutionMode.Failure)
                            {
                                throw executionHandler.ExecutionFailureException;
                            }

                            if (runType == RunType.ScriptToWindow)
                            {
                                sqlScript = executionHandler.ScriptTextFromLastRun;
                            }
                        }

                        return sqlScript;
                    }
                }
                finally
                {
                    dataContainer.ServerConnection.Disconnect();
                }
            }
        }

        private Autogrowth GetAutogrowth(DatabasePrototype prototype, DatabaseFile file)
        {
            Autogrowth fileAutogrowth = new Autogrowth(prototype);
            fileAutogrowth.IsEnabled = file.IsAutoGrowthEnabled;
            bool isGrowthInPercent = file.AutoFileGrowthType == FileGrowthType.Percent;
            fileAutogrowth.IsGrowthInPercent = isGrowthInPercent;
            fileAutogrowth.GrowthInPercent = isGrowthInPercent ? (int)file.AutoFileGrowth : fileAutogrowth.GrowthInPercent;
            fileAutogrowth.GrowthInMegabytes = !isGrowthInPercent ? (int)file.AutoFileGrowth : fileAutogrowth.GrowthInMegabytes;
            fileAutogrowth.MaximumFileSizeInMegabytes = (int)((0.0 <= file.MaxSizeLimitInMb) ? file.MaxSizeLimitInMb : 0.0);
            fileAutogrowth.IsGrowthRestricted = file.MaxSizeLimitInMb > 0.0;

            return fileAutogrowth;
        }

        /// <summary>
        /// Get supported database collations for this server.
        /// </summary>
        /// <returns>An <see cref="OptionsCollection"/> of the supported collations and the default collation's index.</returns>
        private OptionsCollection GetCollations(Server server, DatabasePrototype prototype, bool isNewObject)
        {
            var options = new OptionsCollection() { Options = Array.Empty<string>(), DefaultValueIndex = 0 };
            // Writable collations are not supported for Sphinx and earlier
            if (server.VersionMajor < minimumVersionForWritableCollation)
            {
                return options;
            }

            using (DataTable serverCollationsTable = server.EnumCollations())
            {
                if (serverCollationsTable != null)
                {
                    var collationItems = new List<string>();
                    foreach (DataRow serverCollation in serverCollationsTable.Rows)
                    {
                        string collationName = (string)serverCollation["Name"];
                        collationItems.Add(collationName);
                    }

                    // If this database already exists, then use its collation as the default value.
                    // Otherwise use the server's collation as the default value.
                    string firstCollation = prototype.Exists ? prototype.Collation : server.Collation;
                    int defaultIndex = collationItems.FindIndex(collation => collation.Equals(firstCollation, StringComparison.InvariantCultureIgnoreCase));
                    if (defaultIndex > 0)
                    {
                        options.DefaultValueIndex = defaultIndex;
                    }
                    options.Options = collationItems.ToArray();
                }
            }

            return options;
        }

        /// <summary>
        /// Gets the prototype's current collation.
        /// </summary>
        /// <returns>An <see cref="OptionsCollection"/> of the prototype's collation and the default collation's index.</returns>
        private OptionsCollection GetCollationsWithPrototypeCollation(DatabasePrototype prototype)
        {
            return new OptionsCollection() { Options = new string[] { prototype.Collation }, DefaultValueIndex = 0 };
        }

        /// <summary>
        /// Get supported database containment types for this server.
        /// </summary>
        /// <returns>An <see cref="OptionsCollection"/> of the supported containment types and the default containment type's index.</returns>
        private OptionsCollection GetContainmentTypes(Server server, DatabasePrototype prototype)
        {
            var options = new OptionsCollection() { Options = Array.Empty<string>(), DefaultValueIndex = 0 };

            // Containment types are only supported for Denali and later, and only if the server is not a managed instance
            if (!(SqlMgmtUtils.IsSql11OrLater(server.ServerVersion)) || server.IsAnyManagedInstance())
            {
                return options;
            }

            var containmentTypes = new List<string>();
            ContainmentType dbContainmentType = ContainmentType.None;
            DatabasePrototype110? dp110 = prototype as DatabasePrototype110;

            if (dp110 != null)
            {
                dbContainmentType = dp110.DatabaseContainmentType;
            }

            containmentTypes.Add(displayContainmentTypes[ContainmentType.None]);
            containmentTypes.Add(displayContainmentTypes[ContainmentType.Partial]);

            // Use the prototype's current containment type as the default value
            var defaultIndex = 0;
            switch (dbContainmentType)
            {
                case ContainmentType.None:
                    break;
                case ContainmentType.Partial:
                    defaultIndex = 1;
                    break;
                default:
                    break;
            }
            options.DefaultValueIndex = defaultIndex;
            options.Options = containmentTypes.ToArray();
            return options;
        }

        /// <summary>
        /// Get supported database recovery models for this server.
        /// </summary>
        /// <returns>An <see cref="OptionsCollection"/> of the supported recovery models and the default recovery model's index.</returns>
        private OptionsCollection GetRecoveryModels(Server server, DatabasePrototype prototype)
        {
            var options = new OptionsCollection() { Options = Array.Empty<string>(), DefaultValueIndex = 0 };

            // Recovery models are only supported if the server is shiloh or later and is not a Managed Instance
            var recoveryModelEnabled = (minimumVersionForRecoveryModel <= server.VersionMajor) && !server.IsAnyManagedInstance();
            if (server.GetDisabledProperties().Contains("RecoveryModel") || !recoveryModelEnabled)
            {
                return options;
            }

            var recoveryModels = new List<string>();
            if (!server.IsAnyManagedInstance())
            {

                recoveryModels.Add(displayRecoveryModels[RecoveryModel.Full]);
                recoveryModels.Add(displayRecoveryModels[RecoveryModel.BulkLogged]);
                recoveryModels.Add(displayRecoveryModels[RecoveryModel.Simple]);
            }
            else
            {
                if (prototype.OriginalName.Equals("tempdb", StringComparison.CurrentCultureIgnoreCase) && prototype.IsSystemDB)
                {
                    // tempdb supports 'simple recovery' only
                    recoveryModels.Add(displayRecoveryModels[RecoveryModel.Simple]);
                }
                else
                {
                    // non-tempdb supports only 'full recovery' model
                    recoveryModels.Add(displayRecoveryModels[RecoveryModel.Full]);
                }
            }

            // Use the prototype's current recovery model as the default value
            if (recoveryModels.Count > 1)
            {
                var defaultIndex = 0;
                switch (prototype.RecoveryModel)
                {
                    case RecoveryModel.BulkLogged:
                        defaultIndex = 1;
                        break;

                    case RecoveryModel.Simple:
                        defaultIndex = 2;
                        break;

                    default:
                        break;
                }
                options.DefaultValueIndex = defaultIndex;
            }
            options.Options = recoveryModels.ToArray();
            return options;
        }

        private DatabaseFile[] GetDatabaseFiles(Database database)
        {
            var filesList = new List<DatabaseFile>();
            foreach (FileGroup fileGroup in database.FileGroups)
            {
                foreach (DataFile file in fileGroup.Files)
                {
                    filesList.Add(new DatabaseFile()
                    {
                        Id = file.ID,
                        Name = file.Name,
                        Type = file.Parent.FileGroupType == FileGroupType.RowsFileGroup ? displayFileTypes[FileType.Data] : displayFileTypes[FileType.FileStream],
                        Path = Utility.DatabaseUtils.ConvertToLocalMachinePath(Path.GetDirectoryName(file.FileName)),
                        FileGroup = fileGroup.Name,
                        FileNameWithExtension = Path.GetFileName(file.FileName),
                        SizeInMb = ByteConverter.ConvertKbtoMb(file.Size),
                        AutoFileGrowth = file.GrowthType == FileGrowthType.Percent ? file.Growth : ByteConverter.ConvertKbtoMb(file.Growth),
                        AutoFileGrowthType = file.GrowthType,
                        MaxSizeLimitInMb = file.MaxSize == -1 ? file.MaxSize : ByteConverter.ConvertKbtoMb(file.MaxSize),
                        IsAutoGrowthEnabled = file.GrowthType != FileGrowthType.None,
                    });
                }
            }
            foreach (LogFile file in database.LogFiles)
            {
                filesList.Add(new DatabaseFile()
                {
                    Id = file.ID,
                    Name = file.Name,
                    Type = displayFileTypes[FileType.Log],
                    Path = Utility.DatabaseUtils.ConvertToLocalMachinePath(Path.GetDirectoryName(file.FileName)),
                    FileGroup = SR.prototype_file_noFileGroup,
                    FileNameWithExtension = Path.GetFileName(file.FileName),
                    SizeInMb = ByteConverter.ConvertKbtoMb(file.Size),
                    AutoFileGrowth = file.GrowthType == FileGrowthType.Percent ? file.Growth : ByteConverter.ConvertKbtoMb(file.Growth),
                    AutoFileGrowthType = file.GrowthType,
                    MaxSizeLimitInMb = file.MaxSize == -1 ? file.MaxSize : ByteConverter.ConvertKbtoMb(file.MaxSize),
                    IsAutoGrowthEnabled = file.GrowthType != FileGrowthType.None
                });
            }
            return filesList.ToArray();
        }


        /// <summary>
        /// Get the file group names from the database fileGroup
        /// </summary>
        /// <param name="database">smo database prototype</param>
        /// <param name="databaseViewInfo">database view info object</param>
        private void GetFileGroupNames(Database database, DatabaseViewInfo databaseViewInfo)
        {
            var rowDataGroups = new List<string>();
            var fileStreamDataGroups = new List<string>();
            foreach (FileGroup fileGroup in database.FileGroups)
            {
                if (fileGroup.FileGroupType == FileGroupType.FileStreamDataFileGroup || fileGroup.FileGroupType == FileGroupType.MemoryOptimizedDataFileGroup)
                {
                    fileStreamDataGroups.Add(fileGroup.Name);
                }
                else
                {
                    rowDataGroups.Add(fileGroup.Name);
                }
            }

            // If no fileStream groups available
            if (fileStreamDataGroups.Count == 0)
            {
                fileStreamDataGroups.Add(SR.prototype_file_noApplicableFileGroup);
            }
            databaseViewInfo.RowDataFileGroupsOptions = rowDataGroups.ToArray();
            databaseViewInfo.FileStreamFileGroupsOptions = fileStreamDataGroups.ToArray();
        }

        /// <summary>
        /// Preparing the filegroups of various FileGroupTypes
        /// </summary>
        /// <param name="database"></param>
        /// <param name="databaseViewInfo"></param>
        private FileGroups[] GetFileGroups(Database database, DatabaseViewInfo databaseViewInfo)
        {
            var filegroups = new List<FileGroups>();
            foreach (FileGroup filegroup in database.FileGroups)
            {
                filegroups.Add(new FileGroups()
                {
                    Id = filegroup.ID,
                    Name = filegroup.Name,
                    Type = filegroup.FileGroupType,
                    IsReadOnly = filegroup.ReadOnly,
                    IsDefault = filegroup.IsDefault
                });
            }
            return filegroups.ToArray();
        }

        /// <summary>
        /// Get supported database compatibility levels for this Azure server.
        /// </summary>
        /// <returns>An <see cref="OptionsCollection"/> of the supported compatibility levels and the default compatibility level's index.</returns>
        private OptionsCollection GetCompatibilityLevelsAzure(DatabasePrototype prototype)
        {
            var options = new OptionsCollection() { Options = Array.Empty<string>(), DefaultValueIndex = 0 };
            // For Azure we loop through all of the possible compatibility levels. We do this because there's only one compat level active on a
            // version at a time, but that can change at any point so in order to reduce maintenance required when that happens we'll just find
            // the one that matches the current set level and display that
            foreach (var level in displayCompatLevels.Keys)
            {
                if (level == prototype.DatabaseCompatibilityLevel)
                {
                    // Azure can't change the compat level so we only include the current version
                    options.Options = new string[] { displayCompatLevels[level] };
                    return options;
                }
            }

            // If we couldn't find the prototype's current compatibility level, then treat compatibillity levels as unsupported for this server
            return options;
        }

        /// <summary>
        /// Get supported database compatibility levels for this server.
        /// </summary>
        /// <returns>An <see cref="OptionsCollection"/> of the supported compatibility levels and the default compatibility level's index.</returns>
        private OptionsCollection GetCompatibilityLevels(int sqlServerVersion, DatabasePrototype prototype)
        {
            var options = new OptionsCollection() { Options = Array.Empty<string>(), DefaultValueIndex = 0 };

            // Unlikely that we are hitting such an old SQL Server, but leaving to preserve
            // the original semantic of this method.
            if (sqlServerVersion < 8)
            {
                // we do not know this version number, we do not know the possible compatibility levels for the server
                return options;
            }

            var compatibilityLevels = new List<string>();
            switch (sqlServerVersion)
            {
                case 8:     // Shiloh
                    compatibilityLevels.Add(displayCompatLevels[CompatibilityLevel.Version70]);
                    compatibilityLevels.Add(displayCompatLevels[CompatibilityLevel.Version80]);
                    break;
                case 9:     // Yukon
                    compatibilityLevels.Add(displayCompatLevels[CompatibilityLevel.Version70]);
                    compatibilityLevels.Add(displayCompatLevels[CompatibilityLevel.Version80]);
                    compatibilityLevels.Add(displayCompatLevels[CompatibilityLevel.Version90]);
                    break;
                case 10:    // Katmai
                    compatibilityLevels.Add(displayCompatLevels[CompatibilityLevel.Version80]);
                    compatibilityLevels.Add(displayCompatLevels[CompatibilityLevel.Version90]);
                    compatibilityLevels.Add(displayCompatLevels[CompatibilityLevel.Version100]);
                    break;
                case 11:    // Denali
                    compatibilityLevels.Add(displayCompatLevels[CompatibilityLevel.Version90]);
                    compatibilityLevels.Add(displayCompatLevels[CompatibilityLevel.Version100]);
                    compatibilityLevels.Add(displayCompatLevels[CompatibilityLevel.Version110]);
                    break;
                case 12:    // SQL2014
                    compatibilityLevels.Add(displayCompatLevels[CompatibilityLevel.Version100]);
                    compatibilityLevels.Add(displayCompatLevels[CompatibilityLevel.Version110]);
                    compatibilityLevels.Add(displayCompatLevels[CompatibilityLevel.Version120]);
                    break;
                case 13:    // SQL2016
                    compatibilityLevels.Add(displayCompatLevels[CompatibilityLevel.Version100]);
                    compatibilityLevels.Add(displayCompatLevels[CompatibilityLevel.Version110]);
                    compatibilityLevels.Add(displayCompatLevels[CompatibilityLevel.Version120]);
                    compatibilityLevels.Add(displayCompatLevels[CompatibilityLevel.Version130]);
                    break;
                case 14:    // SQL2017
                    compatibilityLevels.Add(displayCompatLevels[CompatibilityLevel.Version100]);
                    compatibilityLevels.Add(displayCompatLevels[CompatibilityLevel.Version110]);
                    compatibilityLevels.Add(displayCompatLevels[CompatibilityLevel.Version120]);
                    compatibilityLevels.Add(displayCompatLevels[CompatibilityLevel.Version130]);
                    compatibilityLevels.Add(displayCompatLevels[CompatibilityLevel.Version140]);
                    break;
                case 15:    // SQL2019
                    compatibilityLevels.Add(displayCompatLevels[CompatibilityLevel.Version100]);
                    compatibilityLevels.Add(displayCompatLevels[CompatibilityLevel.Version110]);
                    compatibilityLevels.Add(displayCompatLevels[CompatibilityLevel.Version120]);
                    compatibilityLevels.Add(displayCompatLevels[CompatibilityLevel.Version130]);
                    compatibilityLevels.Add(displayCompatLevels[CompatibilityLevel.Version140]);
                    compatibilityLevels.Add(displayCompatLevels[CompatibilityLevel.Version150]);
                    break;
                /* SQL_VBUMP_REVIEW */
                default:
                    // It is either the latest SQL we know about, or some future version of SQL we
                    // do not know about. We play conservative and only add the compat level we know
                    // about so far.
                    // At vBump, add a new case and move the 'default' label there.
                    compatibilityLevels.Add(displayCompatLevels[CompatibilityLevel.Version100]);
                    compatibilityLevels.Add(displayCompatLevels[CompatibilityLevel.Version110]);
                    compatibilityLevels.Add(displayCompatLevels[CompatibilityLevel.Version120]);
                    compatibilityLevels.Add(displayCompatLevels[CompatibilityLevel.Version130]);
                    compatibilityLevels.Add(displayCompatLevels[CompatibilityLevel.Version140]);
                    compatibilityLevels.Add(displayCompatLevels[CompatibilityLevel.Version150]);
                    compatibilityLevels.Add(displayCompatLevels[CompatibilityLevel.Version160]);
                    break;
            }

            // set the default compatability level for this list based on the prototype
            for (var i = 0; i < compatibilityLevels.Count; i++)
            {
                var level = compatibilityLevels[i];
                var prototypeLevel = displayCompatLevels[prototype.DatabaseCompatibilityLevel];
                if (level == prototypeLevel)
                {
                    options.DefaultValueIndex = i;
                    options.Options = compatibilityLevels.ToArray();
                    return options;
                }
            }

            // previous loop did not find the prototype compatibility level in this server's compatability options, so treat compatibility levels as unsupported for this server
            return options;
        }

        /// <summary>
        /// Get supported service level objectives for this Azure server.
        /// </summary>
        private static AzureEditionDetails[] GetAzureServiceLevels(IEnumerable<AzureEdition> editions)
        {
            var levels = new List<AzureEditionDetails>();
            foreach (AzureEdition edition in editions)
            {
                if (AzureSqlDbHelper.TryGetServiceObjectiveInfo(edition, out var serviceInfoPair))
                {
                    var options = new OptionsCollection() { Options = Array.Empty<string>(), DefaultValueIndex = 0 };
                    var serviceLevelsList = new List<string>(serviceInfoPair.Value);
                    var defaultIndex = serviceInfoPair.Key;
                    if (defaultIndex >= 0 && defaultIndex < serviceLevelsList.Count)
                    {
                        options.DefaultValueIndex = defaultIndex;
                    }
                    options.Options = serviceLevelsList.ToArray();
                    var details = new AzureEditionDetails() { EditionDisplayName = edition.DisplayName, EditionOptions = options };
                    levels.Add(details);
                }
                else
                {
                    Logger.Error($"Failed to get service level objective info for edition '{edition.Name}'");
                }
            }
            return levels.ToArray();
        }

        /// <summary>
        /// Get supported maximum sizes for this Azure server.
        /// </summary>
        private static AzureEditionDetails[] GetAzureMaxSizes(IEnumerable<AzureEdition> editions)
        {
            var sizes = new List<AzureEditionDetails>();
            foreach (AzureEdition edition in editions)
            {
                if (AzureSqlDbHelper.TryGetDatabaseSizeInfo(edition, out var sizeInfoPair))
                {
                    var options = new OptionsCollection() { Options = Array.Empty<string>(), DefaultValueIndex = 0 };
                    var sizeInfoList = new List<DbSize>(sizeInfoPair.Value);
                    var defaultIndex = sizeInfoPair.Key;
                    if (defaultIndex >= 0 && defaultIndex < sizeInfoList.Count)
                    {
                        options.DefaultValueIndex = defaultIndex;
                    }
                    options.Options = sizeInfoList.Select(info => info.ToString()).ToArray();
                    var details = new AzureEditionDetails() { EditionDisplayName = edition.DisplayName, EditionOptions = options };
                    sizes.Add(details);
                }
                else
                {
                    Logger.Error($"Failed to get database size info for edition '{edition.Name}'");
                }
            }
            return sizes.ToArray();
        }

        /// <summary>
        /// Prepares database scoped configurations list
        /// </summary>
        /// <param name="smoDSCMetaData"></param>
        /// <returns>database scoped configurations metadata array</returns>
        private static DatabaseScopedConfigurationsInfo[] GetDSCMetaData(DatabaseScopedConfigurationCollection smoDSCMetaData)
        {
            var dscMetaData = new List<DatabaseScopedConfigurationsInfo>();
            foreach (DatabaseScopedConfiguration dsc in smoDSCMetaData)
            {
                string primaryValue = GetDscValue(dsc.Id, dsc.Value);
                dscMetaData.Add(new DatabaseScopedConfigurationsInfo()
                {
                    Id = dsc.Id,
                    Name = dsc.Name,
                    ValueForPrimary = primaryValue,
                    ValueForSecondary = dsc.ValueForSecondary == CommonConstants.DatabaseScopedConfigurations_Value_Primary ? primaryValue : GetDscValue(dsc.Id, dsc.ValueForSecondary)
                });
            }
            return dscMetaData.ToArray();
        }

        /// <summary>
        /// Gets primary and secondary value of the database scoped configuration property
        /// </summary>
        /// <param name="dsc"></param>
        /// <returns>Value of the primary/secondary</returns>
        private static string GetDscValue(int id, string value)
        {
            // MAXDOP(Id = 1) and PAUSED_RESUMABLE_INDEX_ABORT_DURATION_MINUTES(Id = 25) are integer numbers but coming as string value type and they need to send as is.
            if (id == 1 || id == 25)
            {
                return value;
            }

            switch (value)
            {
                case "1":
                    return CommonConstants.DatabaseScopedConfigurations_Value_Enabled;
                case "0":
                    return CommonConstants.DatabaseScopedConfigurations_Value_Disabled;
                default:
                    return value;
            }
        }
    }
}<|MERGE_RESOLUTION|>--- conflicted
+++ resolved
@@ -216,10 +216,7 @@
                                         ((DatabaseInfo)databaseViewInfo.ObjectInfo).TargetRecoveryTimeInSec = smoDatabase.TargetRecoveryTime;
                                         // Files tab is only supported in SQL Server, but files exists for all servers and used in detach database, cannot depend on files property to check the supportability
                                         ((DatabaseInfo)databaseViewInfo.ObjectInfo).IsFilesTabSupported = true;
-<<<<<<< HEAD
                                         ((DatabaseInfo)databaseViewInfo.ObjectInfo).Filegroups = GetFileGroups(smoDatabase, databaseViewInfo);
-=======
->>>>>>> 1f045ba6
                                     }
 
                                     if (prototype is DatabasePrototype160)
@@ -229,12 +226,6 @@
                                 }
                                 databaseScopedConfigurationsCollection = smoDatabase.IsSupportedObject<DatabaseScopedConfiguration>() ? smoDatabase.DatabaseScopedConfigurations : null;
                                 databaseViewInfo.FileTypesOptions = displayFileTypes.Values.ToArray();
-<<<<<<< HEAD
-=======
-
-                                // Get file groups names
-                                GetFileGroupNames(smoDatabase, databaseViewInfo);
->>>>>>> 1f045ba6
                             }
                             databaseViewInfo.DscOnOffOptions = DscOnOffOptions;
                             databaseViewInfo.DscElevateOptions = DscElevateOptions;
@@ -760,7 +751,6 @@
                             }
                         }
 
-<<<<<<< HEAD
                         if (!viewParams.IsNewObject && database.Filegroups != null)
                         {
                             HashSet<string> fileGroupToRemove = new HashSet<string>(prototype.Filegroups.Select(file => file.Name));
@@ -805,8 +795,6 @@
                             }
                         }
 
-=======
->>>>>>> 1f045ba6
                         // AutoCreateStatisticsIncremental can only be set when AutoCreateStatistics is enabled
                         prototype.AutoCreateStatisticsIncremental = database.AutoCreateIncrementalStatistics;
                         prototype.AutoCreateStatistics = database.AutoCreateStatistics;
