//
// Copyright (c) Microsoft. All rights reserved.
// Licensed under the MIT license. See LICENSE file in the project root for full license information.
//

using System;
using System.Collections.Generic;
using System.Data;
using System.Linq;
using System.Threading.Tasks;
using Microsoft.SqlServer.Management.Common;
using Microsoft.SqlServer.Management.Smo;
using Microsoft.SqlTools.ServiceLayer.Admin;
using static Microsoft.SqlTools.ServiceLayer.Admin.AzureSqlDbHelper;
using Microsoft.SqlTools.ServiceLayer.Connection;
using Microsoft.SqlTools.ServiceLayer.Management;
using Microsoft.SqlTools.ServiceLayer.ObjectManagement.Contracts;
using Microsoft.SqlTools.ServiceLayer.Utility;
using Microsoft.SqlTools.Utility;
using System.Text;
using System.IO;
using Microsoft.SqlTools.ServiceLayer.Utility.SqlScriptFormatters;

namespace Microsoft.SqlTools.ServiceLayer.ObjectManagement
{
    /// <summary>   
    /// Database object type handler
    /// </summary>
    public class DatabaseHandler : ObjectTypeHandler<DatabaseInfo, DatabaseViewContext>
    {
        private const int minimumVersionForWritableCollation = 8;
        private const int minimumVersionForRecoveryModel = 8;
        private const string serverNotExistsError = "Server was not created for data container";

        private static readonly Dictionary<CompatibilityLevel, string> displayCompatLevels = new Dictionary<CompatibilityLevel, string>();
        private static readonly Dictionary<ContainmentType, string> displayContainmentTypes = new Dictionary<ContainmentType, string>();
        private static readonly Dictionary<RecoveryModel, string> displayRecoveryModels = new Dictionary<RecoveryModel, string>();
        private static readonly Dictionary<PageVerify, string> displayPageVerifyOptions = new Dictionary<PageVerify, string>();
        private static readonly Dictionary<DatabaseUserAccess, string> displayRestrictAccessOptions = new Dictionary<DatabaseUserAccess, string>();
        private static readonly Dictionary<FileType, string> displayFileTypes = new Dictionary<FileType, string>();

        private static readonly Dictionary<string, CompatibilityLevel> compatLevelEnums = new Dictionary<string, CompatibilityLevel>();
        private static readonly Dictionary<string, ContainmentType> containmentTypeEnums = new Dictionary<string, ContainmentType>();
        private static readonly Dictionary<string, RecoveryModel> recoveryModelEnums = new Dictionary<string, RecoveryModel>();
        private static readonly Dictionary<string, FileType> fileTypesEnums = new Dictionary<string, FileType>();

        internal static readonly string[] AzureEditionNames;
        internal static readonly string[] AzureBackupLevels;
        internal static readonly string[] DscOnOffOptions;
        internal static readonly string[] DscElevateOptions;
        internal static readonly string[] DscEnableDisableOptions;
        internal static readonly AzureEditionDetails[] AzureMaxSizes;
        internal static readonly AzureEditionDetails[] AzureServiceLevels;
        internal DatabaseScopedConfigurationCollection? databaseScopedConfigurationsCollection = null;

        static DatabaseHandler()
        {
            displayCompatLevels.Add(CompatibilityLevel.Version70, SR.compatibilityLevel_sphinx);
            displayCompatLevels.Add(CompatibilityLevel.Version80, SR.compatibilityLevel_shiloh);
            displayCompatLevels.Add(CompatibilityLevel.Version90, SR.compatibilityLevel_yukon);
            displayCompatLevels.Add(CompatibilityLevel.Version100, SR.compatibilityLevel_katmai);
            displayCompatLevels.Add(CompatibilityLevel.Version110, SR.compatibilityLevel_denali);
            displayCompatLevels.Add(CompatibilityLevel.Version120, SR.compatibilityLevel_sql14);
            displayCompatLevels.Add(CompatibilityLevel.Version130, SR.compatibilityLevel_sql15);
            displayCompatLevels.Add(CompatibilityLevel.Version140, SR.compatibilityLevel_sql2017);
            displayCompatLevels.Add(CompatibilityLevel.Version150, SR.compatibilityLevel_sqlv150);
            displayCompatLevels.Add(CompatibilityLevel.Version160, SR.compatibilityLevel_sqlv160);

            displayContainmentTypes.Add(ContainmentType.None, SR.general_containmentType_None);
            displayContainmentTypes.Add(ContainmentType.Partial, SR.general_containmentType_Partial);

            displayRecoveryModels.Add(RecoveryModel.Full, SR.general_recoveryModel_full);
            displayRecoveryModels.Add(RecoveryModel.BulkLogged, SR.general_recoveryModel_bulkLogged);
            displayRecoveryModels.Add(RecoveryModel.Simple, SR.general_recoveryModel_simple);

            displayPageVerifyOptions.Add(PageVerify.Checksum, SR.prototype_db_prop_pageVerify_value_checksum);
            displayPageVerifyOptions.Add(PageVerify.TornPageDetection, SR.prototype_db_prop_pageVerify_value_tornPageDetection);
            displayPageVerifyOptions.Add(PageVerify.None, SR.prototype_db_prop_pageVerify_value_none);

            displayRestrictAccessOptions.Add(DatabaseUserAccess.Multiple, SR.prototype_db_prop_restrictAccess_value_multiple);
            displayRestrictAccessOptions.Add(DatabaseUserAccess.Single, SR.prototype_db_prop_restrictAccess_value_single);
            displayRestrictAccessOptions.Add(DatabaseUserAccess.Restricted, SR.prototype_db_prop_restrictAccess_value_restricted);

            displayFileTypes.Add(FileType.Data, SR.prototype_file_dataFile);
            displayFileTypes.Add(FileType.Log, SR.prototype_file_logFile);
            displayFileTypes.Add(FileType.FileStream, SR.prototype_file_filestreamFile);

            DscOnOffOptions = new[]{
                CommonConstants.DatabaseScopedConfigurations_Value_On,
                CommonConstants.DatabaseScopedConfigurations_Value_Off
            };

            DscElevateOptions = new[]{
                CommonConstants.DatabaseScopedConfigurations_Value_Off,
                CommonConstants.DatabaseScopedConfigurations_Value_When_supported,
                CommonConstants.DatabaseScopedConfigurations_Value_Fail_Unsupported
            };

            DscEnableDisableOptions = new[]{
                CommonConstants.DatabaseScopedConfigurations_Value_Enabled,
                CommonConstants.DatabaseScopedConfigurations_Value_Disabled
            };

            // Set up maps from displayName to enum type so we can retrieve the equivalent enum types later when getting a Save/Script request.
            // We can't use a simple Enum.Parse for that since the displayNames get localized.
            foreach (CompatibilityLevel key in displayCompatLevels.Keys)
            {
                compatLevelEnums.Add(displayCompatLevels[key], key);
            }
            foreach (ContainmentType key in displayContainmentTypes.Keys)
            {
                containmentTypeEnums.Add(displayContainmentTypes[key], key);
            }
            foreach (RecoveryModel key in displayRecoveryModels.Keys)
            {
                recoveryModelEnums.Add(displayRecoveryModels[key], key);
            }
            foreach (FileType key in displayFileTypes.Keys)
            {
                fileTypesEnums.Add(displayFileTypes[key], key);
            }

            // Azure SLO info is invariant of server information, so set up static objects we can return later
            var editions = AzureSqlDbHelper.GetValidAzureEditionOptions();
            AzureEditionNames = editions.Select(edition => edition.DisplayName).ToArray();
            AzureBackupLevels = AzureSqlDbHelper.BackupStorageRedundancyLevels;
            AzureMaxSizes = GetAzureMaxSizes(editions);
            AzureServiceLevels = GetAzureServiceLevels(editions);
        }

        public DatabaseHandler(ConnectionService connectionService) : base(connectionService)
        {
        }

        public override bool CanHandleType(SqlObjectType objectType)
        {
            return objectType == SqlObjectType.Database;
        }

        public override Task<InitializeViewResult> InitializeObjectView(InitializeViewRequestParams requestParams)
        {
            // create a default data context and database object
            using (var dataContainer = CreateDatabaseDataContainer(requestParams.ConnectionUri, requestParams.ObjectUrn, requestParams.IsNewObject, requestParams.Database))
            {
                if (dataContainer.Server == null)
                {
                    throw new InvalidOperationException(serverNotExistsError);
                }
                try
                {
                    using (var taskHelper = new DatabaseTaskHelper(dataContainer))
                    using (var context = new DatabaseViewContext(requestParams))
                    {
                        var prototype = taskHelper.Prototype;
                        var azurePrototype = prototype as DatabasePrototypeAzure;
                        bool isDw = azurePrototype != null && azurePrototype.AzureEdition == AzureEdition.DataWarehouse;
                        bool isAzureDB = dataContainer.Server.ServerType == DatabaseEngineType.SqlAzureDatabase;
                        bool isManagedInstance = dataContainer.Server.DatabaseEngineEdition == DatabaseEngineEdition.SqlManagedInstance;
                        bool isSqlOnDemand = dataContainer.Server.Information.DatabaseEngineEdition == DatabaseEngineEdition.SqlOnDemand;

                        var databaseViewInfo = new DatabaseViewInfo()
                        {
                            ObjectInfo = new DatabaseInfo(),
                            IsAzureDB = isAzureDB,
                            IsManagedInstance = isManagedInstance,
                            IsSqlOnDemand = isSqlOnDemand
                        };

                        // Collect the Database properties information
                        if (!requestParams.IsNewObject)
                        {
                            var smoDatabase = dataContainer.SqlDialogSubject as Database;
                            if (smoDatabase != null)
                            {
                                databaseViewInfo.ObjectInfo = new DatabaseInfo()
                                {
                                    Name = smoDatabase.Name,
                                    CollationName = smoDatabase.Collation,
                                    CompatibilityLevel = displayCompatLevels[smoDatabase.CompatibilityLevel],
                                    DateCreated = smoDatabase.CreateDate.ToString(),
                                    MemoryAllocatedToMemoryOptimizedObjectsInMb = ByteConverter.ConvertKbtoMb(smoDatabase.MemoryAllocatedToMemoryOptimizedObjectsInKB),
                                    MemoryUsedByMemoryOptimizedObjectsInMb = ByteConverter.ConvertKbtoMb(smoDatabase.MemoryUsedByMemoryOptimizedObjectsInKB),
                                    NumberOfUsers = smoDatabase.Users.Count,
                                    Owner = smoDatabase.Owner,
                                    SizeInMb = smoDatabase.Size,
                                    SpaceAvailableInMb = ByteConverter.ConvertKbtoMb(smoDatabase.SpaceAvailable),
                                    Status = smoDatabase.Status.ToString(),
                                    AutoCreateIncrementalStatistics = smoDatabase.AutoCreateIncrementalStatisticsEnabled,
                                    AutoCreateStatistics = smoDatabase.AutoCreateStatisticsEnabled,
                                    AutoShrink = smoDatabase.AutoShrink,
                                    AutoUpdateStatistics = smoDatabase.AutoUpdateStatisticsEnabled,
                                    AutoUpdateStatisticsAsynchronously = smoDatabase.AutoUpdateStatisticsAsync,
                                    EncryptionEnabled = smoDatabase.EncryptionEnabled,
                                    DatabaseScopedConfigurations = smoDatabase.IsSupportedObject<DatabaseScopedConfiguration>() ? GetDSCMetaData(smoDatabase.DatabaseScopedConfigurations) : null,
                                };

                                if (!isAzureDB)
                                {
                                    ((DatabaseInfo)databaseViewInfo.ObjectInfo).ContainmentType = displayContainmentTypes[smoDatabase.ContainmentType];
                                    ((DatabaseInfo)databaseViewInfo.ObjectInfo).RecoveryModel = displayRecoveryModels[smoDatabase.RecoveryModel];
                                    ((DatabaseInfo)databaseViewInfo.ObjectInfo).LastDatabaseBackup = smoDatabase.LastBackupDate == DateTime.MinValue ? SR.databaseBackupDate_None : smoDatabase.LastBackupDate.ToString();
                                    ((DatabaseInfo)databaseViewInfo.ObjectInfo).LastDatabaseLogBackup = smoDatabase.LastLogBackupDate == DateTime.MinValue ? SR.databaseBackupDate_None : smoDatabase.LastLogBackupDate.ToString();
                                }
                                if (!isManagedInstance)
                                {
                                    databaseViewInfo.PageVerifyOptions = displayPageVerifyOptions.Values.ToArray();
                                    databaseViewInfo.RestrictAccessOptions = displayRestrictAccessOptions.Values.ToArray();
                                    ((DatabaseInfo)databaseViewInfo.ObjectInfo).DatabaseReadOnly = smoDatabase.ReadOnly;
                                    ((DatabaseInfo)databaseViewInfo.ObjectInfo).RestrictAccess = displayRestrictAccessOptions[smoDatabase.UserAccess];
<<<<<<< HEAD
                                    ((DatabaseInfo)databaseViewInfo.ObjectInfo).PageVerify = displayPageVerifyOptions[smoDatabase.PageVerify];
                                    ((DatabaseInfo)databaseViewInfo.ObjectInfo).TargetRecoveryTimeInSec = smoDatabase.TargetRecoveryTime;
                                    ((DatabaseInfo)databaseViewInfo.ObjectInfo).FullTextIndexing = dataContainer.Server.ServerType == DatabaseEngineType.Standalone ? true : null;
=======
                                    if (!isAzureDB)
                                    {
                                        ((DatabaseInfo)databaseViewInfo.ObjectInfo).PageVerify = displayPageVerifyOptions[smoDatabase.PageVerify];
                                        ((DatabaseInfo)databaseViewInfo.ObjectInfo).TargetRecoveryTimeInSec = smoDatabase.TargetRecoveryTime;
                                    }
>>>>>>> 7c0da6b6

                                    if (prototype is DatabasePrototype160)
                                    {
                                        ((DatabaseInfo)databaseViewInfo.ObjectInfo).IsLedgerDatabase = smoDatabase.IsLedger;
                                    }
                                }
                                databaseScopedConfigurationsCollection = smoDatabase.IsSupportedObject<DatabaseScopedConfiguration>() ? smoDatabase.DatabaseScopedConfigurations : null;
                                databaseViewInfo.FileTypesOptions = displayFileTypes.Values.ToArray();

                                // Get file groups names
                                GetFileGroupNames(smoDatabase, databaseViewInfo);
                            }
                            databaseViewInfo.DscOnOffOptions = DscOnOffOptions;
                            databaseViewInfo.DscElevateOptions = DscElevateOptions;
                            databaseViewInfo.DscEnableDisableOptions = DscEnableDisableOptions;
                        }

                        // azure sql db doesn't have a sysadmin fixed role
                        var compatibilityLevelEnabled = !isDw && (dataContainer.LoggedInUserIsSysadmin || isAzureDB);
                        if (isAzureDB)
                        {
                            // Azure doesn't allow modifying the collation after DB creation
                            bool collationEnabled = !prototype.Exists;
                            if (isDw)
                            {
                                if (collationEnabled)
                                {
                                    databaseViewInfo.CollationNames = GetCollationsWithPrototypeCollation(prototype);
                                }
                                databaseViewInfo.CompatibilityLevels = GetCompatibilityLevelsAzure(prototype);
                            }
                            else
                            {
                                if (collationEnabled)
                                {
                                    databaseViewInfo.CollationNames = GetCollations(dataContainer.Server, prototype, dataContainer.IsNewObject);
                                }
                                if (compatibilityLevelEnabled)
                                {
                                    databaseViewInfo.CompatibilityLevels = GetCompatibilityLevels(dataContainer.SqlServerVersion, prototype);
                                }
                            }
                            databaseViewInfo.AzureBackupRedundancyLevels = AzureBackupLevels;
                            databaseViewInfo.AzureServiceLevelObjectives = AzureServiceLevels;
                            databaseViewInfo.AzureEditions = AzureEditionNames;
                            databaseViewInfo.AzureMaxSizes = AzureMaxSizes;
                        }
                        else
                        {
                            databaseViewInfo.CollationNames = GetCollations(dataContainer.Server, prototype, dataContainer.IsNewObject);
                            if (compatibilityLevelEnabled)
                            {
                                databaseViewInfo.CompatibilityLevels = GetCompatibilityLevels(dataContainer.SqlServerVersion, prototype);
                            }

                            // These aren't included when the target DB is on Azure so only populate if it's not an Azure DB
                            databaseViewInfo.RecoveryModels = GetRecoveryModels(dataContainer.Server, prototype);
                            databaseViewInfo.ContainmentTypes = GetContainmentTypes(dataContainer.Server, prototype);
                            if (!requestParams.IsNewObject)
                            {
                                var smoDatabase = dataContainer.SqlDialogSubject as Database;
                                if (smoDatabase != null)
                                {
                                    ((DatabaseInfo)databaseViewInfo.ObjectInfo).Files = GetDatabaseFiles(smoDatabase);
                                }
                            }
                        }

                        // Skip adding logins if running against an Azure SQL DB
                        if (!isAzureDB)
                        {
                            var logins = new List<string>();
                            foreach (Login login in dataContainer.Server.Logins)
                            {
                                logins.Add(login.Name);
                            }
                            // Add <default> to the start of the list in addition to defined logins
                            logins.Insert(0, SR.general_default);

                            databaseViewInfo.LoginNames = new OptionsCollection() { Options = logins.ToArray(), DefaultValueIndex = 0 };
                        }

                        return Task.FromResult(new InitializeViewResult { ViewInfo = databaseViewInfo, Context = context });
                    }
                }
                finally
                {
                    dataContainer.ServerConnection.Disconnect();
                }
            }
        }

        public override Task Save(DatabaseViewContext context, DatabaseInfo obj)
        {
            ConfigureDatabase(
                context.Parameters,
                obj,
                context.Parameters.IsNewObject ? ConfigAction.Create : ConfigAction.Update,
                RunType.RunNow);
            return Task.CompletedTask;
        }

        public override Task<string> Script(DatabaseViewContext context, DatabaseInfo obj)
        {
            var script = ConfigureDatabase(
                context.Parameters,
                obj,
                context.Parameters.IsNewObject ? ConfigAction.Create : ConfigAction.Update,
                RunType.ScriptToWindow);
            return Task.FromResult(script);
        }

        /// <summary>
        /// Used to detach the specified database from a server.
        /// </summary>
        /// <param name="detachParams">The various parameters needed for the Detach operation</param>
        public string Detach(DetachDatabaseRequestParams detachParams)
        {
            var sqlScript = string.Empty;
            ConnectionInfo connectionInfo = this.GetConnectionInfo(detachParams.ConnectionUri);
            using (var dataContainer = CreateDatabaseDataContainer(detachParams.ConnectionUri, detachParams.ObjectUrn, false, null))
            {
                try
                {
                    var smoDatabase = dataContainer.SqlDialogSubject as Database;
                    if (smoDatabase != null)
                    {
                        if (detachParams.GenerateScript)
                        {
                            sqlScript = CreateDetachScript(detachParams, smoDatabase.Name);
                        }
                        else
                        {
                            DatabaseUserAccess originalAccess = smoDatabase.DatabaseOptions.UserAccess;
                            try
                            {
                                // In order to drop all connections to the database, we switch it to single
                                // user access mode so that only our current connection to the database stays open.
                                // Any pending operations are terminated and rolled back.
                                if (detachParams.DropConnections)
                                {
                                    smoDatabase.Parent.KillAllProcesses(smoDatabase.Name);
                                    smoDatabase.DatabaseOptions.UserAccess = SqlServer.Management.Smo.DatabaseUserAccess.Single;
                                    smoDatabase.Alter(TerminationClause.RollbackTransactionsImmediately);
                                }
                                smoDatabase.Parent.DetachDatabase(smoDatabase.Name, detachParams.UpdateStatistics);
                            }
                            catch (SmoException)
                            {
                                // Revert to database's previous user access level if we changed it as part of dropping connections
                                // before hitting this exception.
                                if (originalAccess != smoDatabase.DatabaseOptions.UserAccess)
                                {
                                    smoDatabase.DatabaseOptions.UserAccess = originalAccess;
                                    smoDatabase.Alter(TerminationClause.RollbackTransactionsImmediately);
                                }
                                throw;
                            }
                        }
                    }
                    else
                    {
                        throw new InvalidOperationException($"Provided URN '{detachParams.ObjectUrn}' did not correspond to an existing database.");
                    }
                }
                finally
                {
                    dataContainer.ServerConnection.Disconnect();
                }
            }
            return sqlScript;
        }

        private string CreateDetachScript(DetachDatabaseRequestParams detachParams, string databaseName)
        {
            var escapedName = ToSqlScript.FormatIdentifier(databaseName);
            var builder = new StringBuilder();
            builder.AppendLine("USE [master]");
            builder.AppendLine("GO");
            if (detachParams.DropConnections)
            {
                builder.AppendLine($"ALTER DATABASE {escapedName} SET SINGLE_USER WITH ROLLBACK IMMEDIATE");
                builder.AppendLine("GO");
            }
            builder.Append($"EXEC master.dbo.sp_detach_db @dbname = N'{databaseName}'");
            if (detachParams.UpdateStatistics)
            {
                builder.Append($", @skipchecks = 'false'");
            }
            builder.AppendLine();
            builder.AppendLine("GO");
            return builder.ToString();
        }

        /// <summary>
        /// Used to drop the specified database
        /// </summary>
        /// <param name="dropParams">The various parameters needed for the Drop operation</param>
        public string Drop(DropDatabaseRequestParams dropParams)
        {
            var sqlScript = string.Empty;
            ConnectionInfo connectionInfo = this.GetConnectionInfo(dropParams.ConnectionUri);
            using (var dataContainer = CreateDatabaseDataContainer(dropParams.ConnectionUri, dropParams.ObjectUrn, false, null))
            {
                try
                {
                    var smoDatabase = dataContainer.SqlDialogSubject as Database;
                    if (smoDatabase != null)
                    {
                        var originalAccess = smoDatabase.DatabaseOptions.UserAccess;
                        var server = smoDatabase.Parent;
                        var originalExecuteMode = server.ConnectionContext.SqlExecutionModes;

                        if (dropParams.GenerateScript)
                        {
                            server.ConnectionContext.SqlExecutionModes = SqlExecutionModes.CaptureSql;
                            server.ConnectionContext.CapturedSql.Clear();
                        }

                        try
                        {
                            // In order to drop all connections to the database, we switch it to single
                            // user access mode so that only our current connection to the database stays open.
                            // Any pending operations are terminated and rolled back.
                            if (dropParams.DropConnections)
                            {
                                smoDatabase.DatabaseOptions.UserAccess = SqlServer.Management.Smo.DatabaseUserAccess.Single;
                                smoDatabase.Alter(TerminationClause.RollbackTransactionsImmediately);
                            }
                            if (dropParams.DeleteBackupHistory)
                            {
                                server.DeleteBackupHistory(smoDatabase.Name);
                            }
                            smoDatabase.Drop();
                            if (dropParams.GenerateScript)
                            {
                                var builder = new StringBuilder();
                                foreach (var scriptEntry in server.ConnectionContext.CapturedSql.Text)
                                {
                                    if (scriptEntry != null)
                                    {
                                        builder.AppendLine(scriptEntry);
                                        builder.AppendLine("GO");
                                    }
                                }
                                sqlScript = builder.ToString();
                            }
                        }
                        catch (SmoException)
                        {
                            // Revert to database's previous user access level if we changed it as part of dropping connections
                            // before hitting this exception.
                            if (originalAccess != smoDatabase.DatabaseOptions.UserAccess)
                            {
                                smoDatabase.DatabaseOptions.UserAccess = originalAccess;
                                smoDatabase.Alter(TerminationClause.RollbackTransactionsImmediately);
                            }
                            throw;
                        }
                        finally
                        {
                            if (dropParams.GenerateScript)
                            {
                                server.ConnectionContext.SqlExecutionModes = originalExecuteMode;
                            }
                        }
                    }
                    else
                    {
                        throw new InvalidOperationException($"Provided URN '{dropParams.ObjectUrn}' did not correspond to an existing database.");
                    }
                }
                finally
                {
                    dataContainer.ServerConnection.Disconnect();
                }
            }
            return sqlScript;
        }

        private CDataContainer CreateDatabaseDataContainer(string connectionUri, string? objectURN, bool isNewDatabase, string? databaseName)
        {
            ConnectionInfo connectionInfo = this.GetConnectionInfo(connectionUri);
            var originalDatabaseName = connectionInfo.ConnectionDetails.DatabaseName;
            try
            {
                if (!isNewDatabase && !string.IsNullOrEmpty(databaseName))
                {
                    connectionInfo.ConnectionDetails.DatabaseName = databaseName;
                }
                CDataContainer dataContainer = CDataContainer.CreateDataContainer(connectionInfo, databaseExists: !isNewDatabase);
                if (dataContainer.Server == null)
                {
                    throw new InvalidOperationException(serverNotExistsError);
                }
                if (string.IsNullOrEmpty(objectURN))
                {
                    objectURN = string.Format(System.Globalization.CultureInfo.InvariantCulture, "Server");
                }
                dataContainer.SqlDialogSubject = dataContainer.Server.GetSmoObject(objectURN);
                return dataContainer;
            }
            finally
            {
                connectionInfo.ConnectionDetails.DatabaseName = originalDatabaseName;
            }
        }

        private string ConfigureDatabase(InitializeViewRequestParams viewParams, DatabaseInfo database, ConfigAction configAction, RunType runType)
        {
            if (database.Name == null)
            {
                throw new ArgumentException("Database name not provided.");
            }

            using (var dataContainer = CreateDatabaseDataContainer(viewParams.ConnectionUri, viewParams.ObjectUrn, viewParams.IsNewObject, viewParams.Database))
            {
                if (dataContainer.Server == null)
                {
                    throw new InvalidOperationException(serverNotExistsError);
                }
                try
                {
                    using (var taskHelper = new DatabaseTaskHelper(dataContainer))
                    {
                        DatabasePrototype prototype = taskHelper.Prototype;
                        prototype.Name = database.Name;

                        // Update database file names now that we have a database name
                        if (viewParams.IsNewObject && !prototype.HideFileSettings)
                        {
                            var sanitizedName = DatabaseUtils.SanitizeDatabaseFileName(prototype.Name);

                            var dataFile = prototype.Files[0];
                            if (dataFile.DatabaseFileType != FileType.Data)
                            {
                                throw new InvalidOperationException("Database prototype's first file was not a Data file.");
                            }
                            dataFile.Name = sanitizedName;

                            if (prototype.NumberOfLogFiles > 0)
                            {
                                var logFile = prototype.Files[1];
                                if (logFile.DatabaseFileType != FileType.Log)
                                {
                                    throw new InvalidOperationException("Database prototype's second file was not a Log file.");
                                }
                                logFile.Name = $"{sanitizedName}_log";
                            }
                        }

                        if (database.Owner != null && database.Owner != SR.general_default && viewParams.IsNewObject)
                        {
                            prototype.Owner = database.Owner;
                        }
                        if (database.CollationName != null)
                        {
                            prototype.Collation = database.CollationName;
                        }
                        if (database.RecoveryModel != null)
                        {
                            prototype.RecoveryModel = recoveryModelEnums[database.RecoveryModel];
                        }
                        if (database.CompatibilityLevel != null)
                        {
                            prototype.DatabaseCompatibilityLevel = compatLevelEnums[database.CompatibilityLevel];
                        }
                        if (prototype is DatabasePrototype80 db80)
                        {
                            if (database.DatabaseReadOnly != null)
                            {
                                db80.IsReadOnly = (bool)database.DatabaseReadOnly;
                            }
                        }

                        if (prototype is DatabasePrototype90 db90)
                        {
                            db90.AutoUpdateStatisticsAsync = database.AutoUpdateStatisticsAsynchronously;
                            db90.PageVerifyDisplay = database.PageVerify;
                        }
                        if (prototype is DatabasePrototype100 db100)
                        {
                            db100.EncryptionEnabled = database.EncryptionEnabled;
                        }
                        if (prototype is DatabasePrototype110 db110)
                        {
                            if (database.TargetRecoveryTimeInSec != null)
                            {
                                db110.TargetRecoveryTime = (int)database.TargetRecoveryTimeInSec;
                            }

                            if (database.ContainmentType != null)
                            {
                                db110.DatabaseContainmentType = containmentTypeEnums[database.ContainmentType];
                            }
                        }
                        if (prototype is DatabasePrototype130 db130)
                        {
                            if (!viewParams.IsNewObject && databaseScopedConfigurationsCollection != null && database.DatabaseScopedConfigurations != null)
                            {
                                foreach (DatabaseScopedConfigurationsInfo dsc in database.DatabaseScopedConfigurations)
                                {
                                    foreach (DatabaseScopedConfiguration smoDscCollection in databaseScopedConfigurationsCollection)
                                    {
                                        if (smoDscCollection.Name == dsc.Name)
                                        {
                                            smoDscCollection.Value = dsc.ValueForPrimary == CommonConstants.DatabaseScopedConfigurations_Value_Enabled
                                                ? "1" : dsc.ValueForPrimary == CommonConstants.DatabaseScopedConfigurations_Value_Disabled
                                                ? "0" : dsc.ValueForPrimary;

                                            // When sending the DSC seconday value to ADS, we convert the secondaryValue of 'PRIMARY' to match with primaryValue
                                            // We need to set it back to 'PRIMARY' so that SMO would not generate any unnecessary scripts for unchanged properties
                                            if (!(smoDscCollection.ValueForSecondary == CommonConstants.DatabaseScopedConfigurations_Value_Primary &&
                                                dsc.ValueForPrimary.Equals(dsc.ValueForSecondary)))
                                            {
                                                smoDscCollection.ValueForSecondary = dsc.ValueForSecondary == CommonConstants.DatabaseScopedConfigurations_Value_Enabled
                                                            ? "1" : dsc.ValueForSecondary == CommonConstants.DatabaseScopedConfigurations_Value_Disabled
                                                            ? "0" : dsc.ValueForSecondary;
                                            }
                                            break;
                                        }
                                    }
                                }
                                db130.DatabaseScopedConfiguration = databaseScopedConfigurationsCollection;
                            }
                        }

                        if (!viewParams.IsNewObject)
                        {
                            HashSet<int> fileIdsToRemove = new HashSet<int>(prototype.Files.Select(file => file.ID));
                            foreach (var file in database.Files)
                            {
                                // Add a New file
                                if(file.Id == 0)
                                {
                                    DatabaseFilePrototype newFile = new DatabaseFilePrototype(dataContainer, prototype, fileTypesEnums[file.Type]);
                                    newFile.Name = file.Name;
                                    newFile.InitialSize = (int)file.SizeInMb;
                                    newFile.PhysicalName = file.FileNameWithExtension;
                                    newFile.Folder = file.Path;
                                    newFile.DatabaseFileType = fileTypesEnums[file.Type];

                                    // Log file doesn't support file groups
                                    if (fileTypesEnums[file.Type] != FileType.Log)
                                    {
                                        FilegroupPrototype fileGroup = new FilegroupPrototype(prototype);
                                        fileGroup.Name = file.FileGroup;
                                        newFile.FileGroup = fileGroup;
                                    }

                                    Autogrowth fileAutogrowth = new Autogrowth(prototype);
                                    fileAutogrowth.IsEnabled = file.IsAutoGrowthEnabled;
                                    bool isGrowthInPercent = Enum.Parse<FileGrowthType>(file.AutoFileGrowthType) == FileGrowthType.Percent;
                                    fileAutogrowth.IsGrowthInPercent = isGrowthInPercent;
                                    fileAutogrowth.GrowthInPercent = isGrowthInPercent ? (int)file.AutoFileGrowth : fileAutogrowth.GrowthInPercent;
                                    fileAutogrowth.GrowthInMegabytes = !isGrowthInPercent ? (int)file.AutoFileGrowth : fileAutogrowth.GrowthInMegabytes;
                                    fileAutogrowth.MaximumFileSizeInMegabytes = (int)file.MaxSizeLimit;

                                    // FileStream files do not support file growth
                                    if (fileTypesEnums[file.Type] == FileType.FileStream)
                                    {
                                        fileAutogrowth.IsGrowthRestricted = true;
                                    }
                                    newFile.Autogrowth = fileAutogrowth;

                                    // Add newFile to the prototype files
                                    prototype.Files.Add(newFile);
                                }
                                // Edit file properties
                                else
                                {
                                    foreach(var existedFile in prototype.Files)
                                    {
                                        if(existedFile.ID == file.Id)
                                        {
                                            fileIdsToRemove.Remove(existedFile.ID);
                                            existedFile.Name = file.Name;
                                            existedFile.InitialSize = (int)file.SizeInMb;

                                            bool isGrowthInPercent = Enum.Parse<FileGrowthType>(file.AutoFileGrowthType) == FileGrowthType.Percent;
                                            existedFile.Autogrowth.IsEnabled = file.IsAutoGrowthEnabled;
                                            existedFile.Autogrowth.MaximumFileSizeInMegabytes = (int)file.MaxSizeLimit;
                                            existedFile.Autogrowth.IsGrowthInPercent = isGrowthInPercent;
                                            existedFile.Autogrowth.GrowthInPercent = isGrowthInPercent ? (int)file.AutoFileGrowth : existedFile.Autogrowth.GrowthInPercent;
                                            existedFile.Autogrowth.GrowthInMegabytes = !isGrowthInPercent ? (int)file.AutoFileGrowth : existedFile.Autogrowth.GrowthInMegabytes;
                                            break;
                                        }
                                    }
                                }
                            }
                            // Remove the file
                            foreach(var currentFile in prototype.Files)
                            {
                                if (fileIdsToRemove.Contains(currentFile.ID))
                                {
                                    currentFile.Removed = true;
                                }
                            }
                        }

                        // AutoCreateStatisticsIncremental can only be set when AutoCreateStatistics is enabled
                        prototype.AutoCreateStatisticsIncremental = database.AutoCreateIncrementalStatistics;
                        prototype.AutoCreateStatistics = database.AutoCreateStatistics;
                        prototype.AutoShrink = database.AutoShrink;
                        prototype.AutoUpdateStatistics = database.AutoUpdateStatistics;
                        if (database.RestrictAccess != null)
                        {
                            prototype.RestrictAccess = database.RestrictAccess;
                        }

                        if (prototype is DatabasePrototypeAzure dbAz)
                        {
                            // Set edition first since the prototype will fill all the Azure fields with default values
                            if (database.AzureEdition != null)
                            {
                                dbAz.AzureEditionDisplay = database.AzureEdition;
                            }
                            if (database.AzureBackupRedundancyLevel != null)
                            {
                                dbAz.BackupStorageRedundancy = database.AzureBackupRedundancyLevel;
                            }
                            if (database.AzureServiceLevelObjective != null)
                            {
                                dbAz.CurrentServiceLevelObjective = database.AzureServiceLevelObjective;
                            }
                            if (database.AzureMaxSize != null)
                            {
                                dbAz.MaxSize = database.AzureMaxSize;
                            }
                        }

                        string sqlScript = string.Empty;
                        using (var actions = new DatabaseActions(dataContainer, configAction, prototype))
                        using (var executionHandler = new ExecutonHandler(actions))
                        {
                            executionHandler.RunNow(runType, this);
                            if (executionHandler.ExecutionResult == ExecutionMode.Failure)
                            {
                                throw executionHandler.ExecutionFailureException;
                            }

                            if (runType == RunType.ScriptToWindow)
                            {
                                sqlScript = executionHandler.ScriptTextFromLastRun;
                            }
                        }

                        return sqlScript;
                    }
                }
                finally
                {
                    dataContainer.ServerConnection.Disconnect();
                }
            }
        }

        /// <summary>
        /// Get supported database collations for this server.
        /// </summary>
        /// <returns>An <see cref="OptionsCollection"/> of the supported collations and the default collation's index.</returns>
        private OptionsCollection GetCollations(Server server, DatabasePrototype prototype, bool isNewObject)
        {
            var options = new OptionsCollection() { Options = Array.Empty<string>(), DefaultValueIndex = 0 };
            // Writable collations are not supported for Sphinx and earlier
            if (server.VersionMajor < minimumVersionForWritableCollation)
            {
                return options;
            }

            using (DataTable serverCollationsTable = server.EnumCollations())
            {
                if (serverCollationsTable != null)
                {
                    var collationItems = new List<string>();
                    foreach (DataRow serverCollation in serverCollationsTable.Rows)
                    {
                        string collationName = (string)serverCollation["Name"];
                        collationItems.Add(collationName);
                    }

                    // If this database already exists, then use its collation as the default value.
                    // Otherwise use the server's collation as the default value.
                    string firstCollation = prototype.Exists ? prototype.Collation : server.Collation;
                    int defaultIndex = collationItems.FindIndex(collation => collation.Equals(firstCollation, StringComparison.InvariantCultureIgnoreCase));
                    if (defaultIndex > 0)
                    {
                        options.DefaultValueIndex = defaultIndex;
                    }
                    options.Options = collationItems.ToArray();
                }
            }

            return options;
        }

        /// <summary>
        /// Gets the prototype's current collation.
        /// </summary>
        /// <returns>An <see cref="OptionsCollection"/> of the prototype's collation and the default collation's index.</returns>
        private OptionsCollection GetCollationsWithPrototypeCollation(DatabasePrototype prototype)
        {
            return new OptionsCollection() { Options = new string[] { prototype.Collation }, DefaultValueIndex = 0 };
        }

        /// <summary>
        /// Get supported database containment types for this server.
        /// </summary>
        /// <returns>An <see cref="OptionsCollection"/> of the supported containment types and the default containment type's index.</returns>
        private OptionsCollection GetContainmentTypes(Server server, DatabasePrototype prototype)
        {
            var options = new OptionsCollection() { Options = Array.Empty<string>(), DefaultValueIndex = 0 };

            // Containment types are only supported for Denali and later, and only if the server is not a managed instance
            if (!(SqlMgmtUtils.IsSql11OrLater(server.ServerVersion)) || server.IsAnyManagedInstance())
            {
                return options;
            }

            var containmentTypes = new List<string>();
            ContainmentType dbContainmentType = ContainmentType.None;
            DatabasePrototype110? dp110 = prototype as DatabasePrototype110;

            if (dp110 != null)
            {
                dbContainmentType = dp110.DatabaseContainmentType;
            }

            containmentTypes.Add(displayContainmentTypes[ContainmentType.None]);
            containmentTypes.Add(displayContainmentTypes[ContainmentType.Partial]);

            // Use the prototype's current containment type as the default value
            var defaultIndex = 0;
            switch (dbContainmentType)
            {
                case ContainmentType.None:
                    break;
                case ContainmentType.Partial:
                    defaultIndex = 1;
                    break;
                default:
                    break;
            }
            options.DefaultValueIndex = defaultIndex;
            options.Options = containmentTypes.ToArray();
            return options;
        }

        /// <summary>
        /// Get supported database recovery models for this server.
        /// </summary>
        /// <returns>An <see cref="OptionsCollection"/> of the supported recovery models and the default recovery model's index.</returns>
        private OptionsCollection GetRecoveryModels(Server server, DatabasePrototype prototype)
        {
            var options = new OptionsCollection() { Options = Array.Empty<string>(), DefaultValueIndex = 0 };

            // Recovery models are only supported if the server is shiloh or later and is not a Managed Instance
            var recoveryModelEnabled = (minimumVersionForRecoveryModel <= server.VersionMajor) && !server.IsAnyManagedInstance();
            if (server.GetDisabledProperties().Contains("RecoveryModel") || !recoveryModelEnabled)
            {
                return options;
            }

            var recoveryModels = new List<string>();
            if (!server.IsAnyManagedInstance())
            {

                recoveryModels.Add(displayRecoveryModels[RecoveryModel.Full]);
                recoveryModels.Add(displayRecoveryModels[RecoveryModel.BulkLogged]);
                recoveryModels.Add(displayRecoveryModels[RecoveryModel.Simple]);
            }
            else
            {
                if (prototype.OriginalName.Equals("tempdb", StringComparison.CurrentCultureIgnoreCase) && prototype.IsSystemDB)
                {
                    // tempdb supports 'simple recovery' only
                    recoveryModels.Add(displayRecoveryModels[RecoveryModel.Simple]);
                }
                else
                {
                    // non-tempdb supports only 'full recovery' model
                    recoveryModels.Add(displayRecoveryModels[RecoveryModel.Full]);
                }
            }

            // Use the prototype's current recovery model as the default value
            if (recoveryModels.Count > 1)
            {
                var defaultIndex = 0;
                switch (prototype.RecoveryModel)
                {
                    case RecoveryModel.BulkLogged:
                        defaultIndex = 1;
                        break;

                    case RecoveryModel.Simple:
                        defaultIndex = 2;
                        break;

                    default:
                        break;
                }
                options.DefaultValueIndex = defaultIndex;
            }
            options.Options = recoveryModels.ToArray();
            return options;
        }

        private DatabaseFile[] GetDatabaseFiles(Database database)
        {
            var filesList = new List<DatabaseFile>();
            foreach (FileGroup fileGroup in database.FileGroups)
            {
                foreach (DataFile file in fileGroup.Files)
                {
                    filesList.Add(new DatabaseFile()
                    {
                        Id = file.ID,
                        Name = file.Name,
                        Type = file.Parent.FileGroupType == FileGroupType.RowsFileGroup ? displayFileTypes[FileType.Data] : displayFileTypes[FileType.FileStream],
                        Path = Path.GetDirectoryName(file.FileName),
                        FileGroup = fileGroup.Name,
                        FileNameWithExtension = Path.GetFileName(file.FileName),
                        SizeInMb = ByteConverter.ConvertKbtoMb(file.Size),
                        AutoFileGrowth = file.GrowthType == FileGrowthType.Percent ? file.Growth : ByteConverter.ConvertKbtoMb(file.Growth),
                        AutoFileGrowthType = file.GrowthType.ToString(),
                        MaxSizeLimit = file.MaxSize == -1 ? file.MaxSize : ByteConverter.ConvertKbtoMb(file.MaxSize),
                        IsAutoGrowthEnabled = file.GrowthType != FileGrowthType.None,
                    });
                }
            }
            foreach (LogFile file in database.LogFiles)
            {
                filesList.Add(new DatabaseFile()
                {
                    Id = file.ID,
                    Name = file.Name,
                    Type = displayFileTypes[FileType.Log],
                    Path = Path.GetDirectoryName(file.FileName),
                    FileGroup = SR.prototype_file_noFileGroup,
                    FileNameWithExtension = Path.GetFileName(file.FileName),
                    SizeInMb = ByteConverter.ConvertKbtoMb(file.Size),
                    AutoFileGrowth = file.GrowthType == FileGrowthType.Percent ? file.Growth : ByteConverter.ConvertKbtoMb(file.Growth),
                    AutoFileGrowthType = file.GrowthType.ToString(),
                    MaxSizeLimit = file.MaxSize == -1 ? file.MaxSize : ByteConverter.ConvertKbtoMb(file.MaxSize),
                    IsAutoGrowthEnabled = file.GrowthType != FileGrowthType.None
                });
            }
            return filesList.ToArray();
        }


        /// <summary>
        /// Get the file group names from the database fileGroup
        /// </summary>
        /// <param name="database">smo database prototype</param>
        /// <param name="databaseViewInfo">database view info object</param>
        private void GetFileGroupNames(Database database, DatabaseViewInfo databaseViewInfo)
        {
            var rowDataGroups = new List<string>(); ;
            var fileStreamDataGroups = new List<string>(); ;
            foreach (FileGroup fileGroup in database.FileGroups)
            {
                if (fileGroup.FileGroupType == FileGroupType.FileStreamDataFileGroup)
                {
                    fileStreamDataGroups.Add(fileGroup.Name);
                }
                else
                {
                    rowDataGroups.Add(fileGroup.Name);
                }
            }

            // If no fileStream groups available
            if(fileStreamDataGroups.Count == 0)
            {
                fileStreamDataGroups.Add(SR.prototype_file_noApplicableFileGroup);
            }
            databaseViewInfo.RowDataFileGroupsOptions = rowDataGroups.ToArray();
            databaseViewInfo.FileStreamFileGroupsOptions = fileStreamDataGroups.ToArray();
        }

        /// <summary>
        /// Get supported database compatibility levels for this Azure server.
        /// </summary>
        /// <returns>An <see cref="OptionsCollection"/> of the supported compatibility levels and the default compatibility level's index.</returns>
        private OptionsCollection GetCompatibilityLevelsAzure(DatabasePrototype prototype)
        {
            var options = new OptionsCollection() { Options = Array.Empty<string>(), DefaultValueIndex = 0 };
            // For Azure we loop through all of the possible compatibility levels. We do this because there's only one compat level active on a
            // version at a time, but that can change at any point so in order to reduce maintenance required when that happens we'll just find
            // the one that matches the current set level and display that
            foreach (var level in displayCompatLevels.Keys)
            {
                if (level == prototype.DatabaseCompatibilityLevel)
                {
                    // Azure can't change the compat level so we only include the current version
                    options.Options = new string[] { displayCompatLevels[level] };
                    return options;
                }
            }

            // If we couldn't find the prototype's current compatibility level, then treat compatibillity levels as unsupported for this server
            return options;
        }

        /// <summary>
        /// Get supported database compatibility levels for this server.
        /// </summary>
        /// <returns>An <see cref="OptionsCollection"/> of the supported compatibility levels and the default compatibility level's index.</returns>
        private OptionsCollection GetCompatibilityLevels(int sqlServerVersion, DatabasePrototype prototype)
        {
            var options = new OptionsCollection() { Options = Array.Empty<string>(), DefaultValueIndex = 0 };

            // Unlikely that we are hitting such an old SQL Server, but leaving to preserve
            // the original semantic of this method.
            if (sqlServerVersion < 8)
            {
                // we do not know this version number, we do not know the possible compatibility levels for the server
                return options;
            }

            var compatibilityLevels = new List<string>();
            switch (sqlServerVersion)
            {
                case 8:     // Shiloh
                    compatibilityLevels.Add(displayCompatLevels[CompatibilityLevel.Version70]);
                    compatibilityLevels.Add(displayCompatLevels[CompatibilityLevel.Version80]);
                    break;
                case 9:     // Yukon
                    compatibilityLevels.Add(displayCompatLevels[CompatibilityLevel.Version70]);
                    compatibilityLevels.Add(displayCompatLevels[CompatibilityLevel.Version80]);
                    compatibilityLevels.Add(displayCompatLevels[CompatibilityLevel.Version90]);
                    break;
                case 10:    // Katmai
                    compatibilityLevels.Add(displayCompatLevels[CompatibilityLevel.Version80]);
                    compatibilityLevels.Add(displayCompatLevels[CompatibilityLevel.Version90]);
                    compatibilityLevels.Add(displayCompatLevels[CompatibilityLevel.Version100]);
                    break;
                case 11:    // Denali
                    compatibilityLevels.Add(displayCompatLevels[CompatibilityLevel.Version90]);
                    compatibilityLevels.Add(displayCompatLevels[CompatibilityLevel.Version100]);
                    compatibilityLevels.Add(displayCompatLevels[CompatibilityLevel.Version110]);
                    break;
                case 12:    // SQL2014
                    compatibilityLevels.Add(displayCompatLevels[CompatibilityLevel.Version100]);
                    compatibilityLevels.Add(displayCompatLevels[CompatibilityLevel.Version110]);
                    compatibilityLevels.Add(displayCompatLevels[CompatibilityLevel.Version120]);
                    break;
                case 13:    // SQL2016
                    compatibilityLevels.Add(displayCompatLevels[CompatibilityLevel.Version100]);
                    compatibilityLevels.Add(displayCompatLevels[CompatibilityLevel.Version110]);
                    compatibilityLevels.Add(displayCompatLevels[CompatibilityLevel.Version120]);
                    compatibilityLevels.Add(displayCompatLevels[CompatibilityLevel.Version130]);
                    break;
                case 14:    // SQL2017
                    compatibilityLevels.Add(displayCompatLevels[CompatibilityLevel.Version100]);
                    compatibilityLevels.Add(displayCompatLevels[CompatibilityLevel.Version110]);
                    compatibilityLevels.Add(displayCompatLevels[CompatibilityLevel.Version120]);
                    compatibilityLevels.Add(displayCompatLevels[CompatibilityLevel.Version130]);
                    compatibilityLevels.Add(displayCompatLevels[CompatibilityLevel.Version140]);
                    break;
                case 15:    // SQL2019
                    compatibilityLevels.Add(displayCompatLevels[CompatibilityLevel.Version100]);
                    compatibilityLevels.Add(displayCompatLevels[CompatibilityLevel.Version110]);
                    compatibilityLevels.Add(displayCompatLevels[CompatibilityLevel.Version120]);
                    compatibilityLevels.Add(displayCompatLevels[CompatibilityLevel.Version130]);
                    compatibilityLevels.Add(displayCompatLevels[CompatibilityLevel.Version140]);
                    compatibilityLevels.Add(displayCompatLevels[CompatibilityLevel.Version150]);
                    break;
                /* SQL_VBUMP_REVIEW */
                default:
                    // It is either the latest SQL we know about, or some future version of SQL we
                    // do not know about. We play conservative and only add the compat level we know
                    // about so far.
                    // At vBump, add a new case and move the 'default' label there.
                    compatibilityLevels.Add(displayCompatLevels[CompatibilityLevel.Version100]);
                    compatibilityLevels.Add(displayCompatLevels[CompatibilityLevel.Version110]);
                    compatibilityLevels.Add(displayCompatLevels[CompatibilityLevel.Version120]);
                    compatibilityLevels.Add(displayCompatLevels[CompatibilityLevel.Version130]);
                    compatibilityLevels.Add(displayCompatLevels[CompatibilityLevel.Version140]);
                    compatibilityLevels.Add(displayCompatLevels[CompatibilityLevel.Version150]);
                    compatibilityLevels.Add(displayCompatLevels[CompatibilityLevel.Version160]);
                    break;
            }

            // set the default compatability level for this list based on the prototype
            for (var i = 0; i < compatibilityLevels.Count; i++)
            {
                var level = compatibilityLevels[i];
                var prototypeLevel = displayCompatLevels[prototype.DatabaseCompatibilityLevel];
                if (level == prototypeLevel)
                {
                    options.DefaultValueIndex = i;
                    options.Options = compatibilityLevels.ToArray();
                    return options;
                }
            }

            // previous loop did not find the prototype compatibility level in this server's compatability options, so treat compatibility levels as unsupported for this server
            return options;
        }

        /// <summary>
        /// Get supported service level objectives for this Azure server.
        /// </summary>
        private static AzureEditionDetails[] GetAzureServiceLevels(IEnumerable<AzureEdition> editions)
        {
            var levels = new List<AzureEditionDetails>();
            foreach (AzureEdition edition in editions)
            {
                if (AzureSqlDbHelper.TryGetServiceObjectiveInfo(edition, out var serviceInfoPair))
                {
                    var options = new OptionsCollection() { Options = Array.Empty<string>(), DefaultValueIndex = 0 };
                    var serviceLevelsList = new List<string>(serviceInfoPair.Value);
                    var defaultIndex = serviceInfoPair.Key;
                    if (defaultIndex >= 0 && defaultIndex < serviceLevelsList.Count)
                    {
                        options.DefaultValueIndex = defaultIndex;
                    }
                    options.Options = serviceLevelsList.ToArray();
                    var details = new AzureEditionDetails() { EditionDisplayName = edition.DisplayName, EditionOptions = options };
                    levels.Add(details);
                }
                else
                {
                    Logger.Error($"Failed to get service level objective info for edition '{edition.Name}'");
                }
            }
            return levels.ToArray();
        }

        /// <summary>
        /// Get supported maximum sizes for this Azure server.
        /// </summary>
        private static AzureEditionDetails[] GetAzureMaxSizes(IEnumerable<AzureEdition> editions)
        {
            var sizes = new List<AzureEditionDetails>();
            foreach (AzureEdition edition in editions)
            {
                if (AzureSqlDbHelper.TryGetDatabaseSizeInfo(edition, out var sizeInfoPair))
                {
                    var options = new OptionsCollection() { Options = Array.Empty<string>(), DefaultValueIndex = 0 };
                    var sizeInfoList = new List<DbSize>(sizeInfoPair.Value);
                    var defaultIndex = sizeInfoPair.Key;
                    if (defaultIndex >= 0 && defaultIndex < sizeInfoList.Count)
                    {
                        options.DefaultValueIndex = defaultIndex;
                    }
                    options.Options = sizeInfoList.Select(info => info.ToString()).ToArray();
                    var details = new AzureEditionDetails() { EditionDisplayName = edition.DisplayName, EditionOptions = options };
                    sizes.Add(details);
                }
                else
                {
                    Logger.Error($"Failed to get database size info for edition '{edition.Name}'");
                }
            }
            return sizes.ToArray();
        }

        /// <summary>
        /// Prepares database scoped configurations list
        /// </summary>
        /// <param name="smoDSCMetaData"></param>
        /// <returns>database scoped configurations metadata array</returns>
        private static DatabaseScopedConfigurationsInfo[] GetDSCMetaData(DatabaseScopedConfigurationCollection smoDSCMetaData)
        {
            var dscMetaData = new List<DatabaseScopedConfigurationsInfo>();
            foreach (DatabaseScopedConfiguration dsc in smoDSCMetaData)
            {
                string primaryValue = GetDscValue(dsc.Id, dsc.Value);
                dscMetaData.Add(new DatabaseScopedConfigurationsInfo()
                {
                    Id = dsc.Id,
                    Name = dsc.Name,
                    ValueForPrimary = primaryValue,
                    ValueForSecondary = dsc.ValueForSecondary == CommonConstants.DatabaseScopedConfigurations_Value_Primary ? primaryValue : GetDscValue(dsc.Id, dsc.ValueForSecondary)
                });
            }
            return dscMetaData.ToArray();
        }

        /// <summary>
        /// Gets primary and secondary value of the database scoped configuration property
        /// </summary>
        /// <param name="dsc"></param>
        /// <returns>Value of the primary/secondary</returns>
        private static string GetDscValue(int id, string value)
        {
            // MAXDOP(Id = 1) and PAUSED_RESUMABLE_INDEX_ABORT_DURATION_MINUTES(Id = 25) are integer numbers but coming as string value type and they need to send as is.
            if (id == 1 || id == 25)
            {
                return value;
            }

            switch (value)
            {
                case "1":
                    return CommonConstants.DatabaseScopedConfigurations_Value_Enabled;
                case "0":
                    return CommonConstants.DatabaseScopedConfigurations_Value_Disabled;
                default:
                    return value;
            }
        }
    }
}<|MERGE_RESOLUTION|>--- conflicted
+++ resolved
@@ -207,17 +207,12 @@
                                     databaseViewInfo.RestrictAccessOptions = displayRestrictAccessOptions.Values.ToArray();
                                     ((DatabaseInfo)databaseViewInfo.ObjectInfo).DatabaseReadOnly = smoDatabase.ReadOnly;
                                     ((DatabaseInfo)databaseViewInfo.ObjectInfo).RestrictAccess = displayRestrictAccessOptions[smoDatabase.UserAccess];
-<<<<<<< HEAD
-                                    ((DatabaseInfo)databaseViewInfo.ObjectInfo).PageVerify = displayPageVerifyOptions[smoDatabase.PageVerify];
-                                    ((DatabaseInfo)databaseViewInfo.ObjectInfo).TargetRecoveryTimeInSec = smoDatabase.TargetRecoveryTime;
-                                    ((DatabaseInfo)databaseViewInfo.ObjectInfo).FullTextIndexing = dataContainer.Server.ServerType == DatabaseEngineType.Standalone ? true : null;
-=======
                                     if (!isAzureDB)
                                     {
                                         ((DatabaseInfo)databaseViewInfo.ObjectInfo).PageVerify = displayPageVerifyOptions[smoDatabase.PageVerify];
                                         ((DatabaseInfo)databaseViewInfo.ObjectInfo).TargetRecoveryTimeInSec = smoDatabase.TargetRecoveryTime;
+                                        ((DatabaseInfo)databaseViewInfo.ObjectInfo).FullTextIndexing = dataContainer.Server.ServerType == DatabaseEngineType.Standalone ? true : null;
                                     }
->>>>>>> 7c0da6b6
 
                                     if (prototype is DatabasePrototype160)
                                     {
