//
// Copyright (c) Microsoft. All rights reserved.
// Licensed under the MIT license. See LICENSE file in the project root for full license information.
//

using System;
using System.Collections.Generic;
using System.Data;
using System.Linq;
using System.Threading.Tasks;
using Microsoft.SqlServer.Management.Common;
using Microsoft.SqlServer.Management.Smo;
using Microsoft.SqlTools.ServiceLayer.Admin;
using static Microsoft.SqlTools.ServiceLayer.Admin.AzureSqlDbHelper;
using Microsoft.SqlTools.ServiceLayer.Connection;
using Microsoft.SqlTools.ServiceLayer.Management;
using Microsoft.SqlTools.ServiceLayer.ObjectManagement.Contracts;
using Microsoft.SqlTools.ServiceLayer.Utility;
using Microsoft.SqlTools.Utility;
using System.Text;
using System.IO;
using Microsoft.SqlTools.ServiceLayer.Utility.SqlScriptFormatters;

namespace Microsoft.SqlTools.ServiceLayer.ObjectManagement
{
    /// <summary>
    /// Database object type handler
    /// </summary>
    public class DatabaseHandler : ObjectTypeHandler<DatabaseInfo, DatabaseViewContext>
    {
        private const int minimumVersionForWritableCollation = 8;
        private const int minimumVersionForRecoveryModel = 8;
        private const string serverNotExistsError = "Server was not created for data container";

        private static readonly Dictionary<CompatibilityLevel, string> displayCompatLevels = new Dictionary<CompatibilityLevel, string>();
        private static readonly Dictionary<ContainmentType, string> displayContainmentTypes = new Dictionary<ContainmentType, string>();
        private static readonly Dictionary<RecoveryModel, string> displayRecoveryModels = new Dictionary<RecoveryModel, string>();

        private static readonly Dictionary<string, CompatibilityLevel> compatLevelEnums = new Dictionary<string, CompatibilityLevel>();
        private static readonly Dictionary<string, ContainmentType> containmentTypeEnums = new Dictionary<string, ContainmentType>();
        private static readonly Dictionary<string, RecoveryModel> recoveryModelEnums = new Dictionary<string, RecoveryModel>();

        internal static readonly string[] AzureEditionNames;
        internal static readonly string[] AzureBackupLevels;
        internal static readonly AzureEditionDetails[] AzureMaxSizes;
        internal static readonly AzureEditionDetails[] AzureServiceLevels;

        static DatabaseHandler()
        {
            displayCompatLevels.Add(CompatibilityLevel.Version70, SR.compatibilityLevel_sphinx);
            displayCompatLevels.Add(CompatibilityLevel.Version80, SR.compatibilityLevel_shiloh);
            displayCompatLevels.Add(CompatibilityLevel.Version90, SR.compatibilityLevel_yukon);
            displayCompatLevels.Add(CompatibilityLevel.Version100, SR.compatibilityLevel_katmai);
            displayCompatLevels.Add(CompatibilityLevel.Version110, SR.compatibilityLevel_denali);
            displayCompatLevels.Add(CompatibilityLevel.Version120, SR.compatibilityLevel_sql14);
            displayCompatLevels.Add(CompatibilityLevel.Version130, SR.compatibilityLevel_sql15);
            displayCompatLevels.Add(CompatibilityLevel.Version140, SR.compatibilityLevel_sql2017);
            displayCompatLevels.Add(CompatibilityLevel.Version150, SR.compatibilityLevel_sqlv150);
            displayCompatLevels.Add(CompatibilityLevel.Version160, SR.compatibilityLevel_sqlv160);

            displayContainmentTypes.Add(ContainmentType.None, SR.general_containmentType_None);
            displayContainmentTypes.Add(ContainmentType.Partial, SR.general_containmentType_Partial);

            displayRecoveryModels.Add(RecoveryModel.Full, SR.general_recoveryModel_full);
            displayRecoveryModels.Add(RecoveryModel.BulkLogged, SR.general_recoveryModel_bulkLogged);
            displayRecoveryModels.Add(RecoveryModel.Simple, SR.general_recoveryModel_simple);

            // Set up maps from displayName to enum type so we can retrieve the equivalent enum types later when getting a Save/Script request.
            // We can't use a simple Enum.Parse for that since the displayNames get localized.
            foreach (CompatibilityLevel key in displayCompatLevels.Keys)
            {
                compatLevelEnums.Add(displayCompatLevels[key], key);
            }
            foreach (ContainmentType key in displayContainmentTypes.Keys)
            {
                containmentTypeEnums.Add(displayContainmentTypes[key], key);
            }
            foreach (RecoveryModel key in displayRecoveryModels.Keys)
            {
                recoveryModelEnums.Add(displayRecoveryModels[key], key);
            }

            // Azure SLO info is invariant of server information, so set up static objects we can return later
            var editions = AzureSqlDbHelper.GetValidAzureEditionOptions();
            AzureEditionNames = editions.Select(edition => edition.DisplayName).ToArray();
            AzureBackupLevels = AzureSqlDbHelper.BackupStorageRedundancyLevels;
            AzureMaxSizes = GetAzureMaxSizes(editions);
            AzureServiceLevels = GetAzureServiceLevels(editions);
        }

        public DatabaseHandler(ConnectionService connectionService) : base(connectionService)
        {
        }

        public override bool CanHandleType(SqlObjectType objectType)
        {
            return objectType == SqlObjectType.Database;
        }

        public override Task<InitializeViewResult> InitializeObjectView(InitializeViewRequestParams requestParams)
        {
            // create a default data context and database object
<<<<<<< HEAD
            using (var dataContainer = CreateDatabaseDataContainer(requestParams.ConnectionUri, requestParams.ObjectUrn, requestParams.IsNewObject))
=======
            ConfigAction configAction = requestParams.IsNewObject ? ConfigAction.Create : ConfigAction.Update;
            var databaseInfo = !requestParams.IsNewObject ? new DatabaseInfo() { Name = requestParams.Database } : null;
            using (var dataContainer = CreateDatabaseDataContainer(requestParams, configAction, databaseInfo))
>>>>>>> 2052b597
            {
                if (dataContainer.Server == null)
                {
                    throw new InvalidOperationException(serverNotExistsError);
                }
                try
                {
                    using (var taskHelper = new DatabaseTaskHelper(dataContainer))
                    using (var context = new DatabaseViewContext(requestParams))
                    {
                        var prototype = taskHelper.Prototype;
                        var azurePrototype = prototype as DatabasePrototypeAzure;
                        bool isDw = azurePrototype != null && azurePrototype.AzureEdition == AzureEdition.DataWarehouse;
                        bool isAzureDB = dataContainer.Server.ServerType == DatabaseEngineType.SqlAzureDatabase;

                        var databaseViewInfo = new DatabaseViewInfo()
                        {
                            ObjectInfo = new DatabaseInfo(),
                            IsAzureDB = isAzureDB
                        };

                        // Collect the Database properties information
                        if (!requestParams.IsNewObject)
                        {
                            var smoDatabase = dataContainer.SqlDialogSubject as Database;
                            databaseViewInfo.ObjectInfo = new DatabaseInfo()
                            {
                                Name = smoDatabase.Name,
                                CollationName = smoDatabase.Collation,
                                DateCreated = smoDatabase.CreateDate.ToString(),
                                LastDatabaseBackup = smoDatabase.LastBackupDate == DateTime.MinValue ? SR.databaseBackupDate_None : smoDatabase.LastBackupDate.ToString(),
                                LastDatabaseLogBackup = smoDatabase.LastLogBackupDate == DateTime.MinValue ? SR.databaseBackupDate_None : smoDatabase.LastLogBackupDate.ToString(),
                                MemoryAllocatedToMemoryOptimizedObjectsInMb = DatabaseUtils.ConvertKbtoMb(smoDatabase.MemoryAllocatedToMemoryOptimizedObjectsInKB),
                                MemoryUsedByMemoryOptimizedObjectsInMb = DatabaseUtils.ConvertKbtoMb(smoDatabase.MemoryUsedByMemoryOptimizedObjectsInKB),
                                NumberOfUsers = smoDatabase.Users.Count,
                                Owner = smoDatabase.Owner,
                                SizeInMb = smoDatabase.Size,
                                SpaceAvailableInMb = DatabaseUtils.ConvertKbtoMb(smoDatabase.SpaceAvailable),
                                Status = smoDatabase.Status.ToString()
                            };
                        }

                        // azure sql db doesn't have a sysadmin fixed role
                        var compatibilityLevelEnabled = !isDw && (dataContainer.LoggedInUserIsSysadmin || isAzureDB);
                        if (isAzureDB)
                        {
                            // Azure doesn't allow modifying the collation after DB creation
                            bool collationEnabled = !prototype.Exists;
                            if (isDw)
                            {
                                if (collationEnabled)
                                {
                                    databaseViewInfo.CollationNames = GetCollationsWithPrototypeCollation(prototype);
                                }
                                databaseViewInfo.CompatibilityLevels = GetCompatibilityLevelsAzure(prototype);
                            }
                            else
                            {
                                if (collationEnabled)
                                {
                                    databaseViewInfo.CollationNames = GetCollations(dataContainer.Server, prototype, dataContainer.IsNewObject);
                                }
                                if (compatibilityLevelEnabled)
                                {
                                    databaseViewInfo.CompatibilityLevels = GetCompatibilityLevels(dataContainer.SqlServerVersion, prototype);
                                }
                            }
                            databaseViewInfo.AzureBackupRedundancyLevels = AzureBackupLevels;
                            databaseViewInfo.AzureServiceLevelObjectives = AzureServiceLevels;
                            databaseViewInfo.AzureEditions = AzureEditionNames;
                            databaseViewInfo.AzureMaxSizes = AzureMaxSizes;
                        }
                        else
                        {
                            databaseViewInfo.CollationNames = GetCollations(dataContainer.Server, prototype, dataContainer.IsNewObject);
                            if (compatibilityLevelEnabled)
                            {
                                databaseViewInfo.CompatibilityLevels = GetCompatibilityLevels(dataContainer.SqlServerVersion, prototype);
                            }

                            // These aren't included when the target DB is on Azure so only populate if it's not an Azure DB
                            databaseViewInfo.RecoveryModels = GetRecoveryModels(dataContainer.Server, prototype);
                            databaseViewInfo.ContainmentTypes = GetContainmentTypes(dataContainer.Server, prototype);
                            if (!requestParams.IsNewObject)
                            {
                                var smoDatabase = dataContainer.SqlDialogSubject as Database;
                                if (smoDatabase != null)
                                {
                                    databaseViewInfo.Files = GetDatabaseFiles(smoDatabase);
                                }
                            }
                        }

                        // Skip adding logins if running against an Azure SQL DB
                        if (!isAzureDB)
                        {
                            var logins = new List<string>();
                            foreach (Login login in dataContainer.Server.Logins)
                            {
                                logins.Add(login.Name);
                            }
                            // If we don't have a default database owner, then move the current login to the front of the list to use as the default.
                            string firstOwner = prototype.Exists ? prototype.Owner : dataContainer.Server.ConnectionContext.TrueLogin;
                            int swapIndex = logins.FindIndex(login => login.Equals(firstOwner, StringComparison.InvariantCultureIgnoreCase));
                            if (swapIndex > 0)
                            {
                                logins.RemoveAt(swapIndex);
                                logins.Insert(0, firstOwner);
                            }

                            databaseViewInfo.LoginNames = logins.ToArray();
                        }

                        return Task.FromResult(new InitializeViewResult { ViewInfo = databaseViewInfo, Context = context });
                    }
                }
                finally
                {
                    ServerConnection serverConnection = dataContainer.Server.ConnectionContext;
                    if (serverConnection.IsOpen)
                    {
                        serverConnection.Disconnect();
                    }
                }
            }
        }

        public override Task Save(DatabaseViewContext context, DatabaseInfo obj)
        {
            ConfigureDatabase(
                context.Parameters,
                obj,
                context.Parameters.IsNewObject ? ConfigAction.Create : ConfigAction.Update,
                RunType.RunNow);
            return Task.CompletedTask;
        }

        public override Task<string> Script(DatabaseViewContext context, DatabaseInfo obj)
        {
            var script = ConfigureDatabase(
                context.Parameters,
                obj,
                context.Parameters.IsNewObject ? ConfigAction.Create : ConfigAction.Update,
                RunType.ScriptToWindow);
            return Task.FromResult(script);
        }

<<<<<<< HEAD
        /// <summary>
        /// Used to detach the specified database from a server.
        /// </summary>
        /// <param name="detachParams">The various parameters needed for the Detach operation</param>
        public string Detach(DetachDatabaseRequestParams detachParams)
        {
            var sqlScript = string.Empty;
            ConnectionInfo connectionInfo = this.GetConnectionInfo(detachParams.ConnectionUri);
            using (var dataContainer = CreateDatabaseDataContainer(detachParams.ConnectionUri, detachParams.ObjectUrn, false))
            {
                var smoDatabase = dataContainer.SqlDialogSubject as Database;
                if (smoDatabase != null)
                {
                    if (detachParams.GenerateScript)
                    {
                        sqlScript = CreateDetachScript(detachParams, smoDatabase.Name);
                    }
                    else
                    {
                        DatabaseUserAccess originalAccess = smoDatabase.DatabaseOptions.UserAccess;
                        try
                        {
                            if (detachParams.DropConnections)
                            {
                                smoDatabase.Parent.KillAllProcesses(smoDatabase.Name);
                                smoDatabase.DatabaseOptions.UserAccess = SqlServer.Management.Smo.DatabaseUserAccess.Single;
                                smoDatabase.Alter(TerminationClause.RollbackTransactionsImmediately);
                            }
                            smoDatabase.Parent.DetachDatabase(smoDatabase.Name, detachParams.UpdateStatistics);
                        }
                        catch (SmoException)
                        {
                            // Revert to previous level of user access if we changed it before encountering the exception
                            if (originalAccess != smoDatabase.DatabaseOptions.UserAccess)
                            {
                                smoDatabase.DatabaseOptions.UserAccess = originalAccess;
                                smoDatabase.Alter(TerminationClause.RollbackTransactionsImmediately);
                            }
                            throw;
                        }
                    }
                }
                else
                {
                    throw new InvalidOperationException($"Provided URN '{detachParams.ObjectUrn}' did not correspond to an existing database.");
                }
            }
            return sqlScript;
        }

        private string CreateDetachScript(DetachDatabaseRequestParams detachParams, string databaseName)
        {
            var escapedName = ToSqlScript.FormatIdentifier(databaseName);
            var builder = new StringBuilder();
            builder.AppendLine("USE [master]");
            builder.AppendLine("GO");
            if (detachParams.DropConnections)
            {
                builder.AppendLine($"ALTER DATABASE {escapedName} SET SINGLE_USER WITH ROLLBACK IMMEDIATE");
                builder.AppendLine("GO");
            }
            builder.Append($"EXEC master.dbo.sp_detach_db @dbname = N'{databaseName}'");
            if (detachParams.UpdateStatistics)
            {
                builder.Append($", @skipchecks = 'false'");
            }
            builder.AppendLine();
            builder.AppendLine("GO");
            return builder.ToString();
        }

        private CDataContainer CreateDatabaseDataContainer(string connectionUri, string? objectURN, bool isNewDatabase)
        {
            ConnectionInfo connectionInfo = this.GetConnectionInfo(connectionUri);
            CDataContainer dataContainer = CDataContainer.CreateDataContainer(connectionInfo, databaseExists: !isNewDatabase);
=======
        private CDataContainer CreateDatabaseDataContainer(InitializeViewRequestParams requestParams, ConfigAction configAction, DatabaseInfo? database = null)
        {
            ConnectionInfo connectionInfo = this.GetConnectionInfo(requestParams.ConnectionUri);
            CDataContainer dataContainer = CDataContainer.CreateDataContainer(connectionInfo, databaseExists: configAction != ConfigAction.Create);
>>>>>>> 2052b597
            if (dataContainer.Server == null)
            {
                throw new InvalidOperationException(serverNotExistsError);
            }
<<<<<<< HEAD
            if (string.IsNullOrEmpty(objectURN))
            {
                objectURN = string.Format(System.Globalization.CultureInfo.InvariantCulture, "Server");
            }
            dataContainer.SqlDialogSubject = dataContainer.Server.GetSmoObject(objectURN);
            return dataContainer;
        }

        private string ConfigureDatabase(InitializeViewRequestParams viewParams, DatabaseInfo database, ConfigAction configAction, RunType runType)
=======
            string objectUrn = configAction != ConfigAction.Create && database != null
                ? string.Format(System.Globalization.CultureInfo.InvariantCulture, "Server/Database[@Name='{0}']", Urn.EscapeString(database.Name))
                : string.Format(System.Globalization.CultureInfo.InvariantCulture, "Server");

            dataContainer.SqlDialogSubject = dataContainer.Server.GetSmoObject(objectUrn);
            return dataContainer;
        }

        private string ConfigureDatabase(InitializeViewRequestParams requestParams, DatabaseInfo database, ConfigAction configAction, RunType runType)
>>>>>>> 2052b597
        {
            if (database.Name == null)
            {
                throw new ArgumentException("Database name not provided.");
            }

<<<<<<< HEAD
            using (var dataContainer = CreateDatabaseDataContainer(viewParams.ConnectionUri, viewParams.ObjectUrn, viewParams.IsNewObject))
=======
            using (var dataContainer = CreateDatabaseDataContainer(requestParams, configAction, database))
>>>>>>> 2052b597
            {
                if (dataContainer.Server == null)
                {
                    throw new InvalidOperationException(serverNotExistsError);
                }
                try
                {
                    using (var taskHelper = new DatabaseTaskHelper(dataContainer))
                    {
                        DatabasePrototype prototype = taskHelper.Prototype;
                        prototype.Name = database.Name;

                        // Update database file names now that we have a database name
                        if (!prototype.HideFileSettings)
                        {
                            var sanitizedName = DatabaseUtils.SanitizeDatabaseFileName(prototype.Name);

                            var dataFile = prototype.Files[0];
                            if (dataFile.DatabaseFileType != FileType.Data)
                            {
                                throw new InvalidOperationException("Database prototype's first file was not a Data file.");
                            }
                            dataFile.Name = sanitizedName;

                            if (prototype.NumberOfLogFiles > 0)
                            {
                                var logFile = prototype.Files[1];
                                if (logFile.DatabaseFileType != FileType.Log)
                                {
                                    throw new InvalidOperationException("Database prototype's second file was not a Log file.");
                                }
                                logFile.Name = $"{sanitizedName}_log";
                            }
                        }

                        if (database.Owner != null)
                        {
                            prototype.Owner = database.Owner;
                        }
                        if (database.CollationName != null)
                        {
                            prototype.Collation = database.CollationName;
                        }
                        if (database.RecoveryModel != null)
                        {
                            prototype.RecoveryModel = recoveryModelEnums[database.RecoveryModel];
                        }
                        if (database.CompatibilityLevel != null)
                        {
                            prototype.DatabaseCompatibilityLevel = compatLevelEnums[database.CompatibilityLevel];
                        }
                        if (prototype is DatabasePrototype110 db110 && database.ContainmentType != null)
                        {
                            db110.DatabaseContainmentType = containmentTypeEnums[database.ContainmentType];
                        }

                        if (prototype is DatabasePrototypeAzure dbAz)
                        {
                            // Set edition first since the prototype will fill all the Azure fields with default values
                            if (database.AzureEdition != null)
                            {
                                dbAz.AzureEditionDisplay = database.AzureEdition;
                            }
                            if (database.AzureBackupRedundancyLevel != null)
                            {
                                dbAz.BackupStorageRedundancy = database.AzureBackupRedundancyLevel;
                            }
                            if (database.AzureServiceLevelObjective != null)
                            {
                                dbAz.CurrentServiceLevelObjective = database.AzureServiceLevelObjective;
                            }
                            if (database.AzureMaxSize != null)
                            {
                                dbAz.MaxSize = database.AzureMaxSize;
                            }
                        }

                        string sqlScript = string.Empty;
                        using (var actions = new DatabaseActions(dataContainer, configAction, prototype))
                        using (var executionHandler = new ExecutonHandler(actions))
                        {
                            executionHandler.RunNow(runType, this);
                            if (executionHandler.ExecutionResult == ExecutionMode.Failure)
                            {
                                throw executionHandler.ExecutionFailureException;
                            }

                            if (runType == RunType.ScriptToWindow)
                            {
                                sqlScript = executionHandler.ScriptTextFromLastRun;
                            }
                        }

                        return sqlScript;
                    }
                }
                finally
                {
                    ServerConnection serverConnection = dataContainer.Server.ConnectionContext;
                    if (serverConnection.IsOpen)
                    {
                        serverConnection.Disconnect();
                    }
                }
            }
        }

        /// <summary>
        /// Get supported database collations for this server.
        /// </summary>
        /// <returns>A string array containing the display names of the collations. The first element will be "<default>" if this is either a new database or a Sphinx server.
        private string[] GetCollations(Server server, DatabasePrototype prototype, bool isNewObject)
        {
            var collationItems = new List<string>();
            bool isSphinxServer = (server.VersionMajor < minimumVersionForWritableCollation);

            // if the server is shiloh or later, add specific collations to the list
            if (!isSphinxServer)
            {
                DataTable serverCollationsTable = server.EnumCollations();
                if (serverCollationsTable != null)
                {
                    foreach (DataRow serverCollation in serverCollationsTable.Rows)
                    {
                        string collationName = (string)serverCollation["Name"];
                        collationItems.Add(collationName);
                    }
                }
            }

            // If this database already exists, then put its collation at the front of the list.
            // Otherwise use the server's collation as the default first value.
            string firstCollation = prototype.Exists ? prototype.Collation : server.Collation;
            int index = collationItems.FindIndex(collation => collation.Equals(firstCollation, StringComparison.InvariantCultureIgnoreCase));
            if (index > 0)
            {
                collationItems.RemoveAt(index);
                collationItems.Insert(0, firstCollation);
            }
            return collationItems.ToArray();
        }

        /// <summary>
        /// Gets the prototype's current collation.
        /// </summary>
        private string[] GetCollationsWithPrototypeCollation(DatabasePrototype prototype)
        {
            return new string[] { prototype.Collation };
        }

        /// <summary>
        /// Get supported database containment types for this server.
        /// </summary>
        /// <returns>A string array containing the display names of the containment types. This array is empty if containment types are not supported for this server.</returns>
        private string[] GetContainmentTypes(Server server, DatabasePrototype prototype)
        {
            // Containment types are only supported for Denali and later, and only if the server is not a managed instance
            if (!(SqlMgmtUtils.IsSql11OrLater(server.ServerVersion)) || server.IsAnyManagedInstance())
            {
                return Array.Empty<string>();
            }

            var containmentTypes = new List<string>();
            ContainmentType dbContainmentType = ContainmentType.None;
            DatabasePrototype110? dp110 = prototype as DatabasePrototype110;

            if (dp110 != null)
            {
                dbContainmentType = dp110.DatabaseContainmentType;
            }

            containmentTypes.Add(displayContainmentTypes[ContainmentType.None]);
            containmentTypes.Add(displayContainmentTypes[ContainmentType.Partial]);

            // Put the prototype's current containment type at the front of the list
            var swapIndex = 0;
            switch (dbContainmentType)
            {
                case ContainmentType.None:
                    break;
                case ContainmentType.Partial:
                    swapIndex = 1;
                    break;
                default:
                    break;
            }
            if (swapIndex > 0)
            {
                var value = containmentTypes[swapIndex];
                containmentTypes.RemoveAt(swapIndex);
                containmentTypes.Insert(0, value);
            }

            return containmentTypes.ToArray();
        }

        /// <summary>
        /// Get supported database recovery models for this server.
        /// </summary>
        /// <returns>A string array containing the display names of the recovery models. This array is empty if recovery models are not supported for this server.</returns>
        private string[] GetRecoveryModels(Server server, DatabasePrototype prototype)
        {
            // Recovery models are only supported if the server is shiloh or later and is not a Managed Instance
            var recoveryModelEnabled = (minimumVersionForRecoveryModel <= server.VersionMajor) && !server.IsAnyManagedInstance();
            if (server.GetDisabledProperties().Contains("RecoveryModel") || !recoveryModelEnabled)
            {
                return Array.Empty<string>();
            }

            var recoveryModels = new List<string>();
            if (!server.IsAnyManagedInstance())
            {

                recoveryModels.Add(displayRecoveryModels[RecoveryModel.Full]);
                recoveryModels.Add(displayRecoveryModels[RecoveryModel.BulkLogged]);
                recoveryModels.Add(displayRecoveryModels[RecoveryModel.Simple]);
            }
            else
            {
                if (prototype.OriginalName.Equals("tempdb", StringComparison.CurrentCultureIgnoreCase) && prototype.IsSystemDB)
                {
                    // tempdb supports 'simple recovery' only
                    recoveryModels.Add(displayRecoveryModels[RecoveryModel.Simple]);
                }
                else
                {
                    // non-tempdb supports only 'full recovery' model
                    recoveryModels.Add(displayRecoveryModels[RecoveryModel.Full]);
                }
            }

            // Put the prototype's current recovery model at the front of the list
            if (recoveryModelEnabled)
            {
                var swapIndex = 0;
                switch (prototype.RecoveryModel)
                {
                    case RecoveryModel.BulkLogged:
                        swapIndex = 1;
                        break;

                    case RecoveryModel.Simple:
                        swapIndex = 2;
                        break;

                    default:
                        break;
                }
                if (swapIndex > 0)
                {
                    var value = recoveryModels[swapIndex];
                    recoveryModels.RemoveAt(swapIndex);
                    recoveryModels.Insert(0, value);
                }
            }
            return recoveryModels.ToArray();
        }

        private DatabaseFile[] GetDatabaseFiles(Database database)
        {
            var filesList = new List<DatabaseFile>();
            foreach (FileGroup fileGroup in database.FileGroups)
            {
                foreach (DataFile file in fileGroup.Files)
                {
                    filesList.Add(new DatabaseFile()
                    {
                        Name = file.Name,
                        Type = FileType.Data.ToString(),
                        Path = Path.GetDirectoryName(file.FileName),
                        FileGroup = fileGroup.Name
                    });
                }
            }
            foreach (LogFile file in database.LogFiles)
            {
                filesList.Add(new DatabaseFile()
                {
                    Name = file.Name,
                    Type = FileType.Log.ToString(),
                    Path = Path.GetDirectoryName(file.FileName),
                    FileGroup = string.Empty
                });
            }
            return filesList.ToArray();
        }

        /// <summary>
        /// Get supported database compatibility levels for this Azure server.
        /// </summary>
        /// <returns>A string array containing the display names of the compatibility levels. This array is empty if the database has a compatibility level we don't recognize.</returns>
        private string[] GetCompatibilityLevelsAzure(DatabasePrototype prototype)
        {
            // For Azure we loop through all of the possible compatibility levels. We do this because there's only one compat level active on a
            // version at a time, but that can change at any point so in order to reduce maintenance required when that happens we'll just find
            // the one that matches the current set level and display that
            foreach (var level in displayCompatLevels.Keys)
            {
                if (level == prototype.DatabaseCompatibilityLevel)
                {
                    // Azure can't change the compat level so we only include the current version
                    return new string[] { displayCompatLevels[level] };
                }
            }

            // If we couldn't find the prototype's current compatibility level, then treat compatibillity levels as unsupported for this server
            return Array.Empty<string>();
        }

        /// <summary>
        /// Get supported database compatibility levels for this server.
        /// </summary>
        /// <returns>A string array containing the display names of the compatibility levels. This array is empty if this is either a Sphinx server or if the database has a compatibility level we don't recognize.</returns>
        private string[] GetCompatibilityLevels(int sqlServerVersion, DatabasePrototype prototype)
        {
            // Unlikely that we are hitting such an old SQL Server, but leaving to preserve
            // the original semantic of this method.
            if (sqlServerVersion < 8)
            {
                // we do not know this version number, we do not know the possible compatibility levels for the server
                return Array.Empty<string>();
            }

            var compatibilityLevels = new List<string>();
            switch (sqlServerVersion)
            {
                case 8:     // Shiloh
                    compatibilityLevels.Add(displayCompatLevels[CompatibilityLevel.Version70]);
                    compatibilityLevels.Add(displayCompatLevels[CompatibilityLevel.Version80]);
                    break;
                case 9:     // Yukon
                    compatibilityLevels.Add(displayCompatLevels[CompatibilityLevel.Version70]);
                    compatibilityLevels.Add(displayCompatLevels[CompatibilityLevel.Version80]);
                    compatibilityLevels.Add(displayCompatLevels[CompatibilityLevel.Version90]);
                    break;
                case 10:    // Katmai
                    compatibilityLevels.Add(displayCompatLevels[CompatibilityLevel.Version80]);
                    compatibilityLevels.Add(displayCompatLevels[CompatibilityLevel.Version90]);
                    compatibilityLevels.Add(displayCompatLevels[CompatibilityLevel.Version100]);
                    break;
                case 11:    // Denali
                    compatibilityLevels.Add(displayCompatLevels[CompatibilityLevel.Version90]);
                    compatibilityLevels.Add(displayCompatLevels[CompatibilityLevel.Version100]);
                    compatibilityLevels.Add(displayCompatLevels[CompatibilityLevel.Version110]);
                    break;
                case 12:    // SQL2014
                    compatibilityLevels.Add(displayCompatLevels[CompatibilityLevel.Version100]);
                    compatibilityLevels.Add(displayCompatLevels[CompatibilityLevel.Version110]);
                    compatibilityLevels.Add(displayCompatLevels[CompatibilityLevel.Version120]);
                    break;
                case 13:    // SQL2016
                    compatibilityLevels.Add(displayCompatLevels[CompatibilityLevel.Version100]);
                    compatibilityLevels.Add(displayCompatLevels[CompatibilityLevel.Version110]);
                    compatibilityLevels.Add(displayCompatLevels[CompatibilityLevel.Version120]);
                    compatibilityLevels.Add(displayCompatLevels[CompatibilityLevel.Version130]);
                    break;
                case 14:    // SQL2017
                    compatibilityLevels.Add(displayCompatLevels[CompatibilityLevel.Version100]);
                    compatibilityLevels.Add(displayCompatLevels[CompatibilityLevel.Version110]);
                    compatibilityLevels.Add(displayCompatLevels[CompatibilityLevel.Version120]);
                    compatibilityLevels.Add(displayCompatLevels[CompatibilityLevel.Version130]);
                    compatibilityLevels.Add(displayCompatLevels[CompatibilityLevel.Version140]);
                    break;
                case 15:    // SQL2019
                    compatibilityLevels.Add(displayCompatLevels[CompatibilityLevel.Version100]);
                    compatibilityLevels.Add(displayCompatLevels[CompatibilityLevel.Version110]);
                    compatibilityLevels.Add(displayCompatLevels[CompatibilityLevel.Version120]);
                    compatibilityLevels.Add(displayCompatLevels[CompatibilityLevel.Version130]);
                    compatibilityLevels.Add(displayCompatLevels[CompatibilityLevel.Version140]);
                    compatibilityLevels.Add(displayCompatLevels[CompatibilityLevel.Version150]);
                    break;
                /* SQL_VBUMP_REVIEW */
                default:
                    // It is either the latest SQL we know about, or some future version of SQL we
                    // do not know about. We play conservative and only add the compat level we know
                    // about so far.
                    // At vBump, add a new case and move the 'default' label there.
                    compatibilityLevels.Add(displayCompatLevels[CompatibilityLevel.Version100]);
                    compatibilityLevels.Add(displayCompatLevels[CompatibilityLevel.Version110]);
                    compatibilityLevels.Add(displayCompatLevels[CompatibilityLevel.Version120]);
                    compatibilityLevels.Add(displayCompatLevels[CompatibilityLevel.Version130]);
                    compatibilityLevels.Add(displayCompatLevels[CompatibilityLevel.Version140]);
                    compatibilityLevels.Add(displayCompatLevels[CompatibilityLevel.Version150]);
                    compatibilityLevels.Add(displayCompatLevels[CompatibilityLevel.Version160]);
                    break;
            }

            // set the first compatability level for this list based on the prototype
            for (var i = 0; i < compatibilityLevels.Count; i++)
            {
                var level = compatibilityLevels[i];
                var prototypeLevel = displayCompatLevels[prototype.DatabaseCompatibilityLevel];
                if (level == prototypeLevel)
                {
                    if (i > 0)
                    {
                        compatibilityLevels.RemoveAt(i);
                        compatibilityLevels.Insert(0, level);
                    }
                    return compatibilityLevels.ToArray();
                }
            }

            // previous loop did not find the prototype compatibility level in this server's compatability options, so treat compatibility levels as unsupported for this server
            return Array.Empty<string>();
        }

        /// <summary>
        /// Get supported service level objectives for this Azure server.
        /// </summary>
        private static AzureEditionDetails[] GetAzureServiceLevels(IEnumerable<AzureEdition> editions)
        {
            var levels = new List<AzureEditionDetails>();
            foreach (AzureEdition edition in editions)
            {
                if (AzureSqlDbHelper.TryGetServiceObjectiveInfo(edition, out var serviceInfoPair))
                {
                    // Move default value to the front of the list
                    var serviceLevelsList = new List<string>(serviceInfoPair.Value);
                    var defaultIndex = serviceInfoPair.Key;
                    if (defaultIndex >= 0 && defaultIndex < serviceLevelsList.Count)
                    {
                        var defaultServiceObjective = serviceLevelsList[defaultIndex];
                        serviceLevelsList.RemoveAt(defaultIndex);
                        serviceLevelsList.Insert(0, defaultServiceObjective);
                    }
                    var details = new AzureEditionDetails() { EditionDisplayName = edition.DisplayName, Details = serviceLevelsList.ToArray() };
                    levels.Add(details);
                }
                else
                {
                    Logger.Error($"Failed to get service level objective info for edition '{edition.Name}'");
                }
            }
            return levels.ToArray();
        }

        /// <summary>
        /// Get supported maximum sizes for this Azure server.
        /// </summary>
        private static AzureEditionDetails[] GetAzureMaxSizes(IEnumerable<AzureEdition> editions)
        {
            var sizes = new List<AzureEditionDetails>();
            foreach (AzureEdition edition in editions)
            {
                if (AzureSqlDbHelper.TryGetDatabaseSizeInfo(edition, out var sizeInfoPair))
                {
                    // Move default value to the front of the list
                    var sizeInfoList = new List<DbSize>(sizeInfoPair.Value);
                    var defaultIndex = sizeInfoPair.Key;
                    if (defaultIndex >= 0 && defaultIndex < sizeInfoList.Count)
                    {
                        var defaultSizeInfo = sizeInfoList[defaultIndex];
                        sizeInfoList.RemoveAt(defaultIndex);
                        sizeInfoList.Insert(0, defaultSizeInfo);
                    }
                    var details = new AzureEditionDetails() { EditionDisplayName = edition.DisplayName, Details = sizeInfoList.Select(info => info.ToString()).ToArray() };
                    sizes.Add(details);
                }
                else
                {
                    Logger.Error($"Failed to get database size info for edition '{edition.Name}'");
                }
            }
            return sizes.ToArray();
        }
    }
}<|MERGE_RESOLUTION|>--- conflicted
+++ resolved
@@ -100,13 +100,7 @@
         public override Task<InitializeViewResult> InitializeObjectView(InitializeViewRequestParams requestParams)
         {
             // create a default data context and database object
-<<<<<<< HEAD
             using (var dataContainer = CreateDatabaseDataContainer(requestParams.ConnectionUri, requestParams.ObjectUrn, requestParams.IsNewObject))
-=======
-            ConfigAction configAction = requestParams.IsNewObject ? ConfigAction.Create : ConfigAction.Update;
-            var databaseInfo = !requestParams.IsNewObject ? new DatabaseInfo() { Name = requestParams.Database } : null;
-            using (var dataContainer = CreateDatabaseDataContainer(requestParams, configAction, databaseInfo))
->>>>>>> 2052b597
             {
                 if (dataContainer.Server == null)
                 {
@@ -254,7 +248,6 @@
             return Task.FromResult(script);
         }
 
-<<<<<<< HEAD
         /// <summary>
         /// Used to detach the specified database from a server.
         /// </summary>
@@ -330,17 +323,10 @@
         {
             ConnectionInfo connectionInfo = this.GetConnectionInfo(connectionUri);
             CDataContainer dataContainer = CDataContainer.CreateDataContainer(connectionInfo, databaseExists: !isNewDatabase);
-=======
-        private CDataContainer CreateDatabaseDataContainer(InitializeViewRequestParams requestParams, ConfigAction configAction, DatabaseInfo? database = null)
-        {
-            ConnectionInfo connectionInfo = this.GetConnectionInfo(requestParams.ConnectionUri);
-            CDataContainer dataContainer = CDataContainer.CreateDataContainer(connectionInfo, databaseExists: configAction != ConfigAction.Create);
->>>>>>> 2052b597
             if (dataContainer.Server == null)
             {
                 throw new InvalidOperationException(serverNotExistsError);
             }
-<<<<<<< HEAD
             if (string.IsNullOrEmpty(objectURN))
             {
                 objectURN = string.Format(System.Globalization.CultureInfo.InvariantCulture, "Server");
@@ -350,28 +336,13 @@
         }
 
         private string ConfigureDatabase(InitializeViewRequestParams viewParams, DatabaseInfo database, ConfigAction configAction, RunType runType)
-=======
-            string objectUrn = configAction != ConfigAction.Create && database != null
-                ? string.Format(System.Globalization.CultureInfo.InvariantCulture, "Server/Database[@Name='{0}']", Urn.EscapeString(database.Name))
-                : string.Format(System.Globalization.CultureInfo.InvariantCulture, "Server");
-
-            dataContainer.SqlDialogSubject = dataContainer.Server.GetSmoObject(objectUrn);
-            return dataContainer;
-        }
-
-        private string ConfigureDatabase(InitializeViewRequestParams requestParams, DatabaseInfo database, ConfigAction configAction, RunType runType)
->>>>>>> 2052b597
         {
             if (database.Name == null)
             {
                 throw new ArgumentException("Database name not provided.");
             }
 
-<<<<<<< HEAD
             using (var dataContainer = CreateDatabaseDataContainer(viewParams.ConnectionUri, viewParams.ObjectUrn, viewParams.IsNewObject))
-=======
-            using (var dataContainer = CreateDatabaseDataContainer(requestParams, configAction, database))
->>>>>>> 2052b597
             {
                 if (dataContainer.Server == null)
                 {
