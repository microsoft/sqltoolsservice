--- conflicted
+++ resolved
@@ -130,42 +130,6 @@
                             var smoDatabase = dataContainer.SqlDialogSubject as Database;
                             if (smoDatabase != null)
                             {
-<<<<<<< HEAD
-                                Name = smoDatabase.Name,
-                                CollationName = smoDatabase.Collation,
-                                DateCreated = smoDatabase.CreateDate.ToString(),
-                                LastDatabaseBackup = smoDatabase.LastBackupDate == DateTime.MinValue ? SR.databaseBackupDate_None : smoDatabase.LastBackupDate.ToString(),
-                                LastDatabaseLogBackup = smoDatabase.LastLogBackupDate == DateTime.MinValue ? SR.databaseBackupDate_None : smoDatabase.LastLogBackupDate.ToString(),
-                                MemoryAllocatedToMemoryOptimizedObjectsInMb = DatabaseUtils.ConvertKbtoMb(smoDatabase.MemoryAllocatedToMemoryOptimizedObjectsInKB),
-                                MemoryUsedByMemoryOptimizedObjectsInMb = DatabaseUtils.ConvertKbtoMb(smoDatabase.MemoryUsedByMemoryOptimizedObjectsInKB),
-                                NumberOfUsers = smoDatabase.Users.Count,
-                                Owner = smoDatabase.Owner,
-                                SizeInMb = smoDatabase.Size,
-                                SpaceAvailableInMb = DatabaseUtils.ConvertKbtoMb(smoDatabase.SpaceAvailable),
-                                Status = smoDatabase.Status.ToString(),
-                                AutoCreateIncrementalStatistics = smoDatabase.AutoCreateIncrementalStatisticsEnabled,
-                                AutoCreateStatistics = smoDatabase.AutoCreateStatisticsEnabled,
-                                AutoShrink = smoDatabase.AutoShrink,
-                                AutoUpdateStatistics = smoDatabase.AutoUpdateStatisticsEnabled,
-                                AutoUpdateStatisticsAsynchronously = smoDatabase.AutoUpdateStatisticsAsync,
-                                DatabaseReadOnly = smoDatabase.ReadOnly,
-                                EncryptionEnabled = smoDatabase.EncryptionEnabled,
-                                RestrictAccess = smoDatabase.UserAccess.ToString(),
-                            };
-
-                            if (!isManagedInstance)
-                            {
-                                ((DatabaseInfo)databaseViewInfo.ObjectInfo).DatabaseReadOnly = smoDatabase.ReadOnly;
-                                ((DatabaseInfo)databaseViewInfo.ObjectInfo).RestrictAccess = smoDatabase.UserAccess.ToString();
-                                ((DatabaseInfo)databaseViewInfo.ObjectInfo).IsLedgerDatabase = smoDatabase.IsLedger;
-                                ((DatabaseInfo)databaseViewInfo.ObjectInfo).PageVerify = smoDatabase.PageVerify.ToString();
-                                ((DatabaseInfo)databaseViewInfo.ObjectInfo).TargetRecoveryTimeInSec = smoDatabase.TargetRecoveryTime;
-                                databaseViewInfo.PageVerifyOptions = GetPageVerifyOptions();
-                                databaseViewInfo.restrictAccessOptions = GetUserAccessOptions();
-                            }
-
-
-=======
                                 databaseViewInfo.ObjectInfo = new DatabaseInfo()
                                 {
                                     Name = smoDatabase.Name,
@@ -179,10 +143,30 @@
                                     Owner = smoDatabase.Owner,
                                     SizeInMb = smoDatabase.Size,
                                     SpaceAvailableInMb = DatabaseUtils.ConvertKbtoMb(smoDatabase.SpaceAvailable),
-                                    Status = smoDatabase.Status.ToString()
+                                    Status = smoDatabase.Status.ToString(),
+                                    AutoCreateIncrementalStatistics = smoDatabase.AutoCreateIncrementalStatisticsEnabled,
+                                    AutoCreateStatistics = smoDatabase.AutoCreateStatisticsEnabled,
+                                    AutoShrink = smoDatabase.AutoShrink,
+                                    AutoUpdateStatistics = smoDatabase.AutoUpdateStatisticsEnabled,
+                                    AutoUpdateStatisticsAsynchronously = smoDatabase.AutoUpdateStatisticsAsync,
+                                    DatabaseReadOnly = smoDatabase.ReadOnly,
+                                    EncryptionEnabled = smoDatabase.EncryptionEnabled,
+                                    RestrictAccess = smoDatabase.UserAccess.ToString(),
                                 };
-                            }
->>>>>>> 9034b397
+
+                                if (!isManagedInstance)
+                                {
+                                    ((DatabaseInfo)databaseViewInfo.ObjectInfo).DatabaseReadOnly = smoDatabase.ReadOnly;
+                                    ((DatabaseInfo)databaseViewInfo.ObjectInfo).RestrictAccess = smoDatabase.UserAccess.ToString();
+                                    ((DatabaseInfo)databaseViewInfo.ObjectInfo).IsLedgerDatabase = smoDatabase.IsLedger;
+                                    ((DatabaseInfo)databaseViewInfo.ObjectInfo).PageVerify = smoDatabase.PageVerify.ToString();
+                                    ((DatabaseInfo)databaseViewInfo.ObjectInfo).TargetRecoveryTimeInSec = smoDatabase.TargetRecoveryTime;
+                                    databaseViewInfo.PageVerifyOptions = GetPageVerifyOptions();
+                                    databaseViewInfo.restrictAccessOptions = GetUserAccessOptions();
+                                }
+                            }
+
+
                         }
 
                         // azure sql db doesn't have a sysadmin fixed role
@@ -553,8 +537,7 @@
         /// <param name="server"></param>
         /// <returns></returns>
         private Dictionary<string, string> GetUserAccessOptions()
-        {
-            
+        {            
             var userAccessOptions = new Dictionary<string, string>();
 
             userAccessOptions.Add(DatabaseUserAccess.Multiple.ToString(), SR.prototype_db_prop_restrictAccess_value_multiple);
