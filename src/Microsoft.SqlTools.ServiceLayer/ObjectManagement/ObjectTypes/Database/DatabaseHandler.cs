//
// Copyright (c) Microsoft. All rights reserved.
// Licensed under the MIT license. See LICENSE file in the project root for full license information.
//

using System;
using System.Collections.Generic;
using System.Data;
using System.Linq;
using System.Threading.Tasks;
using Microsoft.SqlServer.Management.Common;
using Microsoft.SqlServer.Management.Smo;
using Microsoft.SqlTools.ServiceLayer.Admin;
using static Microsoft.SqlTools.ServiceLayer.Admin.AzureSqlDbHelper;
using Microsoft.SqlTools.ServiceLayer.Connection;
using Microsoft.SqlTools.ServiceLayer.Management;
using Microsoft.SqlTools.ServiceLayer.ObjectManagement.Contracts;
using Microsoft.SqlTools.ServiceLayer.Utility;
using Microsoft.SqlTools.Utility;
using System.Text;
using System.IO;
using Microsoft.SqlTools.ServiceLayer.Utility.SqlScriptFormatters;
using System.Collections.Specialized;
using Microsoft.SqlTools.SqlCore.Utility;

namespace Microsoft.SqlTools.ServiceLayer.ObjectManagement
{
    /// <summary>   
    /// Database object type handler
    /// </summary>
    public class DatabaseHandler : ObjectTypeHandler<DatabaseInfo, DatabaseViewContext>
    {
        private const int minimumVersionForWritableCollation = 8;
        private const int minimumVersionForRecoveryModel = 8;
        private const string serverNotExistsError = "Server was not created for data container";

        private static readonly Dictionary<CompatibilityLevel, string> displayCompatLevels = new Dictionary<CompatibilityLevel, string>();
        private static readonly Dictionary<ContainmentType, string> displayContainmentTypes = new Dictionary<ContainmentType, string>();
        private static readonly Dictionary<RecoveryModel, string> displayRecoveryModels = new Dictionary<RecoveryModel, string>();
        private static readonly Dictionary<PageVerify, string> displayPageVerifyOptions = new Dictionary<PageVerify, string>();
        private static readonly Dictionary<DatabaseUserAccess, string> displayRestrictAccessOptions = new Dictionary<DatabaseUserAccess, string>();

        private static readonly Dictionary<string, CompatibilityLevel> compatLevelEnums = new Dictionary<string, CompatibilityLevel>();
        private static readonly Dictionary<string, ContainmentType> containmentTypeEnums = new Dictionary<string, ContainmentType>();
        private static readonly Dictionary<string, RecoveryModel> recoveryModelEnums = new Dictionary<string, RecoveryModel>();

        internal static readonly string[] AzureEditionNames;
        internal static readonly string[] AzureBackupLevels;
        internal static readonly string[] DscOnOffOptions;
        internal static readonly string[] DscElevateOptions;
        internal static readonly string[] DscEnableDisableOptions;
        internal static readonly AzureEditionDetails[] AzureMaxSizes;
        internal static readonly AzureEditionDetails[] AzureServiceLevels;
        internal DatabaseScopedConfigurationCollection? databaseScopedConfigurationsCollection = null;

        static DatabaseHandler()
        {
            displayCompatLevels.Add(CompatibilityLevel.Version70, SR.compatibilityLevel_sphinx);
            displayCompatLevels.Add(CompatibilityLevel.Version80, SR.compatibilityLevel_shiloh);
            displayCompatLevels.Add(CompatibilityLevel.Version90, SR.compatibilityLevel_yukon);
            displayCompatLevels.Add(CompatibilityLevel.Version100, SR.compatibilityLevel_katmai);
            displayCompatLevels.Add(CompatibilityLevel.Version110, SR.compatibilityLevel_denali);
            displayCompatLevels.Add(CompatibilityLevel.Version120, SR.compatibilityLevel_sql14);
            displayCompatLevels.Add(CompatibilityLevel.Version130, SR.compatibilityLevel_sql15);
            displayCompatLevels.Add(CompatibilityLevel.Version140, SR.compatibilityLevel_sql2017);
            displayCompatLevels.Add(CompatibilityLevel.Version150, SR.compatibilityLevel_sqlv150);
            displayCompatLevels.Add(CompatibilityLevel.Version160, SR.compatibilityLevel_sqlv160);

            displayContainmentTypes.Add(ContainmentType.None, SR.general_containmentType_None);
            displayContainmentTypes.Add(ContainmentType.Partial, SR.general_containmentType_Partial);

            displayRecoveryModels.Add(RecoveryModel.Full, SR.general_recoveryModel_full);
            displayRecoveryModels.Add(RecoveryModel.BulkLogged, SR.general_recoveryModel_bulkLogged);
            displayRecoveryModels.Add(RecoveryModel.Simple, SR.general_recoveryModel_simple);

            displayPageVerifyOptions.Add(PageVerify.Checksum, SR.prototype_db_prop_pageVerify_value_checksum);
            displayPageVerifyOptions.Add(PageVerify.TornPageDetection, SR.prototype_db_prop_pageVerify_value_tornPageDetection);
            displayPageVerifyOptions.Add(PageVerify.None, SR.prototype_db_prop_pageVerify_value_none);

            displayRestrictAccessOptions.Add(DatabaseUserAccess.Multiple, SR.prototype_db_prop_restrictAccess_value_multiple);
            displayRestrictAccessOptions.Add(DatabaseUserAccess.Single, SR.prototype_db_prop_restrictAccess_value_single);
            displayRestrictAccessOptions.Add(DatabaseUserAccess.Restricted, SR.prototype_db_prop_restrictAccess_value_restricted);

            DscOnOffOptions = new[]{
                CommonConstants.DatabaseScopedConfigurations_Value_On,
                CommonConstants.DatabaseScopedConfigurations_Value_Off
            };

            DscElevateOptions = new[]{
                CommonConstants.DatabaseScopedConfigurations_Value_Off,
                CommonConstants.DatabaseScopedConfigurations_Value_When_supported,
                CommonConstants.DatabaseScopedConfigurations_Value_Fail_Unsupported
            };

            DscEnableDisableOptions = new[]{
                CommonConstants.DatabaseScopedConfigurations_Value_Enabled,
                CommonConstants.DatabaseScopedConfigurations_Value_Disabled
            };

            // Set up maps from displayName to enum type so we can retrieve the equivalent enum types later when getting a Save/Script request.
            // We can't use a simple Enum.Parse for that since the displayNames get localized.
            foreach (CompatibilityLevel key in displayCompatLevels.Keys)
            {
                compatLevelEnums.Add(displayCompatLevels[key], key);
            }
            foreach (ContainmentType key in displayContainmentTypes.Keys)
            {
                containmentTypeEnums.Add(displayContainmentTypes[key], key);
            }
            foreach (RecoveryModel key in displayRecoveryModels.Keys)
            {
                recoveryModelEnums.Add(displayRecoveryModels[key], key);
            }

            // Azure SLO info is invariant of server information, so set up static objects we can return later
            var editions = AzureSqlDbHelper.GetValidAzureEditionOptions();
            AzureEditionNames = editions.Select(edition => edition.DisplayName).ToArray();
            AzureBackupLevels = AzureSqlDbHelper.BackupStorageRedundancyLevels;
            AzureMaxSizes = GetAzureMaxSizes(editions);
            AzureServiceLevels = GetAzureServiceLevels(editions);
        }

        public DatabaseHandler(ConnectionService connectionService) : base(connectionService)
        {
        }

        public override bool CanHandleType(SqlObjectType objectType)
        {
            return objectType == SqlObjectType.Database;
        }

        public override Task<InitializeViewResult> InitializeObjectView(InitializeViewRequestParams requestParams)
        {
            // create a default data context and database object
            using (var dataContainer = CreateDatabaseDataContainer(requestParams.ConnectionUri, requestParams.ObjectUrn, requestParams.IsNewObject, requestParams.Database))
            {
                if (dataContainer.Server == null)
                {
                    throw new InvalidOperationException(serverNotExistsError);
                }
                try
                {
                    using (var taskHelper = new DatabaseTaskHelper(dataContainer))
                    using (var context = new DatabaseViewContext(requestParams))
                    {
                        var prototype = taskHelper.Prototype;
                        var azurePrototype = prototype as DatabasePrototypeAzure;
                        bool isDw = azurePrototype != null && azurePrototype.AzureEdition == AzureEdition.DataWarehouse;
                        bool isAzureDB = dataContainer.Server.ServerType == DatabaseEngineType.SqlAzureDatabase;
                        bool isManagedInstance = dataContainer.Server.DatabaseEngineEdition == DatabaseEngineEdition.SqlManagedInstance;
                        bool isSqlOnDemand = dataContainer.Server.Information.DatabaseEngineEdition == DatabaseEngineEdition.SqlOnDemand;

                        var databaseViewInfo = new DatabaseViewInfo()
                        {
                            ObjectInfo = new DatabaseInfo(),
                            IsAzureDB = isAzureDB,
                            IsManagedInstance = isManagedInstance,
                            IsSqlOnDemand = isSqlOnDemand
                        };

                        // Collect the Database properties information
                        if (!requestParams.IsNewObject)
                        {
                            var smoDatabase = dataContainer.SqlDialogSubject as Database;
                            if (smoDatabase != null)
                            {
                                databaseViewInfo.ObjectInfo = new DatabaseInfo()
                                {
                                    Name = smoDatabase.Name,
                                    CollationName = smoDatabase.Collation,
                                    CompatibilityLevel = displayCompatLevels[smoDatabase.CompatibilityLevel],
                                    DateCreated = smoDatabase.CreateDate.ToString(),
                                    MemoryAllocatedToMemoryOptimizedObjectsInMb = ByteConverter.ConvertKbtoMb(smoDatabase.MemoryAllocatedToMemoryOptimizedObjectsInKB),
                                    MemoryUsedByMemoryOptimizedObjectsInMb = ByteConverter.ConvertKbtoMb(smoDatabase.MemoryUsedByMemoryOptimizedObjectsInKB),
                                    NumberOfUsers = smoDatabase.Users.Count,
                                    Owner = smoDatabase.Owner,
                                    SizeInMb = smoDatabase.Size,
                                    SpaceAvailableInMb = ByteConverter.ConvertKbtoMb(smoDatabase.SpaceAvailable),
                                    Status = smoDatabase.Status.ToString(),
                                    AutoCreateIncrementalStatistics = smoDatabase.AutoCreateIncrementalStatisticsEnabled,
                                    AutoCreateStatistics = smoDatabase.AutoCreateStatisticsEnabled,
                                    AutoShrink = smoDatabase.AutoShrink,
                                    AutoUpdateStatistics = smoDatabase.AutoUpdateStatisticsEnabled,
                                    AutoUpdateStatisticsAsynchronously = smoDatabase.AutoUpdateStatisticsAsync,
                                    EncryptionEnabled = smoDatabase.EncryptionEnabled,
                                    DatabaseScopedConfigurations = smoDatabase.IsSupportedObject<DatabaseScopedConfiguration>() ? GetDSCMetaData(smoDatabase.DatabaseScopedConfigurations) : null
                                };

                                if (!isAzureDB)
                                {
                                    ((DatabaseInfo)databaseViewInfo.ObjectInfo).ContainmentType = displayContainmentTypes[smoDatabase.ContainmentType];
                                    ((DatabaseInfo)databaseViewInfo.ObjectInfo).RecoveryModel = displayRecoveryModels[smoDatabase.RecoveryModel];
                                    ((DatabaseInfo)databaseViewInfo.ObjectInfo).LastDatabaseBackup = smoDatabase.LastBackupDate == DateTime.MinValue ? SR.databaseBackupDate_None : smoDatabase.LastBackupDate.ToString();
                                    ((DatabaseInfo)databaseViewInfo.ObjectInfo).LastDatabaseLogBackup = smoDatabase.LastLogBackupDate == DateTime.MinValue ? SR.databaseBackupDate_None : smoDatabase.LastLogBackupDate.ToString();
                                }
                                if (!isManagedInstance)
                                {
                                    databaseViewInfo.PageVerifyOptions = displayPageVerifyOptions.Values.ToArray();
                                    databaseViewInfo.RestrictAccessOptions = displayRestrictAccessOptions.Values.ToArray();
                                    ((DatabaseInfo)databaseViewInfo.ObjectInfo).DatabaseReadOnly = smoDatabase.ReadOnly;
                                    ((DatabaseInfo)databaseViewInfo.ObjectInfo).RestrictAccess = displayRestrictAccessOptions[smoDatabase.UserAccess];
                                    if (!isAzureDB)
                                    {
                                        ((DatabaseInfo)databaseViewInfo.ObjectInfo).PageVerify = displayPageVerifyOptions[smoDatabase.PageVerify];
                                        ((DatabaseInfo)databaseViewInfo.ObjectInfo).TargetRecoveryTimeInSec = smoDatabase.TargetRecoveryTime;
                                    }

                                    if (prototype is DatabasePrototype160)
                                    {
                                        ((DatabaseInfo)databaseViewInfo.ObjectInfo).IsLedgerDatabase = smoDatabase.IsLedger;
                                    }
                                }
                                databaseScopedConfigurationsCollection = smoDatabase.IsSupportedObject<DatabaseScopedConfiguration>() ? smoDatabase.DatabaseScopedConfigurations : null;
                            }
                            databaseViewInfo.DscOnOffOptions = DscOnOffOptions;
                            databaseViewInfo.DscElevateOptions = DscElevateOptions;
                            databaseViewInfo.DscEnableDisableOptions = DscEnableDisableOptions;
                        }

                        // azure sql db doesn't have a sysadmin fixed role
                        var compatibilityLevelEnabled = !isDw && (dataContainer.LoggedInUserIsSysadmin || isAzureDB);
                        if (isAzureDB)
                        {
                            // Azure doesn't allow modifying the collation after DB creation
                            bool collationEnabled = !prototype.Exists;
                            if (isDw)
                            {
                                if (collationEnabled)
                                {
                                    databaseViewInfo.CollationNames = GetCollationsWithPrototypeCollation(prototype);
                                }
                                databaseViewInfo.CompatibilityLevels = GetCompatibilityLevelsAzure(prototype);
                            }
                            else
                            {
                                if (collationEnabled)
                                {
                                    databaseViewInfo.CollationNames = GetCollations(dataContainer.Server, prototype, dataContainer.IsNewObject);
                                }
                                if (compatibilityLevelEnabled)
                                {
                                    databaseViewInfo.CompatibilityLevels = GetCompatibilityLevels(dataContainer.SqlServerVersion, prototype);
                                }
                            }
                            databaseViewInfo.AzureBackupRedundancyLevels = AzureBackupLevels;
                            databaseViewInfo.AzureServiceLevelObjectives = AzureServiceLevels;
                            databaseViewInfo.AzureEditions = AzureEditionNames;
                            databaseViewInfo.AzureMaxSizes = AzureMaxSizes;
                        }
                        else
                        {
                            databaseViewInfo.CollationNames = GetCollations(dataContainer.Server, prototype, dataContainer.IsNewObject);
                            if (compatibilityLevelEnabled)
                            {
                                databaseViewInfo.CompatibilityLevels = GetCompatibilityLevels(dataContainer.SqlServerVersion, prototype);
                            }

                            // These aren't included when the target DB is on Azure so only populate if it's not an Azure DB
                            databaseViewInfo.RecoveryModels = GetRecoveryModels(dataContainer.Server, prototype);
                            databaseViewInfo.ContainmentTypes = GetContainmentTypes(dataContainer.Server, prototype);
                            if (!requestParams.IsNewObject)
                            {
                                var smoDatabase = dataContainer.SqlDialogSubject as Database;
                                if (smoDatabase != null)
                                {
                                    databaseViewInfo.Files = GetDatabaseFiles(smoDatabase);
                                }
                            }
                        }

                        // Skip adding logins if running against an Azure SQL DB
                        if (!isAzureDB)
                        {
                            var logins = new List<string>();
                            foreach (Login login in dataContainer.Server.Logins)
                            {
                                logins.Add(login.Name);
                            }
                            // Add <default> to the start of the list in addition to defined logins
                            logins.Insert(0, SR.general_default);

                            databaseViewInfo.LoginNames = new OptionsCollection() { Options = logins.ToArray(), DefaultValueIndex = 0 };
                        }

                        return Task.FromResult(new InitializeViewResult { ViewInfo = databaseViewInfo, Context = context });
                    }
                }
                finally
                {
                    dataContainer.ServerConnection.Disconnect();
                }
            }
        }

        public override Task Save(DatabaseViewContext context, DatabaseInfo obj)
        {
            ConfigureDatabase(
                context.Parameters,
                obj,
                context.Parameters.IsNewObject ? ConfigAction.Create : ConfigAction.Update,
                RunType.RunNow);
            return Task.CompletedTask;
        }

        public override Task<string> Script(DatabaseViewContext context, DatabaseInfo obj)
        {
            var script = ConfigureDatabase(
                context.Parameters,
                obj,
                context.Parameters.IsNewObject ? ConfigAction.Create : ConfigAction.Update,
                RunType.ScriptToWindow);
            return Task.FromResult(script);
        }

        /// <summary>
        /// Used to detach the specified database from a server.
        /// </summary>
        /// <param name="detachParams">The various parameters needed for the Detach operation</param>
        public string Detach(DetachDatabaseRequestParams detachParams)
        {
            var sqlScript = string.Empty;
            ConnectionInfo connectionInfo = this.GetConnectionInfo(detachParams.ConnectionUri);
            using (var dataContainer = CreateDatabaseDataContainer(detachParams.ConnectionUri, detachParams.ObjectUrn, false, null))
            {
                try
                {
                    var smoDatabase = dataContainer.SqlDialogSubject as Database;
                    if (smoDatabase != null)
                    {
                        if (detachParams.GenerateScript)
                        {
                            sqlScript = CreateDetachScript(detachParams, smoDatabase.Name);
                        }
                        else
                        {
                            DatabaseUserAccess originalAccess = smoDatabase.DatabaseOptions.UserAccess;
                            try
                            {
                                // In order to drop all connections to the database, we switch it to single
                                // user access mode so that only our current connection to the database stays open.
                                // Any pending operations are terminated and rolled back.
                                if (detachParams.DropConnections)
                                {
                                    smoDatabase.Parent.KillAllProcesses(smoDatabase.Name);
                                    smoDatabase.DatabaseOptions.UserAccess = SqlServer.Management.Smo.DatabaseUserAccess.Single;
                                    smoDatabase.Alter(TerminationClause.RollbackTransactionsImmediately);
                                }
                                smoDatabase.Parent.DetachDatabase(smoDatabase.Name, detachParams.UpdateStatistics);
                            }
                            catch (SmoException)
                            {
                                // Revert to database's previous user access level if we changed it as part of dropping connections
                                // before hitting this exception.
                                if (originalAccess != smoDatabase.DatabaseOptions.UserAccess)
                                {
                                    smoDatabase.DatabaseOptions.UserAccess = originalAccess;
                                    smoDatabase.Alter(TerminationClause.RollbackTransactionsImmediately);
                                }
                                throw;
                            }
                        }
                    }
                    else
                    {
                        throw new InvalidOperationException($"Provided URN '{detachParams.ObjectUrn}' did not correspond to an existing database.");
                    }
                }
                finally
                {
                    dataContainer.ServerConnection.Disconnect();
                }
            }
            return sqlScript;
        }

        private string CreateDetachScript(DetachDatabaseRequestParams detachParams, string databaseName)
        {
            var escapedName = ToSqlScript.FormatIdentifier(databaseName);
            var builder = new StringBuilder();
            builder.AppendLine("USE [master]");
            builder.AppendLine("GO");
            if (detachParams.DropConnections)
            {
                builder.AppendLine($"ALTER DATABASE {escapedName} SET SINGLE_USER WITH ROLLBACK IMMEDIATE");
                builder.AppendLine("GO");
            }
            builder.Append($"EXEC master.dbo.sp_detach_db @dbname = N'{databaseName}'");
            if (detachParams.UpdateStatistics)
            {
                builder.Append($", @skipchecks = 'false'");
            }
            builder.AppendLine();
            builder.AppendLine("GO");
            return builder.ToString();
        }

        public string Attach(AttachDatabaseRequestParams attachParams)
        {
            var sqlScript = string.Empty;
            ConnectionInfo connectionInfo = this.GetConnectionInfo(attachParams.ConnectionUri);
            using (var dataContainer = CreateDatabaseDataContainer(attachParams.ConnectionUri, null, true, null))
            {
                var server = dataContainer.Server!;
<<<<<<< HEAD
                if (attachParams.GenerateScript)
                {
                    server.ConnectionContext.SqlExecutionModes = SqlExecutionModes.CaptureSql;
                }
                server.ConnectionContext.BeginTransaction();
=======
                var originalExecuteMode = server.ConnectionContext.SqlExecutionModes;
                if (attachParams.GenerateScript)
                {
                    server.ConnectionContext.SqlExecutionModes = SqlExecutionModes.CaptureSql;
                    server.ConnectionContext.CapturedSql.Clear();
                }
>>>>>>> 6e129fb3
                try
                {
                    foreach (var database in attachParams.Databases)
                    {
                        var fileCollection = new StringCollection();
                        fileCollection.AddRange(database.DatabaseFilePaths);
                        server.AttachDatabase(database.DatabaseName, fileCollection);
                    }
                    if (attachParams.GenerateScript)
                    {
                        var builder = new StringBuilder();
                        var capturedText = server.ConnectionContext.CapturedSql.Text;
                        foreach (var entry in capturedText)
                        {
                            if (entry != null)
                            {
                                builder.AppendLine(entry);
                            }
                        }
                        sqlScript = builder.ToString();
                    }
<<<<<<< HEAD
                    server.ConnectionContext.CommitTransaction();
                }
                catch
                {
                    server.ConnectionContext.RollBackTransaction();
                    throw;
=======
>>>>>>> 6e129fb3
                }
                finally
                {
                    if (attachParams.GenerateScript)
                    {
<<<<<<< HEAD
                        server.ConnectionContext.SqlExecutionModes = SqlExecutionModes.ExecuteSql;
                    }
=======
                        server.ConnectionContext.SqlExecutionModes = originalExecuteMode;
                    }
                    dataContainer.ServerConnection.Disconnect();
>>>>>>> 6e129fb3
                }
            }
            return sqlScript;
        }

        /// <summary>
        /// Used to drop the specified database
        /// </summary>
        /// <param name="dropParams">The various parameters needed for the Drop operation</param>
        public string Drop(DropDatabaseRequestParams dropParams)
        {
            var sqlScript = string.Empty;
            ConnectionInfo connectionInfo = this.GetConnectionInfo(dropParams.ConnectionUri);
            using (var dataContainer = CreateDatabaseDataContainer(dropParams.ConnectionUri, dropParams.ObjectUrn, false, null))
            {
                try
                {
                    var smoDatabase = dataContainer.SqlDialogSubject as Database;
                    if (smoDatabase != null)
                    {
                        var originalAccess = smoDatabase.DatabaseOptions.UserAccess;
                        var server = smoDatabase.Parent;
                        var originalExecuteMode = server.ConnectionContext.SqlExecutionModes;

                        if (dropParams.GenerateScript)
                        {
                            server.ConnectionContext.SqlExecutionModes = SqlExecutionModes.CaptureSql;
                            server.ConnectionContext.CapturedSql.Clear();
                        }

                        try
                        {
                            // In order to drop all connections to the database, we switch it to single
                            // user access mode so that only our current connection to the database stays open.
                            // Any pending operations are terminated and rolled back.
                            if (dropParams.DropConnections)
                            {
                                smoDatabase.DatabaseOptions.UserAccess = SqlServer.Management.Smo.DatabaseUserAccess.Single;
                                smoDatabase.Alter(TerminationClause.RollbackTransactionsImmediately);
                            }
                            if (dropParams.DeleteBackupHistory)
                            {
                                server.DeleteBackupHistory(smoDatabase.Name);
                            }
                            smoDatabase.Drop();
                            if (dropParams.GenerateScript)
                            {
                                var builder = new StringBuilder();
                                foreach (var scriptEntry in server.ConnectionContext.CapturedSql.Text)
                                {
                                    if (scriptEntry != null)
                                    {
                                        builder.AppendLine(scriptEntry);
                                        builder.AppendLine("GO");
                                    }
                                }
                                sqlScript = builder.ToString();
                            }
                        }
                        catch (SmoException)
                        {
                            // Revert to database's previous user access level if we changed it as part of dropping connections
                            // before hitting this exception.
                            if (originalAccess != smoDatabase.DatabaseOptions.UserAccess)
                            {
                                smoDatabase.DatabaseOptions.UserAccess = originalAccess;
                                smoDatabase.Alter(TerminationClause.RollbackTransactionsImmediately);
                            }
                            throw;
                        }
                        finally
                        {
                            if (dropParams.GenerateScript)
                            {
                                server.ConnectionContext.SqlExecutionModes = originalExecuteMode;
                            }
                        }
                    }
                    else
                    {
                        throw new InvalidOperationException($"Provided URN '{dropParams.ObjectUrn}' did not correspond to an existing database.");
                    }
                }
                finally
                {
                    dataContainer.ServerConnection.Disconnect();
                }
            }
            return sqlScript;
        }

        private CDataContainer CreateDatabaseDataContainer(string connectionUri, string? objectURN, bool isNewDatabase, string? databaseName)
        {
            ConnectionInfo connectionInfo = this.GetConnectionInfo(connectionUri);
            var originalDatabaseName = connectionInfo.ConnectionDetails.DatabaseName;
            try
            {
                if (!isNewDatabase && !string.IsNullOrEmpty(databaseName))
                {
                    connectionInfo.ConnectionDetails.DatabaseName = databaseName;
                }
                CDataContainer dataContainer = CDataContainer.CreateDataContainer(connectionInfo, databaseExists: !isNewDatabase);
                if (dataContainer.Server == null)
                {
                    throw new InvalidOperationException(serverNotExistsError);
                }
                if (string.IsNullOrEmpty(objectURN))
                {
                    objectURN = string.Format(System.Globalization.CultureInfo.InvariantCulture, "Server");
                }
                dataContainer.SqlDialogSubject = dataContainer.Server.GetSmoObject(objectURN);
                return dataContainer;
            }
            finally
            {
                connectionInfo.ConnectionDetails.DatabaseName = originalDatabaseName;
            }
        }

        private string ConfigureDatabase(InitializeViewRequestParams viewParams, DatabaseInfo database, ConfigAction configAction, RunType runType)
        {
            if (database.Name == null)
            {
                throw new ArgumentException("Database name not provided.");
            }

            using (var dataContainer = CreateDatabaseDataContainer(viewParams.ConnectionUri, viewParams.ObjectUrn, viewParams.IsNewObject, viewParams.Database))
            {
                if (dataContainer.Server == null)
                {
                    throw new InvalidOperationException(serverNotExistsError);
                }
                try
                {
                    using (var taskHelper = new DatabaseTaskHelper(dataContainer))
                    {
                        DatabasePrototype prototype = taskHelper.Prototype;
                        prototype.Name = database.Name;

                        // Update database file names now that we have a database name
                        if (viewParams.IsNewObject && !prototype.HideFileSettings)
                        {
                            var sanitizedName = Utility.DatabaseUtils.SanitizeDatabaseFileName(prototype.Name);

                            var dataFile = prototype.Files[0];
                            if (dataFile.DatabaseFileType != FileType.Data)
                            {
                                throw new InvalidOperationException("Database prototype's first file was not a Data file.");
                            }
                            dataFile.Name = sanitizedName;

                            if (prototype.NumberOfLogFiles > 0)
                            {
                                var logFile = prototype.Files[1];
                                if (logFile.DatabaseFileType != FileType.Log)
                                {
                                    throw new InvalidOperationException("Database prototype's second file was not a Log file.");
                                }
                                logFile.Name = $"{sanitizedName}_log";
                            }
                        }

                        if (database.Owner != null && database.Owner != SR.general_default && viewParams.IsNewObject)
                        {
                            prototype.Owner = database.Owner;
                        }
                        if (database.CollationName != null)
                        {
                            prototype.Collation = database.CollationName;
                        }
                        if (database.RecoveryModel != null)
                        {
                            prototype.RecoveryModel = recoveryModelEnums[database.RecoveryModel];
                        }
                        if (database.CompatibilityLevel != null)
                        {
                            prototype.DatabaseCompatibilityLevel = compatLevelEnums[database.CompatibilityLevel];
                        }
                        if (prototype is DatabasePrototype80 db80)
                        {
                            if (database.DatabaseReadOnly != null)
                            {
                                db80.IsReadOnly = (bool)database.DatabaseReadOnly;
                            }
                        }

                        if (prototype is DatabasePrototype90 db90)
                        {
                            db90.AutoUpdateStatisticsAsync = database.AutoUpdateStatisticsAsynchronously;
                            db90.PageVerifyDisplay = database.PageVerify;
                        }
                        if (prototype is DatabasePrototype100 db100)
                        {
                            db100.EncryptionEnabled = database.EncryptionEnabled;
                        }
                        if (prototype is DatabasePrototype110 db110)
                        {
                            if (database.TargetRecoveryTimeInSec != null)
                            {
                                db110.TargetRecoveryTime = (int)database.TargetRecoveryTimeInSec;
                            }

                            if (database.ContainmentType != null)
                            {
                                db110.DatabaseContainmentType = containmentTypeEnums[database.ContainmentType];
                            }
                        }
                        if (prototype is DatabasePrototype130 db130)
                        {
                            if (!viewParams.IsNewObject && databaseScopedConfigurationsCollection != null && database.DatabaseScopedConfigurations != null)
                            {
                                foreach (DatabaseScopedConfigurationsInfo dsc in database.DatabaseScopedConfigurations)
                                {
                                    foreach (DatabaseScopedConfiguration smoDscCollection in databaseScopedConfigurationsCollection)
                                    {
                                        if (smoDscCollection.Name == dsc.Name)
                                        {
                                            smoDscCollection.Value = dsc.ValueForPrimary == CommonConstants.DatabaseScopedConfigurations_Value_Enabled
                                                ? "1" : dsc.ValueForPrimary == CommonConstants.DatabaseScopedConfigurations_Value_Disabled
                                                ? "0" : dsc.ValueForPrimary;

                                            // When sending the DSC seconday value to ADS, we convert the secondaryValue of 'PRIMARY' to match with primaryValue
                                            // We need to set it back to 'PRIMARY' so that SMO would not generate any unnecessary scripts for unchanged properties
                                            if (!(smoDscCollection.ValueForSecondary == CommonConstants.DatabaseScopedConfigurations_Value_Primary &&
                                                dsc.ValueForPrimary.Equals(dsc.ValueForSecondary)))
                                            {
                                                smoDscCollection.ValueForSecondary = dsc.ValueForSecondary == CommonConstants.DatabaseScopedConfigurations_Value_Enabled
                                                            ? "1" : dsc.ValueForSecondary == CommonConstants.DatabaseScopedConfigurations_Value_Disabled
                                                            ? "0" : dsc.ValueForSecondary;
                                            }
                                            break;
                                        }
                                    }
                                }
                                db130.DatabaseScopedConfiguration = databaseScopedConfigurationsCollection;
                            }
                        }

                        // AutoCreateStatisticsIncremental can only be set when AutoCreateStatistics is enabled
                        prototype.AutoCreateStatisticsIncremental = database.AutoCreateIncrementalStatistics;
                        prototype.AutoCreateStatistics = database.AutoCreateStatistics;
                        prototype.AutoShrink = database.AutoShrink;
                        prototype.AutoUpdateStatistics = database.AutoUpdateStatistics;
                        if (database.RestrictAccess != null)
                        {
                            prototype.RestrictAccess = database.RestrictAccess;
                        }

                        if (prototype is DatabasePrototypeAzure dbAz)
                        {
                            // Set edition first since the prototype will fill all the Azure fields with default values
                            if (database.AzureEdition != null)
                            {
                                dbAz.AzureEditionDisplay = database.AzureEdition;
                            }
                            if (database.AzureBackupRedundancyLevel != null)
                            {
                                dbAz.BackupStorageRedundancy = database.AzureBackupRedundancyLevel;
                            }
                            if (database.AzureServiceLevelObjective != null)
                            {
                                dbAz.CurrentServiceLevelObjective = database.AzureServiceLevelObjective;
                            }
                            if (database.AzureMaxSize != null)
                            {
                                dbAz.MaxSize = database.AzureMaxSize;
                            }
                        }

                        string sqlScript = string.Empty;
                        using (var actions = new DatabaseActions(dataContainer, configAction, prototype))
                        using (var executionHandler = new ExecutonHandler(actions))
                        {
                            executionHandler.RunNow(runType, this);
                            if (executionHandler.ExecutionResult == ExecutionMode.Failure)
                            {
                                throw executionHandler.ExecutionFailureException;
                            }

                            if (runType == RunType.ScriptToWindow)
                            {
                                sqlScript = executionHandler.ScriptTextFromLastRun;
                            }
                        }

                        return sqlScript;
                    }
                }
                finally
                {
                    dataContainer.ServerConnection.Disconnect();
                }
            }
        }

        /// <summary>
        /// Get supported database collations for this server.
        /// </summary>
        /// <returns>An <see cref="OptionsCollection"/> of the supported collations and the default collation's index.</returns>
        private OptionsCollection GetCollations(Server server, DatabasePrototype prototype, bool isNewObject)
        {
            var options = new OptionsCollection() { Options = Array.Empty<string>(), DefaultValueIndex = 0 };
            // Writable collations are not supported for Sphinx and earlier
            if (server.VersionMajor < minimumVersionForWritableCollation)
            {
                return options;
            }

            using (DataTable serverCollationsTable = server.EnumCollations())
            {
                if (serverCollationsTable != null)
                {
                    var collationItems = new List<string>();
                    foreach (DataRow serverCollation in serverCollationsTable.Rows)
                    {
                        string collationName = (string)serverCollation["Name"];
                        collationItems.Add(collationName);
                    }

                    // If this database already exists, then use its collation as the default value.
                    // Otherwise use the server's collation as the default value.
                    string firstCollation = prototype.Exists ? prototype.Collation : server.Collation;
                    int defaultIndex = collationItems.FindIndex(collation => collation.Equals(firstCollation, StringComparison.InvariantCultureIgnoreCase));
                    if (defaultIndex > 0)
                    {
                        options.DefaultValueIndex = defaultIndex;
                    }
                    options.Options = collationItems.ToArray();
                }
            }

            return options;
        }

        /// <summary>
        /// Gets the prototype's current collation.
        /// </summary>
        /// <returns>An <see cref="OptionsCollection"/> of the prototype's collation and the default collation's index.</returns>
        private OptionsCollection GetCollationsWithPrototypeCollation(DatabasePrototype prototype)
        {
            return new OptionsCollection() { Options = new string[] { prototype.Collation }, DefaultValueIndex = 0 };
        }

        /// <summary>
        /// Get supported database containment types for this server.
        /// </summary>
        /// <returns>An <see cref="OptionsCollection"/> of the supported containment types and the default containment type's index.</returns>
        private OptionsCollection GetContainmentTypes(Server server, DatabasePrototype prototype)
        {
            var options = new OptionsCollection() { Options = Array.Empty<string>(), DefaultValueIndex = 0 };

            // Containment types are only supported for Denali and later, and only if the server is not a managed instance
            if (!(SqlMgmtUtils.IsSql11OrLater(server.ServerVersion)) || server.IsAnyManagedInstance())
            {
                return options;
            }

            var containmentTypes = new List<string>();
            ContainmentType dbContainmentType = ContainmentType.None;
            DatabasePrototype110? dp110 = prototype as DatabasePrototype110;

            if (dp110 != null)
            {
                dbContainmentType = dp110.DatabaseContainmentType;
            }

            containmentTypes.Add(displayContainmentTypes[ContainmentType.None]);
            containmentTypes.Add(displayContainmentTypes[ContainmentType.Partial]);

            // Use the prototype's current containment type as the default value
            var defaultIndex = 0;
            switch (dbContainmentType)
            {
                case ContainmentType.None:
                    break;
                case ContainmentType.Partial:
                    defaultIndex = 1;
                    break;
                default:
                    break;
            }
            options.DefaultValueIndex = defaultIndex;
            options.Options = containmentTypes.ToArray();
            return options;
        }

        /// <summary>
        /// Get supported database recovery models for this server.
        /// </summary>
        /// <returns>An <see cref="OptionsCollection"/> of the supported recovery models and the default recovery model's index.</returns>
        private OptionsCollection GetRecoveryModels(Server server, DatabasePrototype prototype)
        {
            var options = new OptionsCollection() { Options = Array.Empty<string>(), DefaultValueIndex = 0 };

            // Recovery models are only supported if the server is shiloh or later and is not a Managed Instance
            var recoveryModelEnabled = (minimumVersionForRecoveryModel <= server.VersionMajor) && !server.IsAnyManagedInstance();
            if (server.GetDisabledProperties().Contains("RecoveryModel") || !recoveryModelEnabled)
            {
                return options;
            }

            var recoveryModels = new List<string>();
            if (!server.IsAnyManagedInstance())
            {

                recoveryModels.Add(displayRecoveryModels[RecoveryModel.Full]);
                recoveryModels.Add(displayRecoveryModels[RecoveryModel.BulkLogged]);
                recoveryModels.Add(displayRecoveryModels[RecoveryModel.Simple]);
            }
            else
            {
                if (prototype.OriginalName.Equals("tempdb", StringComparison.CurrentCultureIgnoreCase) && prototype.IsSystemDB)
                {
                    // tempdb supports 'simple recovery' only
                    recoveryModels.Add(displayRecoveryModels[RecoveryModel.Simple]);
                }
                else
                {
                    // non-tempdb supports only 'full recovery' model
                    recoveryModels.Add(displayRecoveryModels[RecoveryModel.Full]);
                }
            }

            // Use the prototype's current recovery model as the default value
            if (recoveryModels.Count > 1)
            {
                var defaultIndex = 0;
                switch (prototype.RecoveryModel)
                {
                    case RecoveryModel.BulkLogged:
                        defaultIndex = 1;
                        break;

                    case RecoveryModel.Simple:
                        defaultIndex = 2;
                        break;

                    default:
                        break;
                }
                options.DefaultValueIndex = defaultIndex;
            }
            options.Options = recoveryModels.ToArray();
            return options;
        }

        private DatabaseFile[] GetDatabaseFiles(Database database)
        {
            var filesList = new List<DatabaseFile>();
            foreach (FileGroup fileGroup in database.FileGroups)
            {
                foreach (DataFile file in fileGroup.Files)
                {
                    filesList.Add(new DatabaseFile()
                    {
                        Name = file.Name,
                        Type = FileType.Data.ToString(),
                        Path = Path.GetDirectoryName(file.FileName),
                        FileGroup = fileGroup.Name
                    });
                }
            }
            foreach (LogFile file in database.LogFiles)
            {
                filesList.Add(new DatabaseFile()
                {
                    Name = file.Name,
                    Type = FileType.Log.ToString(),
                    Path = Path.GetDirectoryName(file.FileName),
                    FileGroup = string.Empty
                });
            }
            return filesList.ToArray();
        }

        /// <summary>
        /// Get supported database compatibility levels for this Azure server.
        /// </summary>
        /// <returns>An <see cref="OptionsCollection"/> of the supported compatibility levels and the default compatibility level's index.</returns>
        private OptionsCollection GetCompatibilityLevelsAzure(DatabasePrototype prototype)
        {
            var options = new OptionsCollection() { Options = Array.Empty<string>(), DefaultValueIndex = 0 };
            // For Azure we loop through all of the possible compatibility levels. We do this because there's only one compat level active on a
            // version at a time, but that can change at any point so in order to reduce maintenance required when that happens we'll just find
            // the one that matches the current set level and display that
            foreach (var level in displayCompatLevels.Keys)
            {
                if (level == prototype.DatabaseCompatibilityLevel)
                {
                    // Azure can't change the compat level so we only include the current version
                    options.Options = new string[] { displayCompatLevels[level] };
                    return options;
                }
            }

            // If we couldn't find the prototype's current compatibility level, then treat compatibillity levels as unsupported for this server
            return options;
        }

        /// <summary>
        /// Get supported database compatibility levels for this server.
        /// </summary>
        /// <returns>An <see cref="OptionsCollection"/> of the supported compatibility levels and the default compatibility level's index.</returns>
        private OptionsCollection GetCompatibilityLevels(int sqlServerVersion, DatabasePrototype prototype)
        {
            var options = new OptionsCollection() { Options = Array.Empty<string>(), DefaultValueIndex = 0 };

            // Unlikely that we are hitting such an old SQL Server, but leaving to preserve
            // the original semantic of this method.
            if (sqlServerVersion < 8)
            {
                // we do not know this version number, we do not know the possible compatibility levels for the server
                return options;
            }

            var compatibilityLevels = new List<string>();
            switch (sqlServerVersion)
            {
                case 8:     // Shiloh
                    compatibilityLevels.Add(displayCompatLevels[CompatibilityLevel.Version70]);
                    compatibilityLevels.Add(displayCompatLevels[CompatibilityLevel.Version80]);
                    break;
                case 9:     // Yukon
                    compatibilityLevels.Add(displayCompatLevels[CompatibilityLevel.Version70]);
                    compatibilityLevels.Add(displayCompatLevels[CompatibilityLevel.Version80]);
                    compatibilityLevels.Add(displayCompatLevels[CompatibilityLevel.Version90]);
                    break;
                case 10:    // Katmai
                    compatibilityLevels.Add(displayCompatLevels[CompatibilityLevel.Version80]);
                    compatibilityLevels.Add(displayCompatLevels[CompatibilityLevel.Version90]);
                    compatibilityLevels.Add(displayCompatLevels[CompatibilityLevel.Version100]);
                    break;
                case 11:    // Denali
                    compatibilityLevels.Add(displayCompatLevels[CompatibilityLevel.Version90]);
                    compatibilityLevels.Add(displayCompatLevels[CompatibilityLevel.Version100]);
                    compatibilityLevels.Add(displayCompatLevels[CompatibilityLevel.Version110]);
                    break;
                case 12:    // SQL2014
                    compatibilityLevels.Add(displayCompatLevels[CompatibilityLevel.Version100]);
                    compatibilityLevels.Add(displayCompatLevels[CompatibilityLevel.Version110]);
                    compatibilityLevels.Add(displayCompatLevels[CompatibilityLevel.Version120]);
                    break;
                case 13:    // SQL2016
                    compatibilityLevels.Add(displayCompatLevels[CompatibilityLevel.Version100]);
                    compatibilityLevels.Add(displayCompatLevels[CompatibilityLevel.Version110]);
                    compatibilityLevels.Add(displayCompatLevels[CompatibilityLevel.Version120]);
                    compatibilityLevels.Add(displayCompatLevels[CompatibilityLevel.Version130]);
                    break;
                case 14:    // SQL2017
                    compatibilityLevels.Add(displayCompatLevels[CompatibilityLevel.Version100]);
                    compatibilityLevels.Add(displayCompatLevels[CompatibilityLevel.Version110]);
                    compatibilityLevels.Add(displayCompatLevels[CompatibilityLevel.Version120]);
                    compatibilityLevels.Add(displayCompatLevels[CompatibilityLevel.Version130]);
                    compatibilityLevels.Add(displayCompatLevels[CompatibilityLevel.Version140]);
                    break;
                case 15:    // SQL2019
                    compatibilityLevels.Add(displayCompatLevels[CompatibilityLevel.Version100]);
                    compatibilityLevels.Add(displayCompatLevels[CompatibilityLevel.Version110]);
                    compatibilityLevels.Add(displayCompatLevels[CompatibilityLevel.Version120]);
                    compatibilityLevels.Add(displayCompatLevels[CompatibilityLevel.Version130]);
                    compatibilityLevels.Add(displayCompatLevels[CompatibilityLevel.Version140]);
                    compatibilityLevels.Add(displayCompatLevels[CompatibilityLevel.Version150]);
                    break;
                /* SQL_VBUMP_REVIEW */
                default:
                    // It is either the latest SQL we know about, or some future version of SQL we
                    // do not know about. We play conservative and only add the compat level we know
                    // about so far.
                    // At vBump, add a new case and move the 'default' label there.
                    compatibilityLevels.Add(displayCompatLevels[CompatibilityLevel.Version100]);
                    compatibilityLevels.Add(displayCompatLevels[CompatibilityLevel.Version110]);
                    compatibilityLevels.Add(displayCompatLevels[CompatibilityLevel.Version120]);
                    compatibilityLevels.Add(displayCompatLevels[CompatibilityLevel.Version130]);
                    compatibilityLevels.Add(displayCompatLevels[CompatibilityLevel.Version140]);
                    compatibilityLevels.Add(displayCompatLevels[CompatibilityLevel.Version150]);
                    compatibilityLevels.Add(displayCompatLevels[CompatibilityLevel.Version160]);
                    break;
            }

            // set the default compatability level for this list based on the prototype
            for (var i = 0; i < compatibilityLevels.Count; i++)
            {
                var level = compatibilityLevels[i];
                var prototypeLevel = displayCompatLevels[prototype.DatabaseCompatibilityLevel];
                if (level == prototypeLevel)
                {
                    options.DefaultValueIndex = i;
                    options.Options = compatibilityLevels.ToArray();
                    return options;
                }
            }

            // previous loop did not find the prototype compatibility level in this server's compatability options, so treat compatibility levels as unsupported for this server
            return options;
        }

        /// <summary>
        /// Get supported service level objectives for this Azure server.
        /// </summary>
        private static AzureEditionDetails[] GetAzureServiceLevels(IEnumerable<AzureEdition> editions)
        {
            var levels = new List<AzureEditionDetails>();
            foreach (AzureEdition edition in editions)
            {
                if (AzureSqlDbHelper.TryGetServiceObjectiveInfo(edition, out var serviceInfoPair))
                {
                    var options = new OptionsCollection() { Options = Array.Empty<string>(), DefaultValueIndex = 0 };
                    var serviceLevelsList = new List<string>(serviceInfoPair.Value);
                    var defaultIndex = serviceInfoPair.Key;
                    if (defaultIndex >= 0 && defaultIndex < serviceLevelsList.Count)
                    {
                        options.DefaultValueIndex = defaultIndex;
                    }
                    options.Options = serviceLevelsList.ToArray();
                    var details = new AzureEditionDetails() { EditionDisplayName = edition.DisplayName, EditionOptions = options };
                    levels.Add(details);
                }
                else
                {
                    Logger.Error($"Failed to get service level objective info for edition '{edition.Name}'");
                }
            }
            return levels.ToArray();
        }

        /// <summary>
        /// Get supported maximum sizes for this Azure server.
        /// </summary>
        private static AzureEditionDetails[] GetAzureMaxSizes(IEnumerable<AzureEdition> editions)
        {
            var sizes = new List<AzureEditionDetails>();
            foreach (AzureEdition edition in editions)
            {
                if (AzureSqlDbHelper.TryGetDatabaseSizeInfo(edition, out var sizeInfoPair))
                {
                    var options = new OptionsCollection() { Options = Array.Empty<string>(), DefaultValueIndex = 0 };
                    var sizeInfoList = new List<DbSize>(sizeInfoPair.Value);
                    var defaultIndex = sizeInfoPair.Key;
                    if (defaultIndex >= 0 && defaultIndex < sizeInfoList.Count)
                    {
                        options.DefaultValueIndex = defaultIndex;
                    }
                    options.Options = sizeInfoList.Select(info => info.ToString()).ToArray();
                    var details = new AzureEditionDetails() { EditionDisplayName = edition.DisplayName, EditionOptions = options };
                    sizes.Add(details);
                }
                else
                {
                    Logger.Error($"Failed to get database size info for edition '{edition.Name}'");
                }
            }
            return sizes.ToArray();
        }

        /// <summary>
        /// Prepares database scoped configurations list
        /// </summary>
        /// <param name="smoDSCMetaData"></param>
        /// <returns>database scoped configurations metadata array</returns>
        private static DatabaseScopedConfigurationsInfo[] GetDSCMetaData(DatabaseScopedConfigurationCollection smoDSCMetaData)
        {
            var dscMetaData = new List<DatabaseScopedConfigurationsInfo>();
            foreach (DatabaseScopedConfiguration dsc in smoDSCMetaData)
            {
                string primaryValue = GetDscValue(dsc.Id, dsc.Value);
                dscMetaData.Add(new DatabaseScopedConfigurationsInfo()
                {
                    Id = dsc.Id,
                    Name = dsc.Name,
                    ValueForPrimary = primaryValue,
                    ValueForSecondary = dsc.ValueForSecondary == CommonConstants.DatabaseScopedConfigurations_Value_Primary ? primaryValue : GetDscValue(dsc.Id, dsc.ValueForSecondary)
                });
            }
            return dscMetaData.ToArray();
        }

        /// <summary>
        /// Gets primary and secondary value of the database scoped configuration property
        /// </summary>
        /// <param name="dsc"></param>
        /// <returns>Value of the primary/secondary</returns>
        private static string GetDscValue(int id, string value)
        {
            // MAXDOP(Id = 1) and PAUSED_RESUMABLE_INDEX_ABORT_DURATION_MINUTES(Id = 25) are integer numbers but coming as string value type and they need to send as is.
            if (id == 1 || id == 25)
            {
                return value;
            }

            switch (value)
            {
                case "1":
                    return CommonConstants.DatabaseScopedConfigurations_Value_Enabled;
                case "0":
                    return CommonConstants.DatabaseScopedConfigurations_Value_Disabled;
                default:
                    return value;
            }
        }
    }
}<|MERGE_RESOLUTION|>--- conflicted
+++ resolved
@@ -401,20 +401,12 @@
             using (var dataContainer = CreateDatabaseDataContainer(attachParams.ConnectionUri, null, true, null))
             {
                 var server = dataContainer.Server!;
-<<<<<<< HEAD
-                if (attachParams.GenerateScript)
-                {
-                    server.ConnectionContext.SqlExecutionModes = SqlExecutionModes.CaptureSql;
-                }
-                server.ConnectionContext.BeginTransaction();
-=======
                 var originalExecuteMode = server.ConnectionContext.SqlExecutionModes;
                 if (attachParams.GenerateScript)
                 {
                     server.ConnectionContext.SqlExecutionModes = SqlExecutionModes.CaptureSql;
                     server.ConnectionContext.CapturedSql.Clear();
                 }
->>>>>>> 6e129fb3
                 try
                 {
                     foreach (var database in attachParams.Databases)
@@ -436,28 +428,14 @@
                         }
                         sqlScript = builder.ToString();
                     }
-<<<<<<< HEAD
-                    server.ConnectionContext.CommitTransaction();
-                }
-                catch
-                {
-                    server.ConnectionContext.RollBackTransaction();
-                    throw;
-=======
->>>>>>> 6e129fb3
                 }
                 finally
                 {
                     if (attachParams.GenerateScript)
                     {
-<<<<<<< HEAD
-                        server.ConnectionContext.SqlExecutionModes = SqlExecutionModes.ExecuteSql;
-                    }
-=======
                         server.ConnectionContext.SqlExecutionModes = originalExecuteMode;
                     }
                     dataContainer.ServerConnection.Disconnect();
->>>>>>> 6e129fb3
                 }
             }
             return sqlScript;
