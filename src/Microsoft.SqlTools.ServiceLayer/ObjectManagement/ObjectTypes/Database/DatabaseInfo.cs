--- conflicted
+++ resolved
@@ -44,11 +44,8 @@
         public DatabaseScopedConfigurationsInfo[]? DatabaseScopedConfigurations { get; set; }
         public bool? IsFilesTabSupported { get; set; }
         public DatabaseFile[] Files { get; set; }
-<<<<<<< HEAD
+        public FileGroupSummary[]? Filegroups { get; set; }
         public QueryStoreOptions? QueryStoreOptions { get; set; }
-=======
-        public FileGroupSummary[]? Filegroups { get; set; }
->>>>>>> 724d5330
     }
 
     public class DatabaseScopedConfigurationsInfo
@@ -74,7 +71,16 @@
         public double MaxSizeLimitInMb { get; set; }
     }
 
-<<<<<<< HEAD
+    public class FileGroupSummary
+    {
+        public int Id { get; set; }
+        public string Name { get; set; }
+        public FileGroupType Type { get; set; }
+        public bool IsReadOnly { get; set; }
+        public bool IsDefault { get; set; }
+        public bool AutogrowAllFiles { get; set; }
+    }
+
     public class QueryStoreOptions
     {
         public string ActualMode { get; set; }
@@ -96,16 +102,4 @@
         public long TotalCompileCPUTimeInMS { get; set; }
         public long TotalExecutionCPUTimeInMS { get; set; }
     }
-=======
-    public class FileGroupSummary
-    {
-        public int Id { get; set; }
-        public string Name { get; set; }
-        public FileGroupType Type { get; set; }
-        public bool IsReadOnly { get; set; }
-        public bool IsDefault { get; set; }
-        public bool AutogrowAllFiles { get; set; }
-    }
-
->>>>>>> 724d5330
 }