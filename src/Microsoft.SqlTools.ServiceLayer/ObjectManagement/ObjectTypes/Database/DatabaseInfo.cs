--- conflicted
+++ resolved
@@ -15,7 +15,6 @@
         public string? RecoveryModel { get; set; }
         public string? CompatibilityLevel { get; set; }
         public string? ContainmentType { get; set; }
-<<<<<<< HEAD
         public string? DateCreated { get; set; }
         public string? LastDatabaseBackup { get; set; }
         public string? LastDatabaseLogBackup { get; set; }
@@ -25,12 +24,9 @@
         public string? SizeInMb { get; set; }
         public string? SpaceAvailableInMb { get; set; }
         public string? Status { get; set; }
-=======
-
         public string? AzureBackupRedundancyLevel { get; set; }
         public string? AzureServiceLevelObjective { get; set; }
         public string? AzureEdition { get; set; }
         public string? AzureMaxSize { get; set; }
->>>>>>> fd0f9620
     }
 }