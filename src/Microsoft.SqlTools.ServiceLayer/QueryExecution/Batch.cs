--- conflicted
+++ resolved
@@ -66,12 +66,8 @@
 
             // Initialize the internal state
             BatchText = batchText;
-<<<<<<< HEAD
             Selection = selection;
             executionStartTime = DateTime.Now;
-=======
-            Selection = new SelectionData(startLine, startColumn, endLine, endColumn);
->>>>>>> 29b7854e
             HasExecuted = false;
             Id = ordinalId;
             resultSets = new List<ResultSet>();
@@ -213,12 +209,8 @@
 
             try
             {
-<<<<<<< HEAD
                 // Register the message listener to *this instance* of the batch
                 // Note: This is being done to associate messages with batches
-=======
-                DbCommand command = null;
->>>>>>> 29b7854e
                 ReliableSqlConnection sqlConn = conn as ReliableSqlConnection;
                 DbCommand command;
                 if (sqlConn != null)
