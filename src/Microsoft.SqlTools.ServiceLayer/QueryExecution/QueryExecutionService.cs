﻿//
// Copyright (c) Microsoft. All rights reserved.
// Licensed under the MIT license. See LICENSE file in the project root for full license information.
//
using System;
using System.Collections.Concurrent;
using System.IO;
using System.Threading.Tasks;
using Microsoft.SqlTools.ServiceLayer.Connection;
using Microsoft.SqlTools.ServiceLayer.Hosting;
using Microsoft.SqlTools.ServiceLayer.Hosting.Protocol;
using Microsoft.SqlTools.ServiceLayer.QueryExecution.Contracts;
using Microsoft.SqlTools.ServiceLayer.QueryExecution.Contracts.ExecuteRequests;
using Microsoft.SqlTools.ServiceLayer.QueryExecution.DataStorage;
using Microsoft.SqlTools.ServiceLayer.SqlContext;
using Microsoft.SqlTools.ServiceLayer.Utility;
using Microsoft.SqlTools.ServiceLayer.Workspace;
using Microsoft.SqlTools.ServiceLayer.Workspace.Contracts;

namespace Microsoft.SqlTools.ServiceLayer.QueryExecution
{
    /// <summary>
    /// Service for executing queries
    /// </summary>
    public sealed class QueryExecutionService : IDisposable
    {
        #region Singleton Instance Implementation

        private static readonly Lazy<QueryExecutionService> LazyInstance = new Lazy<QueryExecutionService>(() => new QueryExecutionService());

        /// <summary>
        /// Singleton instance of the query execution service
        /// </summary>
        public static QueryExecutionService Instance => LazyInstance.Value;

        private QueryExecutionService()
        {
            ConnectionService = ConnectionService.Instance;
            WorkspaceService = WorkspaceService<SqlToolsSettings>.Instance;
        }

        internal QueryExecutionService(ConnectionService connService, WorkspaceService<SqlToolsSettings> workspaceService)
        {
            ConnectionService = connService;
            WorkspaceService = workspaceService;
        }

        #endregion

        #region Properties

        /// <summary>
        /// File factory to be used to create a buffer file for results.
        /// </summary>
        /// <remarks>
        /// Made internal here to allow for overriding in unit testing
        /// </remarks>
        internal IFileStreamFactory BufferFileStreamFactory;

        /// <summary>
        /// File factory to be used to create a buffer file for results
        /// </summary>
        private IFileStreamFactory BufferFileFactory
        {
            get
            {
                if (BufferFileStreamFactory == null)
                {
                    BufferFileStreamFactory = new ServiceBufferFileStreamFactory
                    {
                        ExecutionSettings = Settings.QueryExecutionSettings
                    };
                }
                return BufferFileStreamFactory;
            }
        }

        /// <summary>
        /// File factory to be used to create CSV files from result sets. Set to internal in order
        /// to allow overriding in unit testing
        /// </summary>
        internal IFileStreamFactory CsvFileFactory { get; set; }

        /// <summary>
        /// File factory to be used to create JSON files from result sets. Set to internal in order
        /// to allow overriding in unit testing
        /// </summary>
        internal IFileStreamFactory JsonFileFactory { get; set; }

        /// <summary>
        /// The collection of active queries
        /// </summary>
        internal ConcurrentDictionary<string, Query> ActiveQueries => queries.Value;

        /// <summary>
        /// Instance of the connection service, used to get the connection info for a given owner URI
        /// </summary>
        private ConnectionService ConnectionService { get; }

        private WorkspaceService<SqlToolsSettings> WorkspaceService { get; }

        /// <summary>
        /// Internal storage of active queries, lazily constructed as a threadsafe dictionary
        /// </summary>
        private readonly Lazy<ConcurrentDictionary<string, Query>> queries =
            new Lazy<ConcurrentDictionary<string, Query>>(() => new ConcurrentDictionary<string, Query>());

        private SqlToolsSettings Settings => WorkspaceService<SqlToolsSettings>.Instance.CurrentSettings;

        #endregion

        /// <summary>
        /// Initializes the service with the service host, registers request handlers and shutdown
        /// event handler.
        /// </summary>
        /// <param name="serviceHost">The service host instance to register with</param>
        public void InitializeService(ServiceHost serviceHost)
        {
            // Register handlers for requests
            serviceHost.SetRequestHandler(ExecuteDocumentSelectionRequest.Type, HandleExecuteRequest);
            serviceHost.SetRequestHandler(ExecuteStringRequest.Type, HandleExecuteRequest);
            serviceHost.SetRequestHandler(SubsetRequest.Type, HandleResultSubsetRequest);
            serviceHost.SetRequestHandler(QueryDisposeRequest.Type, HandleDisposeRequest);
            serviceHost.SetRequestHandler(QueryCancelRequest.Type, HandleCancelRequest);
            serviceHost.SetRequestHandler(SaveResultsAsCsvRequest.Type, HandleSaveResultsAsCsvRequest);
            serviceHost.SetRequestHandler(SaveResultsAsJsonRequest.Type, HandleSaveResultsAsJsonRequest);
            serviceHost.SetRequestHandler(QueryExecutionPlanRequest.Type, HandleExecutionPlanRequest);

            // Register handler for shutdown event
            serviceHost.RegisterShutdownTask((shutdownParams, requestContext) =>
            {
                Dispose();
                return Task.FromResult(0);
            });

            // Register a handler for when the configuration changes
            WorkspaceService.RegisterConfigChangeCallback((oldSettings, newSettings, eventContext) =>
            {
                Settings.QueryExecutionSettings.Update(newSettings.QueryExecutionSettings);
                return Task.FromResult(0);
            });
        }

        #region Request Handlers

        /// <summary>
        /// Handles request to execute a selection of a document in the workspace service
        /// </summary>
        internal Task HandleExecuteRequest(ExecuteRequestParamsBase executeParams,
            RequestContext<ExecuteRequestResult> requestContext)
        {
            // Setup actions to perform upon successful start and on failure to start
            Func<Query, Task<bool>> queryCreateSuccessAction = async q => {
                await requestContext.SendResult(new ExecuteRequestResult());
                return true;
            };
            Func<string, Task> queryCreateFailureAction = requestContext.SendError;

            // Use the internal handler to launch the query
            return InterServiceExecuteQuery(executeParams, requestContext, queryCreateSuccessAction, queryCreateFailureAction, null, null);
        }

        /// <summary>
        /// Handles a request to get a subset of the results of this query
        /// </summary>
        internal async Task HandleResultSubsetRequest(SubsetParams subsetParams,
            RequestContext<SubsetResult> requestContext)
        {
            try
            {
                // Attempt to load the query
                Query query;
                if (!ActiveQueries.TryGetValue(subsetParams.OwnerUri, out query))
                {
                    await requestContext.SendResult(new SubsetResult
                    {
                        Message = SR.QueryServiceRequestsNoQuery
                    });
                    return;
                }

                // Retrieve the requested subset and return it
                var result = new SubsetResult
                {
                    Message = null,
                    ResultSubset = await query.GetSubset(subsetParams.BatchIndex,
                        subsetParams.ResultSetIndex, subsetParams.RowsStartIndex, subsetParams.RowsCount)
                };
                await requestContext.SendResult(result);
            }
            catch (InvalidOperationException ioe)
            {
                // Return the error as a result
                await requestContext.SendResult(new SubsetResult
                {
                    Message = ioe.Message
                });
            }
            catch (ArgumentOutOfRangeException aoore)
            {
                // Return the error as a result
                await requestContext.SendResult(new SubsetResult
                {
                    Message = aoore.Message
                });
            }
            catch (Exception e)
            {
                // This was unexpected, so send back as error
                await requestContext.SendError(e.Message);
            }
        }

         /// <summary>
        /// Handles a request to get an execution plan
        /// </summary>
        internal async Task HandleExecutionPlanRequest(QueryExecutionPlanParams planParams,
            RequestContext<QueryExecutionPlanResult> requestContext)
        {
            try
            {
                // Attempt to load the query
                Query query;
                if (!ActiveQueries.TryGetValue(planParams.OwnerUri, out query))
                {
                    await requestContext.SendError(SR.QueryServiceRequestsNoQuery);
                    return;
                }

                // Retrieve the requested execution plan and return it
                var result = new QueryExecutionPlanResult
                {
                    ExecutionPlan = await query.GetExecutionPlan(planParams.BatchIndex, planParams.ResultSetIndex)
                };
                await requestContext.SendResult(result);
            }
            catch (Exception e)
            {
                // This was unexpected, so send back as error
                await requestContext.SendError(e.Message);
            }
        }

        /// <summary>
        /// Handles a request to dispose of this query
        /// </summary>
        internal async Task HandleDisposeRequest(QueryDisposeParams disposeParams,
            RequestContext<QueryDisposeResult> requestContext)
        {
            // Setup action for success and failure
            Func<Task> successAction = () => requestContext.SendResult(new QueryDisposeResult());
            Func<string, Task> failureAction = requestContext.SendError;

            // Use the inter-service dispose functionality
            await InterServiceDisposeQuery(disposeParams.OwnerUri, successAction, failureAction);
        }

        /// <summary>
        /// Handles a request to cancel this query if it is in progress
        /// </summary>
        internal async Task HandleCancelRequest(QueryCancelParams cancelParams,
            RequestContext<QueryCancelResult> requestContext)
        {
            try
            {
                // Attempt to find the query for the owner uri
                Query result;
                if (!ActiveQueries.TryGetValue(cancelParams.OwnerUri, out result))
                {
                    await requestContext.SendResult(new QueryCancelResult
                    {
                        Messages = SR.QueryServiceRequestsNoQuery
                    });
                    return;
                }

                // Cancel the query and send a success message
                result.Cancel();
                await requestContext.SendResult(new QueryCancelResult());
            }
            catch (InvalidOperationException e)
            {
                // If this exception occurred, we most likely were trying to cancel a completed query
                await requestContext.SendResult(new QueryCancelResult
                {
                    Messages = e.Message
                });
            }
            catch (Exception e)
            {
                await requestContext.SendError(e.Message);
            }
        }

        /// <summary>
        /// Process request to save a resultSet to a file in CSV format
        /// </summary>
        internal async Task HandleSaveResultsAsCsvRequest(SaveResultsAsCsvRequestParams saveParams,
            RequestContext<SaveResultRequestResult> requestContext)
        {
            // Use the default CSV file factory if we haven't overridden it
            IFileStreamFactory csvFactory = CsvFileFactory ?? new SaveAsCsvFileStreamFactory
            {
                SaveRequestParams = saveParams,
                QueryExecutionSettings = Settings.QueryExecutionSettings
            };
            await SaveResultsHelper(saveParams, requestContext, csvFactory);
        }

        /// <summary>
        /// Process request to save a resultSet to a file in JSON format
        /// </summary>
        internal async Task HandleSaveResultsAsJsonRequest(SaveResultsAsJsonRequestParams saveParams,
            RequestContext<SaveResultRequestResult> requestContext)
        {
            // Use the default JSON file factory if we haven't overridden it
            IFileStreamFactory jsonFactory = JsonFileFactory ?? new SaveAsJsonFileStreamFactory
            {
                SaveRequestParams = saveParams,
                QueryExecutionSettings = Settings.QueryExecutionSettings
            };
            await SaveResultsHelper(saveParams, requestContext, jsonFactory);
        }

        #endregion

        #region Inter-Service API Handlers

        /// <summary>
        /// Query execution meant to be called from another service. Utilizes callbacks to allow
        /// custom actions to be taken upon creation of query and failure to create query.
        /// </summary>
        /// <param name="executeParams">Parameters for execution</param>
        /// <param name="queryEventSender">Event sender that will send progressive events during execution of the query</param>
        /// <param name="queryCreateSuccessFunc">
        /// Callback for when query has been created successfully. If result is <c>true</c>, query
        /// will be executed asynchronously. If result is <c>false</c>, query will be disposed. May
        /// be <c>null</c>
        /// </param>
        /// <param name="queryCreateFailFunc">
        /// Callback for when query failed to be created successfully. Error message is provided.
        /// May be <c>null</c>.
        /// </param>
        /// <param name="querySuccessFunc">
        /// Callback to call when query has completed execution successfully. May be <c>null</c>.
        /// </param>
        /// <param name="queryFailureFunc">
        /// Callback to call when query has completed execution with errors. May be <c>null</c>.
        /// </param>
        public async Task InterServiceExecuteQuery(ExecuteRequestParamsBase executeParams, 
            IEventSender queryEventSender,
            Func<Query, Task<bool>> queryCreateSuccessFunc,
            Func<string, Task> queryCreateFailFunc,
            Query.QueryAsyncEventHandler querySuccessFunc, 
            Query.QueryAsyncEventHandler queryFailureFunc)
        {
            Validate.IsNotNull(nameof(executeParams), executeParams);
            Validate.IsNotNull(nameof(queryEventSender), queryEventSender);
            
            Query newQuery;
            try
            {
                // Get a new active query
                newQuery = CreateQuery(executeParams);
                if (queryCreateSuccessFunc != null && !await queryCreateSuccessFunc(newQuery))
                {
                    // The callback doesn't want us to continue, for some reason
                    // It's ok if we leave the query behind in the active query list, the next call
                    // to execute will replace it.
                    newQuery.Dispose();
                    return;
                }
            }
            catch (Exception e)
            {
                // Call the failure callback if it was provided
                if (queryCreateFailFunc != null)
                {
                    await queryCreateFailFunc(e.Message);
                }
                return;
            }

            // Execute the query asynchronously
            ExecuteAndCompleteQuery(executeParams.OwnerUri, newQuery, queryEventSender, querySuccessFunc, queryFailureFunc);
        }

        /// <summary>
        /// Query disposal meant to be called from another service. Utilizes callbacks to allow
        /// custom actions to be performed on success or failure.
        /// </summary>
        /// <param name="ownerUri">The identifier of the query to be disposed</param>
        /// <param name="successAction">Action to perform on success</param>
        /// <param name="failureAction">Action to perform on failure</param>
        /// <returns></returns>
        public async Task InterServiceDisposeQuery(string ownerUri, Func<Task> successAction,
            Func<string, Task> failureAction)
        {
            Validate.IsNotNull(nameof(successAction), successAction);
            Validate.IsNotNull(nameof(failureAction), failureAction);

            try
            {
                // Attempt to remove the query for the owner uri
                Query result;
                if (!ActiveQueries.TryRemove(ownerUri, out result))
                {
                    await failureAction(SR.QueryServiceRequestsNoQuery);
                    return;
                }

                // Cleanup the query
                result.Dispose();

                // Success
                await successAction();
            }
            catch (Exception e)
            {
                await failureAction(e.Message);
            }
        }

        #endregion

        #region Private Helpers

        private Query CreateQuery(ExecuteRequestParamsBase executeParams)
        {
            // Attempt to get the connection for the editor
            ConnectionInfo connectionInfo;
            if (!ConnectionService.TryFindConnection(executeParams.OwnerUri, out connectionInfo))
            {
                throw new ArgumentOutOfRangeException(nameof(executeParams.OwnerUri), SR.QueryServiceQueryInvalidOwnerUri);
            }

            // Attempt to clean out any old query on the owner URI
            Query oldQuery;
            if (ActiveQueries.TryGetValue(executeParams.OwnerUri, out oldQuery) && oldQuery.HasExecuted)
            {
                oldQuery.Dispose();
                ActiveQueries.TryRemove(executeParams.OwnerUri, out oldQuery);
            }

            // Retrieve the current settings for executing the query with
            QueryExecutionSettings settings = WorkspaceService.CurrentSettings.QueryExecutionSettings;

            // Apply execution parameter settings 
            settings.ExecutionPlanOptions = executeParams.ExecutionPlanOptions;

            // If we can't add the query now, it's assumed the query is in progress
            Query newQuery = new Query(GetSqlText(executeParams), connectionInfo, settings, BufferFileFactory);
            if (!ActiveQueries.TryAdd(executeParams.OwnerUri, newQuery))
            {
                newQuery.Dispose();
                throw new InvalidOperationException(SR.QueryServiceQueryInProgress);
            }

            return newQuery;
        }

        private static void ExecuteAndCompleteQuery(string ownerUri, Query query,
            IEventSender eventSender,
            Query.QueryAsyncEventHandler querySuccessCallback,
            Query.QueryAsyncEventHandler queryFailureCallback)
        {
            // Setup the callback to send the complete event
            Query.QueryAsyncEventHandler completeCallback = async q =>
            {
                // Send back the results
                QueryCompleteParams eventParams = new QueryCompleteParams
                {
                    OwnerUri = ownerUri,
                    BatchSummaries = q.BatchSummaries
                };

                await eventSender.SendEvent(QueryCompleteEvent.Type, eventParams);
            };
            query.QueryCompleted += completeCallback;
            query.QueryFailed += completeCallback;

<<<<<<< HEAD
            // @TODO Remove when we refactor the connection service code
            Query.QueryAsyncErrorEventHandler errorCallback = async errorMessage =>
            {
                // Send back the error message
                QueryCompleteParams eventParams = new QueryCompleteParams
                {
                    OwnerUri = ownerUri,
                    //Message = errorMessage              
                };
                await eventSender.SendEvent(QueryCompleteEvent.Type, eventParams);
            };
            query.QueryConnectionException += errorCallback;
=======
            query.QueryCompleted += callback;
            query.QueryFailed += callback;
>>>>>>> 7f20f84a

            // Add the callbacks that were provided by the caller
            // If they're null, that's no problem
            query.QueryCompleted += querySuccessCallback;
            query.QueryFailed += queryFailureCallback;

            // Setup the batch callbacks
            Batch.BatchAsyncEventHandler batchStartCallback = async b =>
            {
                BatchEventParams eventParams = new BatchEventParams
                {
                    BatchSummary = b.Summary,
                    OwnerUri = ownerUri
                };

                await eventSender.SendEvent(BatchStartEvent.Type, eventParams);
            };
            query.BatchStarted += batchStartCallback;

            Batch.BatchAsyncEventHandler batchCompleteCallback = async b =>
            {
                BatchEventParams eventParams = new BatchEventParams
                {
                    BatchSummary = b.Summary,
                    OwnerUri = ownerUri
                };

                await eventSender.SendEvent(BatchCompleteEvent.Type, eventParams);
            };
            query.BatchCompleted += batchCompleteCallback;

            Batch.BatchAsyncMessageHandler batchMessageCallback = async m =>
            {
                MessageParams eventParams = new MessageParams
                {
                    Message = m,
                    OwnerUri = ownerUri
                };
                await eventSender.SendEvent(MessageEvent.Type, eventParams);
            };
            query.BatchMessageSent += batchMessageCallback;

            // Setup the ResultSet completion callback
            ResultSet.ResultSetAsyncEventHandler resultCallback = async r =>
            {
                ResultSetEventParams eventParams = new ResultSetEventParams
                {
                    ResultSetSummary = r.Summary,
                    OwnerUri = ownerUri
                };
                await eventSender.SendEvent(ResultSetCompleteEvent.Type, eventParams);
            };
            query.ResultSetCompleted += resultCallback;

            // Launch this as an asynchronous task
            query.Execute();
        }

        private async Task SaveResultsHelper(SaveResultsRequestParams saveParams,
            RequestContext<SaveResultRequestResult> requestContext, IFileStreamFactory fileFactory)
        {
            // retrieve query for OwnerUri
            Query query;
            if (!ActiveQueries.TryGetValue(saveParams.OwnerUri, out query))
            {
                await requestContext.SendError(new SaveResultRequestError
                {
                    message = SR.QueryServiceQueryInvalidOwnerUri
                });
                return;
            }

            //Setup the callback for completion of the save task
            ResultSet.SaveAsAsyncEventHandler successHandler = async parameters =>
            {
                await requestContext.SendResult(new SaveResultRequestResult());
            };
            ResultSet.SaveAsFailureAsyncEventHandler errorHandler = async (parameters, reason) =>
            {
                string message = SR.QueryServiceSaveAsFail(Path.GetFileName(parameters.FilePath), reason);
                await requestContext.SendError(new SaveResultRequestError { message = message });
            };

            try
            {
                // Launch the task
                query.SaveAs(saveParams, fileFactory, successHandler, errorHandler);
            }
            catch (Exception e)
            {
                await errorHandler(saveParams, e.Message);
            }
        }

        // Internal for testing purposes
        internal string GetSqlText(ExecuteRequestParamsBase request)
        {
            // If it is a document selection, we'll retrieve the text from the document
            ExecuteDocumentSelectionParams docRequest = request as ExecuteDocumentSelectionParams;
            if (docRequest != null)
            {
                // Get the document from the parameters
                ScriptFile queryFile = WorkspaceService.Workspace.GetFile(docRequest.OwnerUri);

                // If a selection was not provided, use the entire document
                if (docRequest.QuerySelection == null)
                {
                    return queryFile.Contents;
                }

                // A selection was provided, so get the lines in the selected range
                string[] queryTextArray = queryFile.GetLinesInRange(
                    new BufferRange(
                        new BufferPosition(
                            docRequest.QuerySelection.StartLine + 1,
                            docRequest.QuerySelection.StartColumn + 1
                        ),
                        new BufferPosition(
                            docRequest.QuerySelection.EndLine + 1,
                            docRequest.QuerySelection.EndColumn + 1
                        )
                    )
                );
                return string.Join(Environment.NewLine, queryTextArray);
            }

            // If it is an ExecuteStringParams, return the text as is
            ExecuteStringParams stringRequest = request as ExecuteStringParams;
            if (stringRequest != null)
            {
                return stringRequest.Query;
            }

            // Note, this shouldn't be possible due to inheritance rules
            throw new InvalidCastException("Invalid request type");
        }

        #endregion

        #region IDisposable Implementation

        private bool disposed;

        public void Dispose()
        {
            Dispose(true);
            GC.SuppressFinalize(this);
        }

        private void Dispose(bool disposing)
        {
            if (disposed)
            {
                return;
            }

            if (disposing)
            {
                foreach (var query in ActiveQueries)
                {
                    if (!query.Value.HasExecuted)
                    {
                        try
                        {
                            query.Value.Cancel();
                        }
                        catch (Exception e)
                        {
                            // We don't particularly care if we fail to cancel during shutdown
                            string message = string.Format("Failed to cancel query {0} during query service disposal: {1}", query.Key, e);
                            Logger.Write(LogLevel.Warning, message);
                        }
                    }
                    query.Value.Dispose();
                }
                ActiveQueries.Clear();
            }

            disposed = true;
        }

        ~QueryExecutionService()
        {
            Dispose(false);
        }

        #endregion
    }
}<|MERGE_RESOLUTION|>--- conflicted
+++ resolved
@@ -479,24 +479,6 @@
             query.QueryCompleted += completeCallback;
             query.QueryFailed += completeCallback;
 
-<<<<<<< HEAD
-            // @TODO Remove when we refactor the connection service code
-            Query.QueryAsyncErrorEventHandler errorCallback = async errorMessage =>
-            {
-                // Send back the error message
-                QueryCompleteParams eventParams = new QueryCompleteParams
-                {
-                    OwnerUri = ownerUri,
-                    //Message = errorMessage              
-                };
-                await eventSender.SendEvent(QueryCompleteEvent.Type, eventParams);
-            };
-            query.QueryConnectionException += errorCallback;
-=======
-            query.QueryCompleted += callback;
-            query.QueryFailed += callback;
->>>>>>> 7f20f84a
-
             // Add the callbacks that were provided by the caller
             // If they're null, that's no problem
             query.QueryCompleted += querySuccessCallback;
