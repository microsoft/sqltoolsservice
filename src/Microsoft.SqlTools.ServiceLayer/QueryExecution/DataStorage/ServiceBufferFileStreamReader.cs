--- conflicted
+++ resolved
@@ -318,11 +318,7 @@
         /// <param name="offset">Offset into the file to read the DateTime from</param>
         /// <param name="col">Column metadata, used for determining what precision to output</param>
         /// <returns>A DateTime</returns>
-<<<<<<< HEAD
-        internal FileStreamReadResult ReadDateTime(long offset)
-=======
         internal FileStreamReadResult ReadDateTime(long offset, DbColumnWrapper col)
->>>>>>> 1e591661
         {
             return ReadCellHelper(offset, length =>
             {
