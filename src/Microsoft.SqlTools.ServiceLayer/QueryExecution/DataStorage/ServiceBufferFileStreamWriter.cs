﻿//
// Copyright (c) Microsoft. All rights reserved.
// Licensed under the MIT license. See LICENSE file in the project root for full license information.
//

using System;
using System.Collections.Generic;
using System.Data.SqlTypes;
using System.Diagnostics;
using System.IO;
using System.Text;
using Microsoft.SqlTools.ServiceLayer.QueryExecution.Contracts;
using Microsoft.SqlTools.ServiceLayer.Utility;

namespace Microsoft.SqlTools.ServiceLayer.QueryExecution.DataStorage
{
    /// <summary>
    /// Writer for service buffer formatted file streams
    /// </summary>
    public class ServiceBufferFileStreamWriter : IFileStreamWriter
    {
        private const int DefaultBufferLength = 8192;

        #region Member Variables

        private readonly Stream fileStream;
        private readonly int maxCharsToStore;
        private readonly int maxXmlCharsToStore;

        private byte[] byteBuffer;
        private readonly short[] shortBuffer;
        private readonly int[] intBuffer;
        private readonly long[] longBuffer;
        private readonly char[] charBuffer;
        private readonly double[] doubleBuffer;
        private readonly float[] floatBuffer;

        /// <summary>
        /// Functions to use for writing various types to a file
        /// </summary>
        private readonly Dictionary<Type, Func<object, int>> writeMethods;

        #endregion

        /// <summary>
        /// Constructs a new writer
        /// </summary>
        /// <param name="stream">The file wrapper to use as the underlying file stream</param>
        /// <param name="maxCharsToStore">Maximum number of characters to store for long text fields</param>
        /// <param name="maxXmlCharsToStore">Maximum number of characters to store for XML fields</param>
        public ServiceBufferFileStreamWriter(Stream stream, int maxCharsToStore, int maxXmlCharsToStore)
        {
            // open file for reading/writing
            if (!stream.CanWrite || !stream.CanSeek)
            {
                throw new InvalidOperationException("Stream must be writable and seekable.");
            }
            fileStream = stream;

            // create internal buffer
            byteBuffer = new byte[DefaultBufferLength];

            // Create internal buffers for blockcopy of contents to byte array
            // Note: We create them now to avoid the overhead of creating a new array for every write call
            shortBuffer = new short[1];
            intBuffer = new int[1];
            longBuffer = new long[1];
            charBuffer = new char[1];
            doubleBuffer = new double[1];
            floatBuffer = new float[1];

            // Store max chars to store
            this.maxCharsToStore = maxCharsToStore;
            this.maxXmlCharsToStore = maxXmlCharsToStore;

            // Define what methods to use to write a type to the file
            writeMethods = new Dictionary<Type, Func<object, int>>
            {
                {typeof(string), val => WriteString((string) val)},
                {typeof(short), val => WriteInt16((short) val)},
                {typeof(int), val => WriteInt32((int) val)},
                {typeof(long), val => WriteInt64((long) val)},
                {typeof(byte), val => WriteByte((byte) val)},
                {typeof(char), val => WriteChar((char) val)},
                {typeof(bool), val => WriteBoolean((bool) val)},
                {typeof(double), val => WriteDouble((double) val) },
                {typeof(float), val => WriteSingle((float) val) },
                {typeof(decimal), val => WriteDecimal((decimal) val) },
                {typeof(DateTime), val => WriteDateTime((DateTime) val) },
                {typeof(DateTimeOffset), val => WriteDateTimeOffset((DateTimeOffset) val) },
                {typeof(TimeSpan), val => WriteTimeSpan((TimeSpan) val) },
                {typeof(byte[]), val => WriteBytes((byte[]) val)},

                {typeof(SqlString), val => WriteNullable((SqlString) val, obj => WriteString((string) obj))},
                {typeof(SqlInt16), val => WriteNullable((SqlInt16) val, obj => WriteInt16((short) obj))},
                {typeof(SqlInt32), val => WriteNullable((SqlInt32) val, obj => WriteInt32((int) obj))},
                {typeof(SqlInt64), val => WriteNullable((SqlInt64) val, obj => WriteInt64((long) obj)) },
                {typeof(SqlByte), val => WriteNullable((SqlByte) val, obj => WriteByte((byte) obj)) },
                {typeof(SqlBoolean), val => WriteNullable((SqlBoolean) val, obj => WriteBoolean((bool) obj)) },
                {typeof(SqlDouble), val => WriteNullable((SqlDouble) val, obj => WriteDouble((double) obj)) },
                {typeof(SqlSingle), val => WriteNullable((SqlSingle) val, obj => WriteSingle((float) obj)) },
                {typeof(SqlDecimal), val => WriteNullable((SqlDecimal) val, obj => WriteSqlDecimal((SqlDecimal) obj)) },
                {typeof(SqlDateTime), val => WriteNullable((SqlDateTime) val, obj => WriteDateTime((DateTime) obj)) },
                {typeof(SqlBytes), val => WriteNullable((SqlBytes) val, obj => WriteBytes((byte[]) obj)) },
                {typeof(SqlBinary), val => WriteNullable((SqlBinary) val, obj => WriteBytes((byte[]) obj)) },
                {typeof(SqlGuid), val => WriteNullable((SqlGuid) val, obj => WriteGuid((Guid) obj)) },
                {typeof(SqlMoney), val => WriteNullable((SqlMoney) val, obj => WriteMoney((SqlMoney) obj)) }
            };
        }

        #region IFileStreamWriter Implementation

        /// <summary>
        /// Writes an entire row to the file stream
        /// </summary>
        /// <param name="reader">A primed reader</param>
        /// <returns>Number of bytes used to write the row</returns>
        public int WriteRow(StorageDataReader reader)
        {
            // Read the values in from the db
            object[] values = new object[reader.Columns.Length];
            if (!reader.HasLongColumns)
            {
                // get all record values in one shot if there are no extra long fields
                reader.GetValues(values);
            }

            // Loop over all the columns and write the values to the temp file
            int rowBytes = 0;
            for (int i = 0; i < reader.Columns.Length; i++)
            {
                DbColumnWrapper ci = reader.Columns[i];
                if (reader.HasLongColumns)
                {
                    if (reader.IsDBNull(i))
                    {
                        // Need special case for DBNull because
                        // reader.GetValue doesn't return DBNull in case of SqlXml and CLR type
                        values[i] = DBNull.Value;
                    }
                    else
                    {
                        if (ci.IsLong.HasValue && ci.IsLong.Value)
                        {
                            // this is a long field
                            if (ci.IsBytes)
                            {
                                values[i] = reader.GetBytesWithMaxCapacity(i, maxCharsToStore);
                            }
                            else if (ci.IsChars)
                            {
                                Debug.Assert(maxCharsToStore > 0);
                                values[i] = reader.GetCharsWithMaxCapacity(i,
                                    ci.IsXml ? maxXmlCharsToStore : maxCharsToStore);
                            }
                            else if (ci.IsXml)
                            {
                                Debug.Assert(maxXmlCharsToStore > 0);
                                values[i] = reader.GetXmlWithMaxCapacity(i, maxXmlCharsToStore);
                            }
                            else
                            {
                                // we should never get here
                                Debug.Assert(false);
                            }
                        }
                        else
                        {
                            // not a long field 
                            values[i] = reader.GetValue(i);
                        }
                    }
                }

                // Get true type of the object
                Type tVal = values[i].GetType();

                // Write the object to a file
                if (tVal == typeof(DBNull))
                {
                    rowBytes += WriteNull();
                }
                else
                {
                    if (ci.IsSqlVariant)
                    {
                        // serialize type information as a string before the value
                        string val = tVal.ToString();
                        rowBytes += WriteString(val);
                    }

                    // Use the appropriate writing method for the type
                    Func<object, int> writeMethod;
                    if (writeMethods.TryGetValue(tVal, out writeMethod))
                    {
                        rowBytes += writeMethod(values[i]);
                    }
                    else
                    {
                        rowBytes += WriteString(values[i].ToString());
                    }
                }
            }

            // Flush the buffer after every row
            FlushBuffer();
            return rowBytes;
        }

        [Obsolete]
        public void WriteRow(IList<DbCellValue> row, IList<DbColumnWrapper> columns)
        {
            throw new InvalidOperationException("This type of writer is meant to write values from a DbDataReader only.");
        }

        /// <summary>
        /// Flushes the internal buffer to the file stream
        /// </summary>
        public void FlushBuffer()
        {
            fileStream.Flush();
        }

        #endregion

        #region Private Helpers

        /// <summary>
        /// Writes null to the file as one 0x00 byte
        /// </summary>
        /// <returns>Number of bytes used to store the null</returns>
        internal int WriteNull()
        {
            byteBuffer[0] = 0x00;
            return FileUtils.WriteWithLength(fileStream, byteBuffer, 1);
        }

        /// <summary>
        /// Writes a short to the file
        /// </summary>
        /// <returns>Number of bytes used to store the short</returns>
        internal int WriteInt16(short val)
        {
            byteBuffer[0] = 0x02; // length
            shortBuffer[0] = val;
            Buffer.BlockCopy(shortBuffer, 0, byteBuffer, 1, 2);
            return FileUtils.WriteWithLength(fileStream, byteBuffer, 3);
        }

        /// <summary>
        /// Writes a int to the file
        /// </summary>
        /// <returns>Number of bytes used to store the int</returns>
        internal int WriteInt32(int val)
        {
            byteBuffer[0] = 0x04; // length
            intBuffer[0] = val;
            Buffer.BlockCopy(intBuffer, 0, byteBuffer, 1, 4);
            return FileUtils.WriteWithLength(fileStream, byteBuffer, 5);
        }

        /// <summary>
        /// Writes a long to the file
        /// </summary>
        /// <returns>Number of bytes used to store the long</returns>
        internal int WriteInt64(long val)
        {
            byteBuffer[0] = 0x08; // length
            longBuffer[0] = val;
            Buffer.BlockCopy(longBuffer, 0, byteBuffer, 1, 8);
            return FileUtils.WriteWithLength(fileStream, byteBuffer, 9);
        }

        /// <summary>
        /// Writes a char to the file
        /// </summary>
        /// <returns>Number of bytes used to store the char</returns>
        internal int WriteChar(char val)
        {
            byteBuffer[0] = 0x02; // length
            charBuffer[0] = val;
            Buffer.BlockCopy(charBuffer, 0, byteBuffer, 1, 2);
            return FileUtils.WriteWithLength(fileStream, byteBuffer, 3);
        }

        /// <summary>
        /// Writes a bool to the file
        /// </summary>
        /// <returns>Number of bytes used to store the bool</returns>
        internal int WriteBoolean(bool val)
        {
            byteBuffer[0] = 0x01; // length
            byteBuffer[1] = (byte) (val ? 0x01 : 0x00);
            return FileUtils.WriteWithLength(fileStream, byteBuffer, 2);
        }

        /// <summary>
        /// Writes a byte to the file
        /// </summary>
        /// <returns>Number of bytes used to store the byte</returns>
        internal int WriteByte(byte val)
        {
            byteBuffer[0] = 0x01; // length
            byteBuffer[1] = val;
            return FileUtils.WriteWithLength(fileStream, byteBuffer, 2);
        }

        /// <summary>
        /// Writes a float to the file
        /// </summary>
        /// <returns>Number of bytes used to store the float</returns>
        internal int WriteSingle(float val)
        {
            byteBuffer[0] = 0x04; // length
            floatBuffer[0] = val;
            Buffer.BlockCopy(floatBuffer, 0, byteBuffer, 1, 4);
            return FileUtils.WriteWithLength(fileStream, byteBuffer, 5);
        }

        /// <summary>
        /// Writes a double to the file
        /// </summary>
        /// <returns>Number of bytes used to store the double</returns>
        internal int WriteDouble(double val)
        {
            byteBuffer[0] = 0x08; // length
            doubleBuffer[0] = val;
            Buffer.BlockCopy(doubleBuffer, 0, byteBuffer, 1, 8);
            return FileUtils.WriteWithLength(fileStream, byteBuffer, 9);
        }

        /// <summary>
        /// Writes a SqlDecimal to the file
        /// </summary>
        /// <returns>Number of bytes used to store the SqlDecimal</returns>
        internal int WriteSqlDecimal(SqlDecimal val)
        {
            int[] arrInt32 = val.Data;
            int iLen = 3 + (arrInt32.Length * 4);
            int iTotalLen = WriteLength(iLen); // length

            // precision
            byteBuffer[0] = val.Precision;

            // scale
            byteBuffer[1] = val.Scale;

            // positive
            byteBuffer[2] = (byte)(val.IsPositive ? 0x01 : 0x00);

            // data value
            Buffer.BlockCopy(arrInt32, 0, byteBuffer, 3, iLen - 3);
            iTotalLen += FileUtils.WriteWithLength(fileStream, byteBuffer, iLen);
            return iTotalLen; // len+data
        }

        /// <summary>
        /// Writes a decimal to the file
        /// </summary>
        /// <returns>Number of bytes used to store the decimal</returns>
        internal int WriteDecimal(decimal val)
        {
            int[] arrInt32 = decimal.GetBits(val);

            int iLen = arrInt32.Length * 4;
            int iTotalLen = WriteLength(iLen); // length

            Buffer.BlockCopy(arrInt32, 0, byteBuffer, 0, iLen);
            iTotalLen += FileUtils.WriteWithLength(fileStream, byteBuffer, iLen);

            return iTotalLen; // len+data
        }

        /// <summary>
        /// Writes a DateTime to the file
        /// </summary>
        /// <returns>Number of bytes used to store the DateTime</returns>
        public int WriteDateTime(DateTime dtVal)
        {
<<<<<<< HEAD
            // Length
            var length = WriteLength(12);

            // Precision
            intBuffer[0] = col.NumericScale ?? 3;
            Buffer.BlockCopy(intBuffer, 0, byteBuffer, 0, 4);

            // Ticks
            longBuffer[0] = dtVal.Ticks;
            Buffer.BlockCopy(longBuffer, 0, byteBuffer, 4, 8);

            length += FileUtils.WriteWithLength(fileStream, byteBuffer, 12);

            return length;
=======
            return WriteInt64(dtVal.Ticks);
>>>>>>> 1e591661
        }

        /// <summary>
        /// Writes a DateTimeOffset to the file
        /// </summary>
        /// <returns>Number of bytes used to store the DateTimeOffset</returns>
        internal int WriteDateTimeOffset(DateTimeOffset dtoVal)
        {
            // Write the length, which is the 2*sizeof(long)
            byteBuffer[0] = 0x10; // length (16)

            // Write the two longs, the datetime and the offset
            long[] longBufferOffset = new long[2];
            longBufferOffset[0] = dtoVal.Ticks;
            longBufferOffset[1] = dtoVal.Offset.Ticks;
            Buffer.BlockCopy(longBufferOffset, 0, byteBuffer, 1, 16);
            return FileUtils.WriteWithLength(fileStream, byteBuffer, 17);
        }

        /// <summary>
        /// Writes a TimeSpan to the file
        /// </summary>
        /// <returns>Number of bytes used to store the TimeSpan</returns>
        internal int WriteTimeSpan(TimeSpan timeSpan)
        {
            return WriteInt64(timeSpan.Ticks);
        }

        /// <summary>
        /// Writes a string to the file
        /// </summary>
        /// <returns>Number of bytes used to store the string</returns>
        internal int WriteString(string sVal)
        {
            Validate.IsNotNull(nameof(sVal), sVal);

            int iTotalLen;
            if (0 == sVal.Length) // special case of 0 length string
            {
                const int iLen = 5;

                AssureBufferLength(iLen);
                byteBuffer[0] = 0xFF;
                byteBuffer[1] = 0x00;
                byteBuffer[2] = 0x00;
                byteBuffer[3] = 0x00;
                byteBuffer[4] = 0x00;

                iTotalLen = FileUtils.WriteWithLength(fileStream, byteBuffer, 5);
            }
            else
            {
                // Convert to a unicode byte array
                byte[] bytes = Encoding.Unicode.GetBytes(sVal);

                // convert char array into byte array and write it out							
                iTotalLen = WriteLength(bytes.Length);
                iTotalLen += FileUtils.WriteWithLength(fileStream, bytes, bytes.Length);
            }
            return iTotalLen; // len+data
        }

        /// <summary>
        /// Writes a byte[] to the file
        /// </summary>
        /// <returns>Number of bytes used to store the byte[]</returns>
        internal int WriteBytes(byte[] bytesVal)
        {
            Validate.IsNotNull(nameof(bytesVal), bytesVal);

            int iTotalLen;
            if (bytesVal.Length == 0) // special case of 0 length byte array "0x"
            {
                AssureBufferLength(5);
                byteBuffer[0] = 0xFF;
                byteBuffer[1] = 0x00;
                byteBuffer[2] = 0x00;
                byteBuffer[3] = 0x00;
                byteBuffer[4] = 0x00;

                iTotalLen = FileUtils.WriteWithLength(fileStream, byteBuffer, 5);
            }
            else
            {
                iTotalLen = WriteLength(bytesVal.Length);
                iTotalLen += FileUtils.WriteWithLength(fileStream, bytesVal, bytesVal.Length);
            }
            return iTotalLen; // len+data
        }

        /// <summary>
        /// Stores a GUID value to the file by treating it as a byte array
        /// </summary>
        /// <param name="val">The GUID to write to the file</param>
        /// <returns>Number of bytes written to the file</returns>
        internal int WriteGuid(Guid val)
        {
            byte[] guidBytes = val.ToByteArray();
            return WriteBytes(guidBytes);
        }

        /// <summary>
        /// Stores a SqlMoney value to the file by treating it as a decimal
        /// </summary>
        /// <param name="val">The SqlMoney value to write to the file</param>
        /// <returns>Number of bytes written to the file</returns>
        internal int WriteMoney(SqlMoney val)
        {
            return WriteDecimal(val.Value);
        }

        /// <summary>
        /// Creates a new buffer that is of the specified length if the buffer is not already
        /// at least as long as specified.
        /// </summary>
        /// <param name="newBufferLength">The minimum buffer size</param>
        private void AssureBufferLength(int newBufferLength)
        {
            if (newBufferLength > byteBuffer.Length)
            {
                byteBuffer = new byte[byteBuffer.Length];
            }
        }

        /// <summary>
        /// Writes the length of the field using the appropriate number of bytes (ie, 1 if the
        /// length is &lt;255, 5 if the length is &gt;=255)
        /// </summary>
        /// <returns>Number of bytes used to store the length</returns>
        private int WriteLength(int iLen)
        {
            if (iLen < 0xFF)
            {
                // fits in one byte of memory only need to write one byte
                int iTmp = iLen & 0x000000FF;

                byteBuffer[0] = Convert.ToByte(iTmp);
                return FileUtils.WriteWithLength(fileStream, byteBuffer, 1);
            }
            // The length won't fit in 1 byte, so we need to use 1 byte to signify that the length
            // is a full 4 bytes.
            byteBuffer[0] = 0xFF;

            // convert int32 into array of bytes
            intBuffer[0] = iLen;
            Buffer.BlockCopy(intBuffer, 0, byteBuffer, 1, 4);
            return FileUtils.WriteWithLength(fileStream, byteBuffer, 5);
        }

        /// <summary>
        /// Writes a Nullable type (generally a Sql* type) to the file. The function provided by
        /// <paramref name="valueWriteFunc"/> is used to write to the file if <paramref name="val"/>
        /// is not null. <see cref="WriteNull"/> is used if <paramref name="val"/> is null.
        /// </summary>
        /// <param name="val">The value to write to the file</param>
        /// <param name="valueWriteFunc">The function to use if val is not null</param>
        /// <returns>Number of bytes used to write value to the file</returns>
        private int WriteNullable(INullable val, Func<object, int> valueWriteFunc)
        {
            return val.IsNull ? WriteNull() : valueWriteFunc(val);
        }

        #endregion

        #region IDisposable Implementation

        private bool disposed;

        public void Dispose()
        {
            Dispose(true);
            GC.SuppressFinalize(this);
        }

        protected virtual void Dispose(bool disposing)
        {
            if (disposed)
            {
                return;
            }

            if (disposing)
            {
                fileStream.Flush();
                fileStream.Dispose();
            }

            disposed = true;
        }

        ~ServiceBufferFileStreamWriter()
        {
            Dispose(false);
        }

        #endregion
    }
}<|MERGE_RESOLUTION|>--- conflicted
+++ resolved
@@ -377,24 +377,7 @@
         /// <returns>Number of bytes used to store the DateTime</returns>
         public int WriteDateTime(DateTime dtVal)
         {
-<<<<<<< HEAD
-            // Length
-            var length = WriteLength(12);
-
-            // Precision
-            intBuffer[0] = col.NumericScale ?? 3;
-            Buffer.BlockCopy(intBuffer, 0, byteBuffer, 0, 4);
-
-            // Ticks
-            longBuffer[0] = dtVal.Ticks;
-            Buffer.BlockCopy(longBuffer, 0, byteBuffer, 4, 8);
-
-            length += FileUtils.WriteWithLength(fileStream, byteBuffer, 12);
-
-            return length;
-=======
             return WriteInt64(dtVal.Ticks);
->>>>>>> 1e591661
         }
 
         /// <summary>
