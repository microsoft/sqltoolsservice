--- conflicted
+++ resolved
@@ -4,12 +4,9 @@
 //
 
 using System;
-<<<<<<< HEAD
 using System.Collections.Generic;
 using Microsoft.SqlTools.ServiceLayer.QueryExecution.Contracts;
-=======
-using System.Data.SqlTypes;
->>>>>>> a41977b5
+
 
 namespace Microsoft.SqlTools.ServiceLayer.QueryExecution.DataStorage
 {
@@ -19,28 +16,8 @@
     public interface IFileStreamWriter : IDisposable
     {
         int WriteRow(StorageDataReader dataReader);
-<<<<<<< HEAD
         void WriteRow(IList<DbCellValue> row, IList<DbColumnWrapper> columns);
-=======
-        int WriteNull();
-        int WriteInt16(short val);
-        int WriteInt32(int val);
-        int WriteInt64(long val);
-        int WriteByte(byte val);
-        int WriteChar(char val);
-        int WriteBoolean(bool val);
-        int WriteSingle(float val);
-        int WriteDouble(double val);
-        int WriteDecimal(decimal val);
-        int WriteSqlDecimal(SqlDecimal val);
-        int WriteDateTime(DateTime val);
-        int WriteDateTimeOffset(DateTimeOffset dtoVal);
-        int WriteTimeSpan(TimeSpan val);
-        int WriteString(string val);
-        int WriteBytes(byte[] bytes);
-        int WriteGuid(Guid val);
-        int WriteMoney(SqlMoney val);
->>>>>>> a41977b5
+
         void FlushBuffer();
     }
 }