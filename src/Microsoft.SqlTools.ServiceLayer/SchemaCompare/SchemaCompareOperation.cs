--- conflicted
+++ resolved
@@ -49,7 +49,7 @@
         }
 
         protected CancellationToken CancellationToken { get { return this.cancellation.Token; } }
-
+        
         /// <summary>
         /// The error occurred during operation
         /// </summary>
@@ -112,16 +112,11 @@
                 this.Differences = new List<DiffEntry>();
                 if (this.ComparisonResult.Differences != null)
                 {
-<<<<<<< HEAD
                     foreach (SchemaDifference difference in this.ComparisonResult.Differences)
                     {
-                        DiffEntry diffEntry = CreateDiffEntry(difference, null);
+                        DiffEntry diffEntry = SchemaCompareUtils.CreateDiffEntry(difference, null);
                         this.Differences.Add(diffEntry);
                     }
-=======
-                    DiffEntry diffEntry = SchemaCompareUtils.CreateDiffEntry(difference, null);
-                    this.Differences.Add(diffEntry);
->>>>>>> 432e054d
                 }
             }
             catch (Exception e)
@@ -131,132 +126,7 @@
                 throw;
             }
         }
-<<<<<<< HEAD
-
-        private DacDeployOptions CreateSchemaCompareOptions(DeploymentOptions deploymentOptions)
-        {
-            System.Reflection.PropertyInfo[] deploymentOptionsProperties = deploymentOptions.GetType().GetProperties();
-
-            DacDeployOptions dacOptions = new DacDeployOptions();
-            foreach (var deployOptionsProp in deploymentOptionsProperties)
-            {
-                var prop = dacOptions.GetType().GetProperty(deployOptionsProp.Name);
-                if (prop != null)
-                {
-                    prop.SetValue(dacOptions, deployOptionsProp.GetValue(deploymentOptions));
-                }
-            }
-            return dacOptions;
-        }
 
         internal event EventHandler<EventArgs> schemaCompareStarted;
-
-        internal static DiffEntry CreateDiffEntry(SchemaDifference difference, DiffEntry parent)
-        {
-            if (difference == null)
-            {
-                return null;
-            }
-
-            DiffEntry diffEntry = new DiffEntry();
-            diffEntry.UpdateAction = difference.UpdateAction;
-            diffEntry.DifferenceType = difference.DifferenceType;
-            diffEntry.Name = difference.Name;
-
-            if (difference.SourceObject != null)
-            {
-                diffEntry.SourceValue = GetName(difference.SourceObject.Name.ToString());
-            }
-            if (difference.TargetObject != null)
-            {
-                diffEntry.TargetValue = GetName(difference.TargetObject.Name.ToString());
-            }
-
-            if (difference.DifferenceType == SchemaDifferenceType.Object)
-            {
-                // set source and target scripts
-                if (difference.SourceObject != null)
-                {
-                    string sourceScript;
-                    difference.SourceObject.TryGetScript(out sourceScript);
-                    diffEntry.SourceScript = FormatScript(sourceScript);
-                }
-                if (difference.TargetObject != null)
-                {
-                    string targetScript;
-                    difference.TargetObject.TryGetScript(out targetScript);
-                    diffEntry.TargetScript = FormatScript(targetScript);
-                }
-            }
-
-            diffEntry.Children = new List<DiffEntry>();
-
-            foreach (SchemaDifference child in difference.Children)
-            {
-                diffEntry.Children.Add(CreateDiffEntry(child, diffEntry));
-            }
-
-            return diffEntry;
-        }
-
-        private SchemaCompareEndpoint CreateSchemaCompareEndpoint(SchemaCompareEndpointInfo endpointInfo, string connectionString)
-        {
-            switch (endpointInfo.EndpointType)
-            {
-                case SchemaCompareEndpointType.Dacpac:
-                    {
-                        return new SchemaCompareDacpacEndpoint(endpointInfo.PackageFilePath);
-                    }
-                case SchemaCompareEndpointType.Database:
-                    {
-                        return new SchemaCompareDatabaseEndpoint(connectionString);
-                    }
-                default:
-                    {
-                        return null;
-                    }
-            }
-        }
-
-        private string GetConnectionString(ConnectionInfo connInfo, string databaseName)
-        {
-            if (connInfo == null)
-            {
-                return null;
-            }
-
-            connInfo.ConnectionDetails.DatabaseName = databaseName;
-            return ConnectionService.BuildConnectionString(connInfo.ConnectionDetails);
-        }
-
-        public static string RemoveExcessWhitespace(string script)
-        {
-            if (script != null)
-            {
-                // remove leading and trailing whitespace
-                script = script.Trim();
-                // replace all multiple spaces with single space
-                script = Regex.Replace(script, " {2,}", " ");
-            }
-            return script;
-        }
-
-        public static string FormatScript(string script)
-        {
-            script = RemoveExcessWhitespace(script);
-            if (!string.IsNullOrWhiteSpace(script) && !script.Equals("null"))
-            {
-                script += Environment.NewLine + "GO";
-            }
-            return script;
-        }
-
-        private static string GetName(string name)
-        {
-            // remove brackets from name
-            return Regex.Replace(name, @"[\[\]]", "");
-        }
-=======
->>>>>>> 432e054d
     }
 }