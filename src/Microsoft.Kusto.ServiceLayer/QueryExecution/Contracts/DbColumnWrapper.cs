﻿// 
// Copyright (c) Microsoft. All rights reserved.
// Licensed under the MIT license. See LICENSE file in the project root for full license information.

using System;
using System.Collections.Generic;
using System.Data;
using System.Data.Common;
using System.Diagnostics;

namespace Microsoft.Kusto.ServiceLayer.QueryExecution.Contracts
{
    /// <summary>
    /// Wrapper around a DbColumn, which provides extra functionality, but can be used as a
    /// regular DbColumn
    /// </summary>
    public class DbColumnWrapper : DbColumn
    {
        #region Constants

        /// <summary>
        /// All types supported by the server, stored as a hash set to provide O(1) lookup
        /// </summary>
        private static readonly HashSet<string> AllServerDataTypes = new HashSet<string>
        {
            "bigint",
            "binary",
            "bit",
            "char",
            "datetime",
            "decimal",
            "float",
            "image",
            "int",
            "money",
            "nchar",
            "ntext",
            "nvarchar",
            "real",
            "uniqueidentifier",
            "smalldatetime",
            "smallint",
            "smallmoney",
            "text",
            "timestamp",
            "tinyint",
            "varbinary",
            "varchar",
            "sql_variant",
            "xml",
            "date",
            "time",
            "datetimeoffset",
            "datetime2"
        };

        private const string SqlXmlDataTypeName = "xml";
        private const string DbTypeXmlDataTypeName = "DBTYPE_XML";
        private const string UnknownTypeName = "unknown";

        #endregion

        /// <summary>
        /// Constructor for a DbColumnWrapper
        /// </summary>
        /// <remarks>Most of this logic is taken from SSMS ColumnInfo class</remarks>
        /// <param name="column">The column we're wrapping around</param>
        public DbColumnWrapper(DataRow row)
        {
            // Set all the fields for the base
            AllowDBNull = SafeGetValue<bool?>(row, "AllowDBNull");
            BaseCatalogName = SafeGetValue<string>(row, "BaseCatalogName");
            BaseColumnName = SafeGetValue<string>(row,"BaseColumnName");
            BaseSchemaName = SafeGetValue<string>(row,"BaseSchemaName");
            BaseServerName = SafeGetValue<string>(row,"BaseServerName");
            BaseTableName = SafeGetValue<string>(row, "BaseTableName");
            ColumnOrdinal = SafeGetValue<int?>(row, "ColumnOrdinal");
            ColumnSize = SafeGetValue<int?>(row, "ColumnSize");
            IsAliased = SafeGetValue<bool?>(row, "IsAliased");
            IsAutoIncrement = SafeGetValue<bool?>(row, "IsAutoIncrement");
            IsExpression = SafeGetValue<bool?>(row, "IsExpression");
            IsHidden = SafeGetValue<bool?>(row, "IsHidden");
            IsIdentity = SafeGetValue<bool?>(row, "IsIdentity");
            IsKey = SafeGetValue<bool?>(row, "IsKey");
            IsLong = SafeGetValue<bool?>(row, "IsLong");
            IsReadOnly = SafeGetValue<bool?>(row, "IsReadOnly");
            IsUnique = SafeGetValue<bool?>(row, "IsUnique");
            NumericPrecision = SafeGetValue<int?>(row, "NumericPrecision");
            NumericScale = SafeGetValue<int?>(row, "NumericScale");
            UdtAssemblyQualifiedName = SafeGetValue<string>(row, "UdtAssemblyQualifiedName");
            DataType = SafeGetValue<Type>(row, "DataType");
<<<<<<< HEAD
            DataTypeName = SafeGetValue<string>(row, "ColumnType") ?? UnknownTypeName;
=======
            DataTypeName = SafeGetValue<string>(row, "ColumnType") ?? "dynamic";
>>>>>>> d6ff73d5
            ColumnName = SafeGetValue<string>(row, "ColumnName");
        }
        
        private T SafeGetValue<T>(DataRow row, string attribName)
        {
            try
            {
                if (row[attribName] is T value)
                {
                    return value;
                }
            }
            catch
            {
                // Ignore exceptions
            } 
            
            return default(T);
        }

        public DbColumnWrapper(ColumnInfo columnInfo)
        {
            DataTypeName = columnInfo.DataTypeName.ToLowerInvariant();
            DetermineSqlDbType();
            DataType = TypeConvertor.ToNetType(this.SqlDbType);
            if (DataType == typeof(String))
            {
                this.ColumnSize = int.MaxValue;
            }
            AddNameAndDataFields(columnInfo.Name);
        }


        /// <summary>
        /// Default constructor, used for deserializing JSON RPC only
        /// </summary>
        public DbColumnWrapper()
        {
        }

        #region Properties

        /// <summary>
        /// Whether or not the column is bytes
        /// </summary>
        public bool IsBytes { get; private set; }

        /// <summary>
        /// Whether or not the column is a character type
        /// </summary>
        public bool IsChars { get; private set; }

        /// <summary>
        /// Whether or not the column is a SqlVariant type
        /// </summary>
        public bool IsSqlVariant { get; private set; }

        /// <summary>
        /// Whether or not the column is a user-defined type
        /// </summary>
        public bool IsUdt { get; private set; }

        /// <summary>
        /// Whether or not the column is XML
        /// </summary>
        public bool IsXml { get; set; }

        /// <summary>
        /// Whether or not the column is JSON
        /// </summary>
        public bool IsJson { get; set; }

        /// <summary>
        /// The SqlDbType of the column, for use in a SqlParameter
        /// </summary>
        public SqlDbType SqlDbType { get; private set; }

        /// <summary>
        /// Whther this is a HierarchyId column
        /// </summary>
        public bool IsHierarchyId { get; set; }

        /// <summary>
        /// Whether or not the column is an unknown type
        /// </summary>
        /// <remarks>
        /// Logic taken from SSDT determination of unknown columns. It may not even be possible to
        /// have "unknown" column types with the .NET Core SqlClient.
        /// </remarks>
        public bool IsUnknownType => DataType == typeof(object) && 
                                     DataTypeName.Equals(UnknownTypeName, StringComparison.OrdinalIgnoreCase);

        #endregion


        private void DetermineSqlDbType()
        {
            if(string.IsNullOrEmpty(DataTypeName))
            {
                SqlDbType = SqlDbType.Udt;
                return;
            }

            // Determine the SqlDbType
            SqlDbType type;
            if (Enum.TryParse(DataTypeName, true, out type))
            {
                SqlDbType = type;
            }
            else
            {
                switch (DataTypeName)
                {
                    case "numeric":
                        SqlDbType = SqlDbType.Decimal;
                        break;
                    case "sql_variant":
                        SqlDbType = SqlDbType.Variant;
                        break;
                    case "timestamp":
                        SqlDbType = SqlDbType.VarBinary;
                        break;
                    case "sysname":
                        SqlDbType = SqlDbType.NVarChar;
                        break;
                    default:
                        SqlDbType = DataTypeName.EndsWith(".sys.hierarchyid") ? SqlDbType.NVarChar : SqlDbType.Udt;
                        break;
                }
            }
        }

        private void AddNameAndDataFields(string columnName)
        {
            // We want the display name for the column to always exist
            ColumnName = string.IsNullOrEmpty(columnName)
                ? SR.QueryServiceColumnNull
                : columnName;

            switch (DataTypeName)
            {
                case "varchar":
                case "nvarchar":
                    IsChars = true;

                    Debug.Assert(ColumnSize.HasValue);
                    if (ColumnSize.Value == int.MaxValue)
                    {
                        IsLong = true;
                    }
                    break;
                case "text":
                case "ntext":
                    IsChars = true;
                    IsLong = true;
                    break;
                case "xml":
                    IsXml = true;
                    IsLong = true;
                    break;
                case "binary":
                case "image":
                    IsBytes = true;
                    IsLong = true;
                    break;
                case "varbinary":
                case "rowversion":
                    IsBytes = true;

                    Debug.Assert(ColumnSize.HasValue);
                    if (ColumnSize.Value == int.MaxValue)
                    {
                        IsLong = true;
                    }
                    break;
                case "sql_variant":
                    IsSqlVariant = true;
                    break;
                default:
                    if (!AllServerDataTypes.Contains(DataTypeName))
                    {
                        // treat all UDT's as long/bytes data types to prevent the CLR from attempting
                        // to load the UDT assembly into our process to call ToString() on the object.

                        IsUdt = true;
                        IsBytes = true;
                        IsLong = true;
                    }
                    break;
            }
        }
    }



    /// <summary>
    /// Convert a base data type to another base data type
    /// </summary>
    public sealed class TypeConvertor
    {
        private static Dictionary<SqlDbType,Type> _typeMap = new Dictionary<SqlDbType,Type>();

        static TypeConvertor()
        {
            _typeMap[SqlDbType.BigInt] = typeof(Int64);
            _typeMap[SqlDbType.Binary] = typeof(Byte);
            _typeMap[SqlDbType.Bit] = typeof(Boolean);
            _typeMap[SqlDbType.Char] = typeof(String);
            _typeMap[SqlDbType.DateTime] = typeof(DateTime);
            _typeMap[SqlDbType.Decimal] = typeof(Decimal);
            _typeMap[SqlDbType.Float] = typeof(Double);
            _typeMap[SqlDbType.Image] = typeof(Byte[]);
            _typeMap[SqlDbType.Int] = typeof(Int32);
            _typeMap[SqlDbType.Money] = typeof(Decimal);
            _typeMap[SqlDbType.NChar] = typeof(String);
            _typeMap[SqlDbType.NChar] = typeof(String);
            _typeMap[SqlDbType.NChar] = typeof(String);
            _typeMap[SqlDbType.NText] = typeof(String);
            _typeMap[SqlDbType.NVarChar] = typeof(String);
            _typeMap[SqlDbType.Real] = typeof(Single);
            _typeMap[SqlDbType.UniqueIdentifier] = typeof(Guid);
            _typeMap[SqlDbType.SmallDateTime] = typeof(DateTime);
            _typeMap[SqlDbType.SmallInt] = typeof(Int16);
            _typeMap[SqlDbType.SmallMoney] = typeof(Decimal);
            _typeMap[SqlDbType.Text] = typeof(String);
            _typeMap[SqlDbType.Timestamp] = typeof(Byte[]);
            _typeMap[SqlDbType.TinyInt] = typeof(Byte);
            _typeMap[SqlDbType.VarBinary] = typeof(Byte[]);
            _typeMap[SqlDbType.VarChar] = typeof(String);
            _typeMap[SqlDbType.Variant] = typeof(Object);
            // Note: treating as string
            _typeMap[SqlDbType.Xml] = typeof(String);
            _typeMap[SqlDbType.TinyInt] = typeof(Byte);
            _typeMap[SqlDbType.TinyInt] = typeof(Byte);
            _typeMap[SqlDbType.TinyInt] = typeof(Byte);
            _typeMap[SqlDbType.TinyInt] = typeof(Byte);
        }

        private TypeConvertor()
        {

        }


        /// <summary>
        /// Convert TSQL type to .Net data type
        /// </summary>
        /// <param name="sqlDbType"></param>
        /// <returns></returns>
        public static Type ToNetType(SqlDbType sqlDbType)
        {
            Type netType;
            if (!_typeMap.TryGetValue(sqlDbType, out netType))
            {
                netType = typeof(String);
            }
            return netType;
        }
    }
}<|MERGE_RESOLUTION|>--- conflicted
+++ resolved
@@ -89,11 +89,7 @@
             NumericScale = SafeGetValue<int?>(row, "NumericScale");
             UdtAssemblyQualifiedName = SafeGetValue<string>(row, "UdtAssemblyQualifiedName");
             DataType = SafeGetValue<Type>(row, "DataType");
-<<<<<<< HEAD
-            DataTypeName = SafeGetValue<string>(row, "ColumnType") ?? UnknownTypeName;
-=======
             DataTypeName = SafeGetValue<string>(row, "ColumnType") ?? "dynamic";
->>>>>>> d6ff73d5
             ColumnName = SafeGetValue<string>(row, "ColumnName");
         }
         
