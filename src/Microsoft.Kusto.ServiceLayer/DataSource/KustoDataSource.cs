--- conflicted
+++ resolved
@@ -15,12 +15,6 @@
 using Kusto.Data;
 using Kusto.Data.Data;
 using Kusto.Language;
-<<<<<<< HEAD
-=======
-using KustoDiagnostic = Kusto.Language.Diagnostic;
-using Kusto.Language.Editor;
-using Microsoft.Kusto.ServiceLayer.DataSource.DataSourceIntellisense;
->>>>>>> fd4d067e
 using Microsoft.Kusto.ServiceLayer.DataSource.Metadata;
 using Microsoft.Kusto.ServiceLayer.DataSource.Models;
 using Microsoft.Kusto.ServiceLayer.Utility;
@@ -236,115 +230,11 @@
         }
 
         /// <inheritdoc/>
-        public override void UpdateDatabase(string databaseName){
-<<<<<<< HEAD
+        public override void UpdateDatabase(string databaseName)
+        {
             _kustoClient.UpdateDatabase(databaseName);
-=======
-            DatabaseName = databaseName;
-            SchemaState = Task.Run(() => KustoIntellisenseHelper.AddOrUpdateDatabaseAsync(this, GlobalState.Default, DatabaseName, ClusterName, throwOnError: false)).Result;
-        }
-
-        /// <inheritdoc/>
-        public override LanguageServices.Contracts.CompletionItem[] GetAutoCompleteSuggestions(ScriptDocumentInfo scriptDocumentInfo, Position textPosition, bool throwOnError = false){            
-            var script = CodeScript.From(scriptDocumentInfo.Contents, SchemaState);
-            script.TryGetTextPosition(textPosition.Line + 1, textPosition.Character + 1, out int position);     // Gets the actual offset based on line and local offset
-            
-            var codeBlock = script.GetBlockAtPosition(position);
-            var completion = codeBlock.Service.GetCompletionItems(position);
-            scriptDocumentInfo.ScriptParseInfo.CurrentSuggestions = completion.Items;         // this is declaration item so removed for now, but keep the info when api gets updated
-
-            List<LanguageServices.Contracts.CompletionItem> completions = new List<LanguageServices.Contracts.CompletionItem>();
-            foreach (var autoCompleteItem in completion.Items)
-            {
-                var label = autoCompleteItem.DisplayText;
-                var insertText = autoCompleteItem.Kind.ToString() == "Table" ? KustoQueryUtils.EscapeName(label) : label;
-                var completionKind = KustoIntellisenseHelper.CreateCompletionItemKind(autoCompleteItem.Kind);
-                completions.Add(AutoCompleteHelper.CreateCompletionItem(label, autoCompleteItem.Kind.ToString(),
-                    insertText, completionKind, scriptDocumentInfo.StartLine, scriptDocumentInfo.StartColumn,
-                    textPosition.Character));
-            }
-
-            return completions.ToArray();
-        }
-
-        /// <inheritdoc/>
-        public override Hover GetHoverHelp(ScriptDocumentInfo scriptDocumentInfo, Position textPosition, bool throwOnError = false){
-            var script = CodeScript.From(scriptDocumentInfo.Contents, SchemaState);
-            script.TryGetTextPosition(textPosition.Line + 1, textPosition.Character + 1, out int position);
-
-            var codeBlock = script.GetBlockAtPosition(position);
-            var quickInfo = codeBlock.Service.GetQuickInfo(position);
-
-            return AutoCompleteHelper.ConvertQuickInfoToHover(
-                                        quickInfo.Text,
-                                        "kusto",
-                                        scriptDocumentInfo.StartLine,
-                                        scriptDocumentInfo.StartColumn,
-                                        textPosition.Character);
-
-        }
-
-        /// <inheritdoc/>
-        public override DefinitionResult GetDefinition(string queryText, int index, int startLine, int startColumn, bool throwOnError = false){
-            var abc = KustoCode.ParseAndAnalyze(queryText, SchemaState);        //TODOKusto: API wasnt working properly, need to check that part.
-            var kustoCodeService = new KustoCodeService(abc);
-            //var kustoCodeService = new KustoCodeService(queryText, globals);
-            var relatedInfo = kustoCodeService.GetRelatedElements(index);
-
-            if (relatedInfo != null && relatedInfo.Elements.Count > 1)
-            {
-
-            }
-
-            return null;
-        }
-
-        /// <inheritdoc/>
-        public override ScriptFileMarker[] GetSemanticMarkers(ScriptParseInfo parseInfo, ScriptFile scriptFile, string queryText)
-        {
-            var kustoCodeService = new KustoCodeService(queryText, SchemaState);
-            var script = CodeScript.From(queryText, SchemaState);
-            var parseResult = new List<KustoDiagnostic>();
-
-            foreach (var codeBlock in script.Blocks)
-            {
-                parseResult.AddRange(codeBlock.Service.GetDiagnostics());
-            }
-
-            parseInfo.ParseResult = parseResult;
-            
-            // build a list of Kusto script file markers from the errors.
-            List<ScriptFileMarker> markers = new List<ScriptFileMarker>();
-            if (parseResult != null && parseResult.Count() > 0)
-            {
-                foreach (var error in parseResult)
-                {
-                    script.TryGetLineAndOffset(error.Start, out var startLine, out var startOffset);
-                    script.TryGetLineAndOffset(error.End, out var endLine, out var endOffset);
-
-                    // vscode specific format for error markers.
-                    markers.Add(new ScriptFileMarker()
-                    {
-                        Message = error.Message,
-                        Level = ScriptFileMarkerLevel.Error,
-                        ScriptRegion = new ScriptRegion()
-                        {
-                            File = scriptFile.FilePath,
-                            StartLineNumber = startLine,
-                            StartColumnNumber = startOffset,
-                            StartOffset = 0,
-                            EndLineNumber = endLine,
-                            EndColumnNumber = endOffset,
-                            EndOffset = 0
-                        }
-                    });
-                }
-            }
-
-            return markers.ToArray();
->>>>>>> fd4d067e
-        }
-
+        }
+        
         /// <summary>
         /// Clears everything
         /// </summary>
