--- conflicted
+++ resolved
@@ -150,7 +150,7 @@
             return kcsb;
         }
 
-        private ClientRequestProperties GetCLientRequestProperties(CancellationToken cancellationToken){
+        private ClientRequestProperties GetClientRequestProperties(CancellationToken cancellationToken){
             var clientRequestProperties = new ClientRequestProperties
             {
                 ClientRequestId = Guid.NewGuid().ToString()
@@ -161,7 +161,8 @@
             return clientRequestProperties;
         }
 
-        public IDataReader ExecuteQuery(string query, CancellationToken cancellationToken, string databaseName = null, int retryCount = 1)
+        public IDataReader ExecuteQuery(string query, CancellationToken cancellationToken, string databaseName = null,
+            int retryCount = 1)
         {
             ValidationUtils.IsArgumentNotNullOrWhiteSpace(query, nameof(query));
 
@@ -174,36 +175,22 @@
                 {
                     var minimalQuery =
                         codeBlock.Service.GetMinimalText(MinimalTextKind.RemoveLeadingWhitespaceAndComments);
-<<<<<<< HEAD
-
-                    IDataReader origReader;
-
-                    if (minimalQuery.StartsWith(".") && minimalQuery.StartsWith(".show"))
+
+                    if (!string.IsNullOrEmpty(minimalQuery))
                     {
-                        origReader = _kustoAdminProvider.ExecuteControlCommand(
-                            KustoQueryUtils.IsClusterLevelQuery(minimalQuery) ? "" : databaseName,
-                            minimalQuery,
-                            clientRequestProperties);
-                    }
-                    else
-                    {
-                        origReader = _kustoQueryProvider.ExecuteQuery(
-                            KustoQueryUtils.IsClusterLevelQuery(minimalQuery) ? "" : databaseName,
-                            minimalQuery,
-                            clientRequestProperties);
-=======
-                    
-                    if(!string.IsNullOrEmpty(minimalQuery)){        // Query is empty in case of comments
+                        // Query is empty in case of comments
                         IDataReader origReader;
-                        var clientRequestProperties = GetCLientRequestProperties(cancellationToken);
-
-                        if(minimalQuery.StartsWith(".") && !minimalQuery.StartsWith(".show")){
+                        var clientRequestProperties = GetClientRequestProperties(cancellationToken);
+
+                        if (minimalQuery.StartsWith(".") && !minimalQuery.StartsWith(".show"))
+                        {
                             origReader = _kustoAdminProvider.ExecuteControlCommand(
                                 KustoQueryUtils.IsClusterLevelQuery(minimalQuery) ? "" : databaseName,
                                 minimalQuery,
                                 clientRequestProperties);
                         }
-                        else{
+                        else
+                        {
                             origReader = _kustoQueryProvider.ExecuteQuery(
                                 KustoQueryUtils.IsClusterLevelQuery(minimalQuery) ? "" : databaseName,
                                 minimalQuery,
@@ -212,22 +199,18 @@
 
                         origReaders[index] = origReader;
                         numOfQueries++;
->>>>>>> dbfcf4ad
                     }
                 });
 
-<<<<<<< HEAD
-=======
-                if (numOfQueries == 0 && origReaders.Length > 0)                  // Covers the scenario when user tries to run comments.
-                {
-                    var clientRequestProperties = GetCLientRequestProperties(cancellationToken);
+                if (numOfQueries == 0 && origReaders.Length > 0) // Covers the scenario when user tries to run comments.
+                {
+                    var clientRequestProperties = GetClientRequestProperties(cancellationToken);
                     origReaders[0] = _kustoQueryProvider.ExecuteQuery(
-                                KustoQueryUtils.IsClusterLevelQuery(query) ? "" : databaseName,
-                                query,
-                                clientRequestProperties);
+                        KustoQueryUtils.IsClusterLevelQuery(query) ? "" : databaseName,
+                        query,
+                        clientRequestProperties);
                 }
-                
->>>>>>> dbfcf4ad
+
                 return new KustoResultsReader(origReaders);
             }
             catch (AggregateException exception)
@@ -240,7 +223,7 @@
                 RefreshAzureToken();
                 return ExecuteQuery(query, cancellationToken, databaseName, retryCount);
             }
-            catch (AggregateException exception) when (retryCount < RetryLimit 
+            catch (AggregateException exception) when (retryCount < RetryLimit
                                                        && exception.InnerException is KustoRequestException)
             {
                 Thread.Sleep(retryCount * 1000);
@@ -248,7 +231,7 @@
                 return ExecuteQuery(query, cancellationToken, databaseName, retryCount);
             }
         }
-        
+
         /// <summary>
         /// Executes a query or command against a kusto cluster and returns a sequence of result row instances.
         /// </summary>
