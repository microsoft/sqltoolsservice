using System;
using System.Collections.Generic;
<<<<<<< HEAD
using System.Diagnostics;
using System.Linq;
using System.Net.Sockets;
using System.Globalization;

=======
using System.Linq;
>>>>>>> 55e56d73

namespace Microsoft.InsightsGenerator
{
    class SignatureGenerator
    {
        private DataArray Table;
<<<<<<< HEAD
        public SignatureGeneratorResult Result;

=======
        private SignatureGeneratorResult Result;
>>>>>>> 55e56d73
        public SignatureGenerator(DataArray table)
        {
            this.Table = table;
            Result = new SignatureGeneratorResult();
        }

        public SignatureGeneratorResult Learn()
        {
<<<<<<< HEAD

            return Result;
        }

        public void Top(long n, int inputColumn, int outputColumn)
        {
            List<string> insight = new List<string>();
            // Adding the insight identifier
            insight.Add(SignatureGeneratorResult.topInsightIdentifier);

            insight.AddRange(genericTop(Table.Cells, n, inputColumn, outputColumn));

            Result.Insights.Add(insight);
        }

        public void TopPerSlice(long n, int inputColumn, int sliceColumn, int outputColumn)
        {
            List<string> insight = new List<string>();
            // Adding the insight identifier
            insight.Add(SignatureGeneratorResult.topSliceInsightIdentifier);

            object[] slices = sliceValues(sliceColumn);

            insight.Add(slices.Length.ToString());

            foreach (var slice in slices)
            {
                insight.Add(slice.ToString());
                var sliceTable = createSliceBucket(sliceColumn, slice.ToString());
                insight.AddRange(genericTop(sliceTable, n, inputColumn, outputColumn));
            }

            Result.Insights.Add(insight);
        }

        public List<string> genericTop(Object[][] table, long n, int inputColumn, int outputColumn)
        {
            List<string> insight = new List<string>();

            Object[][] sortedTable = SortCellsByColumn(table, outputColumn);

            long outputSum = sum(sortedTable, outputColumn);

            for (int i = sortedTable.Length - 1; i >= 0 && i >= sortedTable.Length - n; i--)
            {
                double percent = percentage(Double.Parse(sortedTable[i][outputColumn].ToString()), outputSum);
                string temp = String.Format("{0} ({1}) {2}%", sortedTable[i][inputColumn].ToString(), sortedTable[i][outputColumn].ToString(), percent);
                insight.Add(temp);
            }

            // Adding the count of the result
            insight.Insert(0, insight.Count.ToString());

            return insight;
        }

        public void Bottom(long n, int inputColumn, int outputColumn)
        {
            List<string> insight = new List<string>();
            // Adding the insight identifier
            insight.Add(SignatureGeneratorResult.bottomInsightIdentifier);

            insight.AddRange(genericBottom(Table.Cells, n, inputColumn, outputColumn));

            Result.Insights.Add(insight);
        }

        public void BottomPerSlice(long n, int inputColumn, int sliceColumn, int outputColumn)
        {
            List<string> insight = new List<string>();
            // Adding the insight identifier
            insight.Add(SignatureGeneratorResult.bottomSliceInsightIdentifier);

            object[] slices = sliceValues(sliceColumn);

            insight.Add(slices.Length.ToString());

            foreach (var slice in slices)
            {
                insight.Add(slice.ToString());
                var sliceTable = createSliceBucket(sliceColumn, slice.ToString());
                insight.AddRange(genericBottom(sliceTable, n, inputColumn, outputColumn));
            }

            Result.Insights.Add(insight);
        }

        public List<string> genericBottom(Object[][] table, long n, int inputColumn, int outputColumn)
        {
            List<string> insight = new List<string>();


            Object[][] sortedTable = SortCellsByColumn(table, outputColumn);

            long outputSum = sum(sortedTable, outputColumn);

            for(int i = 0; i < n && i < sortedTable.Length; i++)
            {
                double percent = percentage(Double.Parse(sortedTable[i][outputColumn].ToString()), outputSum);
                string temp = String.Format("{0} ({1}) {2}%", sortedTable[i][inputColumn].ToString(), sortedTable[i][outputColumn].ToString(), percent);
                insight.Add(temp);
            }

            // Adding the count of the result
            insight.Insert(0, insight.Count.ToString());

            return insight;
        }


        public double percentage(double value, long sum)
        {
            return Math.Round((double)((value / sum) * 100), 2);
        }

        public long sum(object[][] table, int outputColumn)
        {
            long result = 0;
            foreach(var row in table)
            {
                result += long.Parse(row[outputColumn].ToString());
            }
            return result;
=======
            
            return Result;
        }

        private void TopNItems(int colIndex, int n)
        {
        /*    var sortedCells = SortCellsByColumn(colIndex);
            List<string> items = new List<string>();
            for (int i = 0; i < n && i < sortedCells.Length; i++)
            {
                items.Add(sortedCells[i][colIndex].ToString());
            }
            SignatureGeneratorResult.InsightValues topResults = new SignatureGeneratorResult.InsightValues
            {
                ColumnName = Table.ColumnNames[colIndex],
                Values = items.ToArray()
            };

            Result.Insights.Add(InsightTypes.Average, topResults);
     */   }

        /// <summary>
        /// Getting 
        /// </summary>
        /// <param name="groupIndex"></param>
        /// <param name="colIndex"></param>
        /// <param name="n"></param>
        private void TopNItems(int groupIndex, int colIndex, int n)
        {

        }

        private void BottomNItems(int colIndex, int n)
        {
       /*     var sortedCells = SortCellsByColumn(colIndex);
            List<string> items = new List<string>();
            for (int i = sortedCells.Length - 1; n > 0 && i > 0; i--, n--)
            {
                items.Add(sortedCells[i][colIndex].ToString());
            }
            SignatureGeneratorResult.InsightValues bottomResults = new SignatureGeneratorResult.InsightValues
            {
                ColumnName = Table.ColumnNames[colIndex],
                Values = items.ToArray()
            };

            Result.Insights.Add(InsightTypes.Average, bottomResults);
        */
            }

        private void OverallAverageInsights(int colIndex)
        {
            var outputList = new List<string>();
            outputList.Add("average");
            outputList.Add(CalculateColumnAverage(Table.Cells, colIndex).ToString());
            Result.Insights.Add(outputList);
        }

        private void OverallSumInsights(int colIndex)
        {
            var outputList = new List<string>();
            outputList.Add("sum");
            outputList.Add(CalculateColumnSum(Table.Cells, colIndex).ToString());
            Result.Insights.Add(outputList);
        }

        private double CalculateColumnAverage(object[][] rows, int colIndex)
        {
            return CalculateColumnSum(rows, colIndex) / rows.Length;
        }

        private double CalculateColumnSum(object[][] rows, int colIndex)
        {
            return rows.Sum(row => double.Parse(row[colIndex].ToString()));
        }

        private double CalculateColumnMin(object[][] rows, int colIndex)
        {
            return rows.Min(row => double.Parse(row[colIndex].ToString()));
        }

        private double CalculateColumnMax(object[][] rows, int colIndex)
        {
            return rows.Max(row => double.Parse(row[colIndex].ToString()));
        }

        private object[][] GetRowsBasedOnInputName(string inputName, int colIndex)
        {
            var cellCopy = DeepCloneCells(Table.Cells);
            return cellCopy.Where(row => row[colIndex].ToString() == inputName).ToArray();
        }

        private string[] GetUniqueInputColums(int colIndex)
        {
            var cellCopy = DeepCloneCells(Table.Cells);
            return cellCopy.Select(row => row[colIndex].ToString()).Distinct().ToArray();
        }

        /// <summary>
        /// This function makes a deepclone of the cells and then sorts them according the colIndex
        /// </summary>
        /// <param name="colIndex">The index of the column on which the sort function will work</param>
        /// <returns></returns>
        private object[][] SortCellsByColumn(int colIndex)
        {
            var cellCopy = DeepCloneCells(Table.Cells);
            Comparer<Object> comparer = Comparer<Object>.Default;
            Array.Sort<Object[]>(cellCopy, (x, y) => comparer.Compare(x[colIndex], y[colIndex]));
            return cellCopy;
        }

        public Object[][] DeepCloneCells(object[][] cells)
        {
            var clonedCells = cells.Select(a => a.ToArray()).ToArray();
            return clonedCells;
>>>>>>> 55e56d73
        }

        public Object[] sliceValues(int sliceColumn)
        {
            HashSet<Object> slices = new HashSet<object>();
            foreach(var row in Table.Cells)
            {
                slices.Add(row[sliceColumn]);
            }
            return slices.ToArray();
        }

        /// <summary>
        /// 
        /// </summary>
        /// <param name="sliceColumn">The reference column</param>
        /// <returns></returns>
        public Object[][] createSliceBucket(int sliceColumn, string sliceValue)
        {
            List<Object[]> slicedTable = new List<object[]>();
            foreach(var row in Table.Cells)
            {
                if(row[sliceColumn].Equals(sliceValue))
                {
                    slicedTable.Add(DeepCloneRow(row));
                }
            }
            return slicedTable.ToArray();
        }

        /// <summary>
        /// This function makes a deepclone of the cells and then sorts them according the colIndex
        /// </summary>
        /// <param name="colIndex">The index of the column on which the sort function will work</param>
        /// <returns></returns>
        public object[][] SortCellsByColumn(Object[][] table, int colIndex)
        {
            var cellCopy = DeepCloneTable(table);
            Comparer<Object> comparer = Comparer<Object>.Default;
            switch (this.Table.ColumnDataType[colIndex])
            {
                case DataArray.DataType.Number:
                    Array.Sort<Object[]>(cellCopy, (x, y) => comparer.Compare(double.Parse(x[colIndex].ToString()), double.Parse(y[colIndex].ToString())));
                    break;
                case DataArray.DataType.String:
                    Array.Sort<Object[]>(cellCopy, (x, y) => String.Compare(x[colIndex].ToString(), y[colIndex].ToString()));
                    break;
                case DataArray.DataType.DateTime:
                    Array.Sort<Object[]>(cellCopy, (x, y) => DateTime.Compare(DateTime.Parse(x[colIndex].ToString()), DateTime.Parse(y[colIndex].ToString())));
                    break;

            }
            return cellCopy;
        }

        public Object[][] DeepCloneTable(object[][] table)
        {
            return table.Select(a => a.ToArray()).ToArray();
        }

        public Object[] DeepCloneRow(object[] row)
        {
            return row.Select(a => a).ToArray();
        }
    }
}


public class SignatureGeneratorResult
{
    public SignatureGeneratorResult()
    {
        Insights = new List<List<string>>();
    }
    public List<List<string>> Insights { get; set; }
<<<<<<< HEAD

    public static string topInsightIdentifier = "top";
    public static string bottomInsightIdentifier = "bottom";
    public static string topSliceInsightIdentifier = "topPerSlices";
    public static string bottomSliceInsightIdentifier = "bottomPerSlices";
}



/** Some general format about the output
=======
}


/**
>>>>>>> 55e56d73
 * "time"/"string"
 * "top", "3", " input (value) %OfValue ", " input (value) %OfValue ", " input (value) %OfValue "
 * "top", "1", " input (value) %OfValue "
 * "bottom", "3", " input (value) %OfValue ", " input (value) %OfValue ", " input (value) %OfValue "
 * "average", "100"
 * "mean", "100"
 * "median", "100"
 * "averageSlice", "#slice","nameofslice", "100", "nameofslice", "100", "nameofslice", "100"
 * "topPerslice", "#slice", "nameofslice", "3", " input (value) %OfValue ", " input (value) %OfValue ", " input (value) %OfValue ",
 *                           "nameofslice", "3", " input (value) %OfValue ", " input (value) %OfValue ", " input (value) %OfValue ",
 *                           "nameofslice", "3", " input (value) %OfValue ", " input (value) %OfValue ", " input (value) %OfValue "
 *                           ....
 * 
**/<|MERGE_RESOLUTION|>--- conflicted
+++ resolved
@@ -1,26 +1,17 @@
 using System;
 using System.Collections.Generic;
-<<<<<<< HEAD
 using System.Diagnostics;
 using System.Linq;
 using System.Net.Sockets;
 using System.Globalization;
-
-=======
-using System.Linq;
->>>>>>> 55e56d73
 
 namespace Microsoft.InsightsGenerator
 {
     class SignatureGenerator
     {
         private DataArray Table;
-<<<<<<< HEAD
         public SignatureGeneratorResult Result;
 
-=======
-        private SignatureGeneratorResult Result;
->>>>>>> 55e56d73
         public SignatureGenerator(DataArray table)
         {
             this.Table = table;
@@ -29,53 +20,52 @@
 
         public SignatureGeneratorResult Learn()
         {
-<<<<<<< HEAD
 
             return Result;
         }
 
-        public void Top(long n, int inputColumn, int outputColumn)
+        public void OverallTopInsights(long n, int inputColumn, int outputColumn)
         {
             List<string> insight = new List<string>();
             // Adding the insight identifier
             insight.Add(SignatureGeneratorResult.topInsightIdentifier);
 
-            insight.AddRange(genericTop(Table.Cells, n, inputColumn, outputColumn));
-
-            Result.Insights.Add(insight);
-        }
-
-        public void TopPerSlice(long n, int inputColumn, int sliceColumn, int outputColumn)
+            insight.AddRange(GenericTop(Table.Cells, n, inputColumn, outputColumn));
+
+            Result.Insights.Add(insight);
+        }
+
+        public void SlicedTopInsights(long n, int inputColumn, int sliceColumn, int outputColumn)
         {
             List<string> insight = new List<string>();
             // Adding the insight identifier
             insight.Add(SignatureGeneratorResult.topSliceInsightIdentifier);
 
-            object[] slices = sliceValues(sliceColumn);
-
-            insight.Add(slices.Length.ToString());
-
-            foreach (var slice in slices)
-            {
-                insight.Add(slice.ToString());
-                var sliceTable = createSliceBucket(sliceColumn, slice.ToString());
-                insight.AddRange(genericTop(sliceTable, n, inputColumn, outputColumn));
-            }
-
-            Result.Insights.Add(insight);
-        }
-
-        public List<string> genericTop(Object[][] table, long n, int inputColumn, int outputColumn)
+            object[] slices = GetUniqueColumValues(sliceColumn);
+
+            insight.Add(slices.Length.ToString());
+
+            foreach (var slice in slices)
+            {
+                insight.Add(slice.ToString());
+                var sliceTable = CreateSliceBucket(sliceColumn, slice.ToString());
+                insight.AddRange(GenericTop(sliceTable, n, inputColumn, outputColumn));
+            }
+
+            Result.Insights.Add(insight);
+        }
+
+        public List<string> GenericTop(Object[][] table, long n, int inputColumn, int outputColumn)
         {
             List<string> insight = new List<string>();
 
             Object[][] sortedTable = SortCellsByColumn(table, outputColumn);
 
-            long outputSum = sum(sortedTable, outputColumn);
+            double outputSum = Sum(sortedTable, outputColumn);
 
             for (int i = sortedTable.Length - 1; i >= 0 && i >= sortedTable.Length - n; i--)
             {
-                double percent = percentage(Double.Parse(sortedTable[i][outputColumn].ToString()), outputSum);
+                double percent = Percentage(Double.Parse(sortedTable[i][outputColumn].ToString()), outputSum);
                 string temp = String.Format("{0} ({1}) {2}%", sortedTable[i][inputColumn].ToString(), sortedTable[i][outputColumn].ToString(), percent);
                 insight.Add(temp);
             }
@@ -86,49 +76,49 @@
             return insight;
         }
 
-        public void Bottom(long n, int inputColumn, int outputColumn)
+        public void OverallBottomInsights(long n, int inputColumn, int outputColumn)
         {
             List<string> insight = new List<string>();
             // Adding the insight identifier
             insight.Add(SignatureGeneratorResult.bottomInsightIdentifier);
 
-            insight.AddRange(genericBottom(Table.Cells, n, inputColumn, outputColumn));
-
-            Result.Insights.Add(insight);
-        }
-
-        public void BottomPerSlice(long n, int inputColumn, int sliceColumn, int outputColumn)
+            insight.AddRange(GenericBottom(Table.Cells, n, inputColumn, outputColumn));
+
+            Result.Insights.Add(insight);
+        }
+
+        public void SlicedBottomInsights(long n, int inputColumn, int sliceColumn, int outputColumn)
         {
             List<string> insight = new List<string>();
             // Adding the insight identifier
             insight.Add(SignatureGeneratorResult.bottomSliceInsightIdentifier);
 
-            object[] slices = sliceValues(sliceColumn);
-
-            insight.Add(slices.Length.ToString());
-
-            foreach (var slice in slices)
-            {
-                insight.Add(slice.ToString());
-                var sliceTable = createSliceBucket(sliceColumn, slice.ToString());
-                insight.AddRange(genericBottom(sliceTable, n, inputColumn, outputColumn));
-            }
-
-            Result.Insights.Add(insight);
-        }
-
-        public List<string> genericBottom(Object[][] table, long n, int inputColumn, int outputColumn)
+            object[] slices = GetUniqueColumValues(sliceColumn);
+
+            insight.Add(slices.Length.ToString());
+
+            foreach (var slice in slices)
+            {
+                insight.Add(slice.ToString());
+                var sliceTable = CreateSliceBucket(sliceColumn, slice.ToString());
+                insight.AddRange(GenericBottom(sliceTable, n, inputColumn, outputColumn));
+            }
+
+            Result.Insights.Add(insight);
+        }
+
+        public List<string> GenericBottom(Object[][] table, long n, int inputColumn, int outputColumn)
         {
             List<string> insight = new List<string>();
 
 
             Object[][] sortedTable = SortCellsByColumn(table, outputColumn);
 
-            long outputSum = sum(sortedTable, outputColumn);
-
-            for(int i = 0; i < n && i < sortedTable.Length; i++)
-            {
-                double percent = percentage(Double.Parse(sortedTable[i][outputColumn].ToString()), outputSum);
+            double outputSum = Sum(sortedTable, outputColumn);
+
+            for (int i = 0; i < n && i < sortedTable.Length; i++)
+            {
+                double percent = Percentage(Double.Parse(sortedTable[i][outputColumn].ToString()), outputSum);
                 string temp = String.Format("{0} ({1}) {2}%", sortedTable[i][inputColumn].ToString(), sortedTable[i][outputColumn].ToString(), percent);
                 insight.Add(temp);
             }
@@ -139,97 +129,93 @@
             return insight;
         }
 
-
-        public double percentage(double value, long sum)
-        {
-            return Math.Round((double)((value / sum) * 100), 2);
-        }
-
-        public long sum(object[][] table, int outputColumn)
-        {
-            long result = 0;
-            foreach(var row in table)
-            {
-                result += long.Parse(row[outputColumn].ToString());
-            }
-            return result;
-=======
-            
-            return Result;
-        }
-
-        private void TopNItems(int colIndex, int n)
-        {
-        /*    var sortedCells = SortCellsByColumn(colIndex);
-            List<string> items = new List<string>();
-            for (int i = 0; i < n && i < sortedCells.Length; i++)
-            {
-                items.Add(sortedCells[i][colIndex].ToString());
-            }
-            SignatureGeneratorResult.InsightValues topResults = new SignatureGeneratorResult.InsightValues
-            {
-                ColumnName = Table.ColumnNames[colIndex],
-                Values = items.ToArray()
-            };
-
-            Result.Insights.Add(InsightTypes.Average, topResults);
-     */   }
-
-        /// <summary>
-        /// Getting 
-        /// </summary>
-        /// <param name="groupIndex"></param>
-        /// <param name="colIndex"></param>
-        /// <param name="n"></param>
-        private void TopNItems(int groupIndex, int colIndex, int n)
-        {
-
-        }
-
-        private void BottomNItems(int colIndex, int n)
-        {
-       /*     var sortedCells = SortCellsByColumn(colIndex);
-            List<string> items = new List<string>();
-            for (int i = sortedCells.Length - 1; n > 0 && i > 0; i--, n--)
-            {
-                items.Add(sortedCells[i][colIndex].ToString());
-            }
-            SignatureGeneratorResult.InsightValues bottomResults = new SignatureGeneratorResult.InsightValues
-            {
-                ColumnName = Table.ColumnNames[colIndex],
-                Values = items.ToArray()
-            };
-
-            Result.Insights.Add(InsightTypes.Average, bottomResults);
-        */
-            }
-
-        private void OverallAverageInsights(int colIndex)
+        public void OverallAverageInsights(int colIndex)
         {
             var outputList = new List<string>();
-            outputList.Add("average");
+            outputList.Add(SignatureGeneratorResult.averageInsightIdentifier);
             outputList.Add(CalculateColumnAverage(Table.Cells, colIndex).ToString());
             Result.Insights.Add(outputList);
         }
 
-        private void OverallSumInsights(int colIndex)
+        public void OverallSumInsights(int colIndex)
         {
             var outputList = new List<string>();
-            outputList.Add("sum");
+            outputList.Add(SignatureGeneratorResult.sumInsightIdentifier);
             outputList.Add(CalculateColumnSum(Table.Cells, colIndex).ToString());
             Result.Insights.Add(outputList);
         }
 
+        public void SlicedSumInsights(int sliceIndex, int colIndex)
+        {
+            var insight = new List<string>();
+            insight.Add(SignatureGeneratorResult.sumSliceInsightIdentifier);
+            object[] slices = GetUniqueColumValues(sliceIndex);
+
+            insight.Add(slices.Length.ToString());
+
+            foreach (var slice in slices)
+            {
+                insight.Add(slice.ToString());
+                var sliceTable = CreateSliceBucket(sliceIndex, slice.ToString());
+                insight.Add(CalculateColumnSum(sliceTable, colIndex).ToString());
+            }
+
+            Result.Insights.Add(insight);
+        }
+
+        public void SlicedAverageInsights(int sliceIndex, int colIndex)
+        {
+            var insight = new List<string>();
+            insight.Add(SignatureGeneratorResult.sumSliceInsightIdentifier);
+            object[] slices = GetUniqueColumValues(sliceIndex);
+
+            insight.Add(slices.Length.ToString());
+
+            foreach (var slice in slices)
+            {
+                insight.Add(slice.ToString());
+                var sliceTable = CreateSliceBucket(sliceIndex, slice.ToString());
+                insight.Add(CalculateColumnAverage(sliceTable, colIndex).ToString());
+            }
+
+            Result.Insights.Add(insight);
+        }
+
+        public void SlicedPercentageInsights(int sliceIndex, int colIndex)
+        {
+            var insight = new List<string>();
+            insight.Add(SignatureGeneratorResult.percentageSliceInsightIdentifier);
+            object[] slices = GetUniqueColumValues(sliceIndex);
+
+            insight.Add(slices.Length.ToString());
+            double totalSum = CalculateColumnSum(Table.Cells, colIndex);
+            foreach (var slice in slices)
+            {
+                insight.Add(slice.ToString());
+                var sliceTable = CreateSliceBucket(sliceIndex, slice.ToString());
+                double sliceSum = CalculateColumnSum(sliceTable, colIndex);
+                var percentagePerSlice =  Percentage(sliceSum, totalSum);
+                insight.Add(percentagePerSlice.ToString());
+            }
+
+            Result.Insights.Add(insight);
+        }
+
+
         private double CalculateColumnAverage(object[][] rows, int colIndex)
         {
-            return CalculateColumnSum(rows, colIndex) / rows.Length;
+            return Math.Round(CalculateColumnSum(rows, colIndex) / rows.Length, 2);
         }
 
         private double CalculateColumnSum(object[][] rows, int colIndex)
         {
+            return Math.Round(rows.Sum(row => double.Parse(row[colIndex].ToString())), 2);
+        }
+
+        private double CalculateColumnPercentage(object[][] rows, int colIndex)
+        {
             return rows.Sum(row => double.Parse(row[colIndex].ToString()));
         }
-
         private double CalculateColumnMin(object[][] rows, int colIndex)
         {
             return rows.Min(row => double.Parse(row[colIndex].ToString()));
@@ -242,57 +228,21 @@
 
         private object[][] GetRowsBasedOnInputName(string inputName, int colIndex)
         {
-            var cellCopy = DeepCloneCells(Table.Cells);
+            var cellCopy = DeepCloneTable(Table.Cells);
             return cellCopy.Where(row => row[colIndex].ToString() == inputName).ToArray();
         }
 
-        private string[] GetUniqueInputColums(int colIndex)
-        {
-            var cellCopy = DeepCloneCells(Table.Cells);
-            return cellCopy.Select(row => row[colIndex].ToString()).Distinct().ToArray();
-        }
-
-        /// <summary>
-        /// This function makes a deepclone of the cells and then sorts them according the colIndex
-        /// </summary>
-        /// <param name="colIndex">The index of the column on which the sort function will work</param>
-        /// <returns></returns>
-        private object[][] SortCellsByColumn(int colIndex)
-        {
-            var cellCopy = DeepCloneCells(Table.Cells);
-            Comparer<Object> comparer = Comparer<Object>.Default;
-            Array.Sort<Object[]>(cellCopy, (x, y) => comparer.Compare(x[colIndex], y[colIndex]));
-            return cellCopy;
-        }
-
-        public Object[][] DeepCloneCells(object[][] cells)
-        {
-            var clonedCells = cells.Select(a => a.ToArray()).ToArray();
-            return clonedCells;
->>>>>>> 55e56d73
-        }
-
-        public Object[] sliceValues(int sliceColumn)
-        {
-            HashSet<Object> slices = new HashSet<object>();
-            foreach(var row in Table.Cells)
-            {
-                slices.Add(row[sliceColumn]);
-            }
-            return slices.ToArray();
-        }
-
-        /// <summary>
-        /// 
-        /// </summary>
-        /// <param name="sliceColumn">The reference column</param>
-        /// <returns></returns>
-        public Object[][] createSliceBucket(int sliceColumn, string sliceValue)
+        private string[] GetUniqueColumValues(int colIndex)
+        {
+            return Table.Cells.Select(row => row[colIndex].ToString()).Distinct().ToArray();
+        }
+
+        public Object[][] CreateSliceBucket(int sliceColIndex, string sliceValue)
         {
             List<Object[]> slicedTable = new List<object[]>();
-            foreach(var row in Table.Cells)
-            {
-                if(row[sliceColumn].Equals(sliceValue))
+            foreach (var row in Table.Cells)
+            {
+                if (row[sliceColIndex].Equals(sliceValue))
                 {
                     slicedTable.Add(DeepCloneRow(row));
                 }
@@ -300,11 +250,6 @@
             return slicedTable.ToArray();
         }
 
-        /// <summary>
-        /// This function makes a deepclone of the cells and then sorts them according the colIndex
-        /// </summary>
-        /// <param name="colIndex">The index of the column on which the sort function will work</param>
-        /// <returns></returns>
         public object[][] SortCellsByColumn(Object[][] table, int colIndex)
         {
             var cellCopy = DeepCloneTable(table);
@@ -334,6 +279,21 @@
         {
             return row.Select(a => a).ToArray();
         }
+
+        public double Percentage(double value, double sum)
+        {
+            return Math.Round((double)((value / sum) * 100), 2);
+        }
+
+        public double Sum(object[][] table, int colIndex)
+        {
+            long result = 0;
+            foreach (var row in table)
+            {
+                result += long.Parse(row[colIndex].ToString());
+            }
+            return result;
+        }
     }
 }
 
@@ -345,23 +305,21 @@
         Insights = new List<List<string>>();
     }
     public List<List<string>> Insights { get; set; }
-<<<<<<< HEAD
 
     public static string topInsightIdentifier = "top";
     public static string bottomInsightIdentifier = "bottom";
-    public static string topSliceInsightIdentifier = "topPerSlices";
-    public static string bottomSliceInsightIdentifier = "bottomPerSlices";
+    public static string topSliceInsightIdentifier = "topPerSlice";
+    public static string bottomSliceInsightIdentifier = "bottomPerSlice";
+    public static string averageInsightIdentifier = "average";
+    public static string sumInsightIdentifier = "sum";
+    public static string averageSliceInsightIdentifier = "averagePerSlice";
+    public static string sumSliceInsightIdentifier = "sumPerSlice";
+    public static string percentageSliceInsightIdentifier = "percentagePerSlice";
 }
 
 
 
 /** Some general format about the output
-=======
-}
-
-
-/**
->>>>>>> 55e56d73
  * "time"/"string"
  * "top", "3", " input (value) %OfValue ", " input (value) %OfValue ", " input (value) %OfValue "
  * "top", "1", " input (value) %OfValue "
