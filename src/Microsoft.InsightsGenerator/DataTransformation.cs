//
// Copyright (c) Microsoft. All rights reserved.
// Licensed under the MIT license. See LICENSE file in the project root for full license information.
//

using System;
using System.Collections.Generic;

namespace Microsoft.InsightsGenerator
{
    public class DataTransformer
    {
        private class ColumnInfo
        {
            public int ColumnIndex { get; set; }

            public int DistinctValues { get; set; }

            public DataArray.DataType DataType { get; set; }
        }

        public DataArray Transform(DataArray array)
        {
<<<<<<< HEAD
            if (array == null || array.Cells == null && array.Cells.Length > 0)
=======
            if (array == null || array.Cells == null || array.Cells.Length == 0)
>>>>>>> 55e56d73
            {
                return array;
            }

<<<<<<< HEAD
            array.ColumnNames = GetColumnLabels(array);
=======
            array.TransformedColumnNames = GetColumnLabels(array);
>>>>>>> 55e56d73
            return array;
        }

        private string[] GetColumnLabels(DataArray array)
        {
            int columnCount = array.Cells[0].Length;
            Dictionary<DataArray.DataType, List<ColumnInfo>> columnInfo = new Dictionary<DataArray.DataType, List<ColumnInfo>>();
            for (int column = 0; column < columnCount; ++column)
            {
                int distinctValues;
                DataArray.DataType dataType = GetColumnType(array, column, out distinctValues);
                if (!columnInfo.ContainsKey(dataType))
                {
                    columnInfo.Add(dataType, new List<ColumnInfo>());
                }

                columnInfo[dataType].Add(new ColumnInfo()
                {
                    ColumnIndex = column,
                    DistinctValues = distinctValues,
                    DataType = dataType
                });
            }

            bool containsDateTime = columnInfo.ContainsKey(DataArray.DataType.DateTime);
            string[] labels = new string[columnCount];
            if (containsDateTime)
            {
                List<ColumnInfo> dateColumns = columnInfo[DataArray.DataType.DateTime];
                for (int i = 0; i < dateColumns.Count; ++i)
                {
                    labels[dateColumns[i].ColumnIndex] = "input_t_" + i;
                }
            }

            if (columnInfo.ContainsKey(DataArray.DataType.String))
            {
                int startingIndex = 0;
                List<ColumnInfo> stringColumns = columnInfo[DataArray.DataType.String];
                if (stringColumns.Count > 1)
                {
                    labels[stringColumns[startingIndex].ColumnIndex] = "input_g_0";
                    ++startingIndex;
                }

<<<<<<< HEAD
                for (int i = startingIndex; i < stringColumns.Count; ++i)
                {
                    labels[stringColumns[i].ColumnIndex] = "slicer_" + i;
=======
                for (int i = 0; i < stringColumns.Count - startingIndex; ++i)
                {
                    labels[stringColumns[i + startingIndex].ColumnIndex] = "slicer_" + i;
>>>>>>> 55e56d73
                }
            }

            if (columnInfo.ContainsKey(DataArray.DataType.Number))
            {
                List<ColumnInfo> numberColumns = columnInfo[DataArray.DataType.Number];
                for (int i = 0; i < numberColumns.Count; ++i)
                {
                    labels[numberColumns[i].ColumnIndex] = "output_" + i;
                }
            }

            return labels;
        }

        private DataArray.DataType GetColumnType(DataArray array, int column, out int distinctValues)
        {
            // count number of distinct values
            HashSet<object> values = new HashSet<object>();
            for (int row = 0; row < array.Cells.Length; ++row) 
            {
                if (!values.Contains(array.Cells[row][column]))
                {
                    values.Add(array.Cells[row][column]);
                }
            }
            distinctValues = values.Count;

            // return the provided type if available 
            if (array.ColumnDataType != null && array.ColumnDataType.Length > column)
            {
                return array.ColumnDataType[column];
            }
            else
            {
                // determine the type from the first value in array
                object firstValue = array.Cells[0][column];
                string firstValueString = firstValue.ToString();

                long longValue;
                double doubleValue;
                if (long.TryParse(firstValueString, out longValue) || double.TryParse(firstValueString, out doubleValue))
                {
                    return DataArray.DataType.Number;
                }
    
                DateTime dateValue;
                if (DateTime.TryParse(firstValueString, out dateValue))
                {
                    return DataArray.DataType.DateTime;
                }

                return DataArray.DataType.String;
            }
        }
    }
}<|MERGE_RESOLUTION|>--- conflicted
+++ resolved
@@ -21,20 +21,12 @@
 
         public DataArray Transform(DataArray array)
         {
-<<<<<<< HEAD
-            if (array == null || array.Cells == null && array.Cells.Length > 0)
-=======
             if (array == null || array.Cells == null || array.Cells.Length == 0)
->>>>>>> 55e56d73
             {
                 return array;
             }
 
-<<<<<<< HEAD
-            array.ColumnNames = GetColumnLabels(array);
-=======
             array.TransformedColumnNames = GetColumnLabels(array);
->>>>>>> 55e56d73
             return array;
         }
 
@@ -80,15 +72,9 @@
                     ++startingIndex;
                 }
 
-<<<<<<< HEAD
-                for (int i = startingIndex; i < stringColumns.Count; ++i)
-                {
-                    labels[stringColumns[i].ColumnIndex] = "slicer_" + i;
-=======
                 for (int i = 0; i < stringColumns.Count - startingIndex; ++i)
                 {
                     labels[stringColumns[i + startingIndex].ColumnIndex] = "slicer_" + i;
->>>>>>> 55e56d73
                 }
             }
 
