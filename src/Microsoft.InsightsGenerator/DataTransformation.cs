--- conflicted
+++ resolved
@@ -92,12 +92,7 @@
                         }
                     }
                     
-<<<<<<< HEAD
                     labels[maxColumnLabelIndex] = "input_g_0";
-=======
-                    labels[stringColumns[minColumnIndex].ColumnIndex] = "input_g_0";
->>>>>>> 1388ed5e
-
                     int adjustIndex = 0;
                     for (int i = 0; i < stringColumns.Count; ++i)
                     {
@@ -105,7 +100,7 @@
                         {
                             labels[stringColumns[i].ColumnIndex] = "slicer_" + (i - adjustIndex);
                         }
-                        else 
+                        else
                         {
                             ++adjustIndex;
                         }
