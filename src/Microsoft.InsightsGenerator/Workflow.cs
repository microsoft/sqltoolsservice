﻿//
// Copyright (c) Microsoft. All rights reserved.
// Licensed under the MIT license. See LICENSE file in the project root for full license information.
//

using System;
using System.Collections.Concurrent;
using System.Threading;
using System.Threading.Tasks;

namespace Microsoft.InsightsGenerator
{
    public class Workflow
    {
        // Lock synchronization object
        private static readonly object syncLock = new object();

        public async Task<string> ProcessInputData(DataArray rulesData, CancellationToken cancellationToken = new CancellationToken())
        {
            // added cancellationToken just in case for future
            cancellationToken.ThrowIfCancellationRequested();

            //Get the signature result
            SignatureGenerator siggen = new SignatureGenerator(rulesData);

            string insights = null;

            await Task.Run(() =>
            {
                try
                {
                    DataTransformer transformer = new DataTransformer();
                    rulesData = transformer.Transform(rulesData);
                    SignatureGeneratorResult result = siggen.Learn();
                    // call the rules engine processor
                    if (result?.Insights == null)
                    {
                        Console.WriteLine("Failure in generating insights, Input not recognized!");
                    }
                    else
                    {
                        insights = RulesEngine.FindMatchedTemplate(result.Insights, rulesData);
                        Console.WriteLine($"Good News! Insights generator has provided you the chart text: \n{insights}\n");
                    }

                }
                catch (Exception ex)
                {
                    Console.WriteLine(ex.ToString());
                    throw;
                }
<<<<<<< HEAD

            }, cancellationToken);

            return insights;
=======
                
            }
            else
            {
                //await Task.Delay(TimeSpan.FromMinutes(1), cancellationToken).ConfigureAwait(false);
            }
>>>>>>> 99b6b7ec
        }
    }
}
<|MERGE_RESOLUTION|>--- conflicted
+++ resolved
@@ -1,67 +1,62 @@
-﻿//
-// Copyright (c) Microsoft. All rights reserved.
-// Licensed under the MIT license. See LICENSE file in the project root for full license information.
-//
-
-using System;
-using System.Collections.Concurrent;
-using System.Threading;
-using System.Threading.Tasks;
-
-namespace Microsoft.InsightsGenerator
-{
-    public class Workflow
-    {
-        // Lock synchronization object
-        private static readonly object syncLock = new object();
-
-        public async Task<string> ProcessInputData(DataArray rulesData, CancellationToken cancellationToken = new CancellationToken())
-        {
-            // added cancellationToken just in case for future
-            cancellationToken.ThrowIfCancellationRequested();
-
-            //Get the signature result
-            SignatureGenerator siggen = new SignatureGenerator(rulesData);
-
-            string insights = null;
-
-            await Task.Run(() =>
-            {
-                try
-                {
-                    DataTransformer transformer = new DataTransformer();
-                    rulesData = transformer.Transform(rulesData);
-                    SignatureGeneratorResult result = siggen.Learn();
-                    // call the rules engine processor
-                    if (result?.Insights == null)
-                    {
-                        Console.WriteLine("Failure in generating insights, Input not recognized!");
-                    }
-                    else
-                    {
-                        insights = RulesEngine.FindMatchedTemplate(result.Insights, rulesData);
-                        Console.WriteLine($"Good News! Insights generator has provided you the chart text: \n{insights}\n");
-                    }
-
-                }
-                catch (Exception ex)
-                {
-                    Console.WriteLine(ex.ToString());
-                    throw;
-                }
-<<<<<<< HEAD
-
-            }, cancellationToken);
-
-            return insights;
-=======
-                
-            }
-            else
-            {
-                //await Task.Delay(TimeSpan.FromMinutes(1), cancellationToken).ConfigureAwait(false);
-            }
->>>>>>> 99b6b7ec
-        }
-    }
-}
+﻿//
+// Copyright (c) Microsoft. All rights reserved.
+// Licensed under the MIT license. See LICENSE file in the project root for full license information.
+//
+
+using System;
+using System.Collections.Concurrent;
+using System.Threading;
+using System.Threading.Tasks;
+
+namespace Microsoft.InsightsGenerator
+{
+    public class Workflow
+    {
+        // Lock synchronization object
+        public class Workflow
+        {
+
+            public async Task<string> ProcessInputData(DataArray rulesData,
+                CancellationToken cancellationToken = new CancellationToken())
+            {
+                // added cancellationToken just in case for future
+                cancellationToken.ThrowIfCancellationRequested();
+
+                //Get the signature result
+                SignatureGenerator siggen = new SignatureGenerator(rulesData);
+
+                string insights = null;
+
+                await Task.Run(() =>
+                {
+                    try
+                    {
+                        DataTransformer transformer = new DataTransformer();
+                        rulesData = transformer.Transform(rulesData);
+                        SignatureGeneratorResult result = siggen.Learn();
+                        // call the rules engine processor
+                        if (result?.Insights == null)
+                        {
+                            Console.WriteLine("Failure in generating insights, Input not recognized!");
+                        }
+                        else
+                        {
+                            insights = RulesEngine.FindMatchedTemplate(result.Insights, rulesData);
+                            Console.WriteLine(
+                                $"Good News! Insights generator has provided you the chart text: \n{insights}\n");
+                        }
+
+                    }
+                    catch (Exception ex)
+                    {
+                        Console.WriteLine(ex.ToString());
+                        throw;
+                    }
+
+                }, cancellationToken);
+
+                return insights;
+            }
+        }
+    }
+}