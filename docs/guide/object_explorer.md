# Object Explorer Service

> Object Explorer  service provides functionality to retrieve the hierarchical objects in each instance of SQL Server. It handles requests to expand or refresh a node in the hierarchy.

> The service uses generated classes to create the objects hierarchy and there are two xml files used as sources to generated the classes.

<<<<<<< HEAD
### SmoTreeNodesDefinition.xml
> SmoTreeNodesDefinition.xml defines all the hierarchies and all the supported objects types. It includes:
=======
## TreeNodeDefinition.xml
> TreeNodeDefinition.xml defines all the hierarchies and all the supported objects types. It includes:
>>>>>>> 702682b2

* The hierarchy of the SQL objects
* The supported objects for each version of SQL Server.
* How to filter objects based on the properties in each node
* How to query each object (Reference to another generated code to query each object type)

<<<<<<< HEAD
### SmoQueryModelDefinition.xml
> SmoQueryModelDefinition.xml defines the supported object types and how to query each type using SMO library. ChildQuerierTypes attribute in SmoTreeNodesDefinition.xml nodes has reference to the types in this xml file. It includes:
=======
## SmoQueryModelDefinition.xml
> SmoQueryModelDefinition.xml defines the supported object types and how to query each type using SMO library. ChildQuerierTypes attribute in TreeNodeDefinition.xml nodes has reference to the types in this xml file. It includes:
>>>>>>> 702682b2

* List of types that are defined in SMO library
* Name of the parent and the field to query each type

<<<<<<< HEAD
### Query optimization
    To get each object type, SMO by default only gets the name and schema and not all it's properties.
	To optimize the query to get the properties needed to create each node, add the properties to the node element in SmoTreeNodesDefinition.xml.
=======
## Query optimization
    To get each object type, SMO by default only gets the name and schema and not all it's properties.
	To optimize the query to get the properties needed to create each node, add the properties to the node element in TreeNodeDefinition.xml.
>>>>>>> 702682b2
	For example, to get the table node, we also need to get two properties IsSystemVersioned and TemporalType which are included as properties in the table node:

## Sample

```xml
<Node Name="Tables" LocLabel="SR.SchemaHierarchy_Tables" BaseClass="ModelBased" Strategy="MultipleElementsOfType" ChildQuerierTypes="SqlTable" TreeNode="TableTreeNode">
    <Filters >
      <Filter Property="IsSystemObject" Value="0" Type="bool" />
      <Filter Property="TemporalType" Type="Enum" ValidFor="Sql2016|Sql2017|AzureV12">
        <Value>TableTemporalType.None</Value>
        <Value>TableTemporalType.SystemVersioned</Value>
      </Filter>
    </Filters>
    <Properties>
      <Property Name="IsSystemVersioned" ValidFor="Sql2016|Sql2017|AzureV12"/>
	  <Property Name="TemporalType" ValidFor="Sql2016|Sql2017|AzureV12"/>
    </Properties>
    <Child Name="SystemTables" IsSystemObject="1"/>
</Node>
```

<<<<<<< HEAD
### How to add a new SQL object type
To add a new object type,
* Add the type to SmoTreeNodesDefinition.xml and SmoQueryModelDefinition.xml.
* Regenerate the classes by running Build.cmd/build.sh -target=CodeGen
=======
## Guides
### Add a new SQL object type

1. Add the type to TreeNodeDefinition.xml and SmoQueryModelDefinition.xml.
2. Regenerate the classes by running `build.[cmd|sh] -target=CodeGen`

### Add new SQL Server Type/Version

1. Add friendly names for the type to the [SqlServerType enum](https://github.com/Microsoft/sqltoolsservice/blob/main/src/Microsoft.SqlTools.ServiceLayer/ObjectExplorer/SqlServerType.cs)
2. Update [CalculateServerType](https://github.com/Microsoft/sqltoolsservice/blob/main/src/Microsoft.SqlTools.ServiceLayer/ObjectExplorer/SqlServerType.cs) method to support calculating the new server type
3. Update [ValidForFlag](https://github.com/Microsoft/sqltoolsservice/blob/main/src/Microsoft.SqlTools.ServiceLayer/ObjectExplorer/ValidForFlag.cs) with the new type, adding it to the flag unions as necessary.
4. Update [TreeNodeDefinition.xml](https://github.com/Microsoft/sqltoolsservice/blob/main/src/Microsoft.SqlTools.ServiceLayer/ObjectExplorer/SmoModel/TreeNodeDefinition.xml) - adding the new type to any ValidFor fields that are supported on the new type.
5. Run `build.[cmd|sh] -target=CodeGen` to regenerate the class definition file (note that you may not see any changes, this is expected unless folder nodes are being updated)
6. Build and verify that your changes result in the expected nodes being shown when connected to a server of the new type
>>>>>>> 702682b2





<|MERGE_RESOLUTION|>--- conflicted
+++ resolved
@@ -1,45 +1,35 @@
 # Object Explorer Service
 
-> Object Explorer  service provides functionality to retrieve the hierarchical objects in each instance of SQL Server. It handles requests to expand or refresh a node in the hierarchy.
+Object Explorer  service provides functionality to retrieve the hierarchical objects in each instance of SQL Server. It handles requests to expand or refresh a node in the hierarchy.
 
-> The service uses generated classes to create the objects hierarchy and there are two xml files used as sources to generated the classes.
+The service uses generated classes to create the objects hierarchy and there are two xml files used as sources to generated the classes.
 
-<<<<<<< HEAD
+## Key Files
+
 ### SmoTreeNodesDefinition.xml
-> SmoTreeNodesDefinition.xml defines all the hierarchies and all the supported objects types. It includes:
-=======
-## TreeNodeDefinition.xml
-> TreeNodeDefinition.xml defines all the hierarchies and all the supported objects types. It includes:
->>>>>>> 702682b2
+
+SmoTreeNodesDefinition.xml defines all the hierarchies and all the supported objects types. It includes:
 
 * The hierarchy of the SQL objects
 * The supported objects for each version of SQL Server.
 * How to filter objects based on the properties in each node
 * How to query each object (Reference to another generated code to query each object type)
 
-<<<<<<< HEAD
 ### SmoQueryModelDefinition.xml
-> SmoQueryModelDefinition.xml defines the supported object types and how to query each type using SMO library. ChildQuerierTypes attribute in SmoTreeNodesDefinition.xml nodes has reference to the types in this xml file. It includes:
-=======
-## SmoQueryModelDefinition.xml
-> SmoQueryModelDefinition.xml defines the supported object types and how to query each type using SMO library. ChildQuerierTypes attribute in TreeNodeDefinition.xml nodes has reference to the types in this xml file. It includes:
->>>>>>> 702682b2
+
+SmoQueryModelDefinition.xml defines the supported object types and how to query each type using SMO library. ChildQuerierTypes attribute in SmoTreeNodesDefinition.xml nodes has reference to the types in this xml file. It includes:
 
 * List of types that are defined in SMO library
 * Name of the parent and the field to query each type
 
-<<<<<<< HEAD
-### Query optimization
-    To get each object type, SMO by default only gets the name and schema and not all it's properties.
-	To optimize the query to get the properties needed to create each node, add the properties to the node element in SmoTreeNodesDefinition.xml.
-=======
 ## Query optimization
-    To get each object type, SMO by default only gets the name and schema and not all it's properties.
-	To optimize the query to get the properties needed to create each node, add the properties to the node element in TreeNodeDefinition.xml.
->>>>>>> 702682b2
-	For example, to get the table node, we also need to get two properties IsSystemVersioned and TemporalType which are included as properties in the table node:
+To get each object type, SMO by default only gets the name and schema and not all its properties.
 
-## Sample
+To optimize the query to get the properties needed to create each node, add the properties to the node element in SmoTreeNodesDefinition.xml.
+
+For example, to get the table node, we also need to get two properties IsSystemVersioned and TemporalType which are included as properties in the table node:
+
+### Sample
 
 ```xml
 <Node Name="Tables" LocLabel="SR.SchemaHierarchy_Tables" BaseClass="ModelBased" Strategy="MultipleElementsOfType" ChildQuerierTypes="SqlTable" TreeNode="TableTreeNode">
@@ -58,16 +48,10 @@
 </Node>
 ```
 
-<<<<<<< HEAD
-### How to add a new SQL object type
-To add a new object type,
-* Add the type to SmoTreeNodesDefinition.xml and SmoQueryModelDefinition.xml.
-* Regenerate the classes by running Build.cmd/build.sh -target=CodeGen
-=======
 ## Guides
 ### Add a new SQL object type
 
-1. Add the type to TreeNodeDefinition.xml and SmoQueryModelDefinition.xml.
+1. Add the type to SmoTreeNodesDefinition.xml and SmoQueryModelDefinition.xml.
 2. Regenerate the classes by running `build.[cmd|sh] -target=CodeGen`
 
 ### Add new SQL Server Type/Version
@@ -75,10 +59,9 @@
 1. Add friendly names for the type to the [SqlServerType enum](https://github.com/Microsoft/sqltoolsservice/blob/main/src/Microsoft.SqlTools.ServiceLayer/ObjectExplorer/SqlServerType.cs)
 2. Update [CalculateServerType](https://github.com/Microsoft/sqltoolsservice/blob/main/src/Microsoft.SqlTools.ServiceLayer/ObjectExplorer/SqlServerType.cs) method to support calculating the new server type
 3. Update [ValidForFlag](https://github.com/Microsoft/sqltoolsservice/blob/main/src/Microsoft.SqlTools.ServiceLayer/ObjectExplorer/ValidForFlag.cs) with the new type, adding it to the flag unions as necessary.
-4. Update [TreeNodeDefinition.xml](https://github.com/Microsoft/sqltoolsservice/blob/main/src/Microsoft.SqlTools.ServiceLayer/ObjectExplorer/SmoModel/TreeNodeDefinition.xml) - adding the new type to any ValidFor fields that are supported on the new type.
-5. Run `build.[cmd|sh] -target=CodeGen` to regenerate the class definition file (note that you may not see any changes, this is expected unless folder nodes are being updated)
+4. Update [SmoTreeNodesDefinition.xml](https://github.com/Microsoft/sqltoolsservice/blob/main/src/Microsoft.SqlTools.ServiceLayer/ObjectExplorer/SmoModel/SmoTreeNodesDefinition.xml) - adding the new type to any ValidFor fields that are supported on the new type.
+5. Run `build.[cmd|sh] -target=CodeGen` to regenerate the class definition file (note that you may not see any changes, this is expected unless folder nodes or property fields are being updated)
 6. Build and verify that your changes result in the expected nodes being shown when connected to a server of the new type
->>>>>>> 702682b2
 
 
 
