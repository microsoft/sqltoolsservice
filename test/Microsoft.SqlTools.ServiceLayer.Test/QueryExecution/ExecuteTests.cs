--- conflicted
+++ resolved
@@ -386,12 +386,8 @@
 
             // If:
             // ... I then execute the query
-<<<<<<< HEAD
-            query.Execute(batchCallback).Wait();
-=======
             query.Execute();
             query.ExecutionTask.Wait();
->>>>>>> 253298b1
 
             // Then:
             // ... The query should have completed successfully with one batch summary returned
@@ -427,12 +423,8 @@
 
             // If:
             // ... I Then execute the query
-<<<<<<< HEAD
-            query.Execute(batchCallback).Wait();
-=======
             query.Execute();
             query.ExecutionTask.Wait();
->>>>>>> 253298b1
 
             // Then:
             // ... The query should have completed successfully with no batch summaries returned
@@ -468,12 +460,8 @@
 
             // If:
             // ... I then execute the query
-<<<<<<< HEAD
-            query.Execute(batchCallback).Wait();
-=======
             query.Execute();
             query.ExecutionTask.Wait();
->>>>>>> 253298b1
 
             // Then:
             // ... The query should have completed successfully with two batch summaries returned
@@ -513,12 +501,8 @@
 
             // If:
             // .. I then execute the query
-<<<<<<< HEAD
-            query.Execute(batchCallback).Wait();
-=======
             query.Execute();
             query.ExecutionTask.Wait();
->>>>>>> 253298b1
 
             // ... The query should have completed successfully with one batch summary returned
             Assert.True(query.HasExecuted);
@@ -556,12 +540,8 @@
 
             // If:
             // ... I then execute the query
-<<<<<<< HEAD
-            query.Execute(batchCallback).Wait();
-=======
             query.Execute();
             query.ExecutionTask.Wait();
->>>>>>> 253298b1
 
             // Then:
             // ... There should be an error on the batch
@@ -600,21 +580,11 @@
 
             QueryExecuteResult result = null;
             QueryExecuteCompleteParams completeParams = null;
-<<<<<<< HEAD
             QueryExecuteBatchCompleteParams batchCompleteParams = null;
             var requestContext = RequestContextMocks.Create<QueryExecuteResult>(qer => result = qer)
                 .AddEventHandling(QueryExecuteCompleteEvent.Type, (et, p) => completeParams = p)
                 .AddEventHandling(QueryExecuteBatchCompleteEvent.Type, (et, p) => batchCompleteParams = p);
             queryService.HandleExecuteRequest(queryParams, requestContext.Object).Wait();
-=======
-            var requestContext = 
-                RequestContextMocks.SetupRequestContextMock<QueryExecuteResult, QueryExecuteCompleteParams>(
-                    resultCallback: qer => result = qer,
-                    expectedEvent: QueryExecuteCompleteEvent.Type,
-                    eventCallback: (et, cp) => completeParams = cp,
-                    errorCallback: null);
-            await AwaitExecution(queryService, queryParams, requestContext.Object);
->>>>>>> 253298b1
 
             // Then:
             // ... No Errors should have been sent
@@ -656,21 +626,11 @@
 
             QueryExecuteResult result = null;
             QueryExecuteCompleteParams completeParams = null;
-<<<<<<< HEAD
             QueryExecuteBatchCompleteParams batchCompleteParams = null;
             var requestContext = RequestContextMocks.Create<QueryExecuteResult>(qer => result = qer)
                 .AddEventHandling(QueryExecuteCompleteEvent.Type, (et, p) => completeParams = p)
                 .AddEventHandling(QueryExecuteBatchCompleteEvent.Type, (et, p) => batchCompleteParams = p);
             queryService.HandleExecuteRequest(queryParams, requestContext.Object).Wait();
-=======
-            var requestContext = 
-                RequestContextMocks.SetupRequestContextMock<QueryExecuteResult, QueryExecuteCompleteParams>(
-                    resultCallback: qer => result = qer, 
-                    expectedEvent: QueryExecuteCompleteEvent.Type, 
-                    eventCallback: (et, cp) => completeParams = cp, 
-                    errorCallback: null);
-            await AwaitExecution(queryService, queryParams, requestContext.Object);
->>>>>>> 253298b1
 
             // Then:
             // ... No errors should have been sent
@@ -703,31 +663,19 @@
             var queryService = await Common.GetPrimedExecutionService(Common.CreateMockFactory(null, false), false, workspaceService.Object);
             var queryParams = new QueryExecuteParams { OwnerUri = "notConnected", QuerySelection = Common.WholeDocument };
 
-<<<<<<< HEAD
-            QueryExecuteResult result = null;
-            var requestContext = RequestContextMocks.Create<QueryExecuteResult>(qer => result = qer);
-            queryService.HandleExecuteRequest(queryParams, requestContext.Object).Wait();
-=======
             object error = null;
             var requestContext = RequestContextMocks.Create<QueryExecuteResult>(null)
                 .AddErrorHandling(e => error = e);
-            await queryService.HandleExecuteRequest(queryParams, requestContext.Object);
->>>>>>> 253298b1
+            queryService.HandleExecuteRequest(queryParams, requestContext.Object).Wait();
 
             // Then:
             // ... An error should have been returned
             // ... No result should have been returned
             // ... No completion event should have been fired
             // ... There should be no active queries
-<<<<<<< HEAD
-            VerifyQueryExecuteCallCount(requestContext, Times.Once(), Times.Never(), Times.Never(), Times.Never());
-            Assert.NotNull(result.Messages);
-            Assert.NotEmpty(result.Messages);
-=======
-            VerifyQueryExecuteCallCount(requestContext, Times.Never(), Times.Never(), Times.Once());
+            VerifyQueryExecuteCallCount(requestContext, Times.Never(), Times.Never(), Times.Never(), Times.Once());
             Assert.IsType<string>(error);
             Assert.NotEmpty((string)error);
->>>>>>> 253298b1
             Assert.Empty(queryService.ActiveQueries);
         }
 
@@ -750,15 +698,6 @@
 
             // Note, we don't care about the results of the first request
             var firstRequestContext = RequestContextMocks.Create<QueryExecuteResult>(null);
-<<<<<<< HEAD
-            queryService.HandleExecuteRequest(queryParams, firstRequestContext.Object).Wait();
-
-            // ... And then I request another query without waiting for the first to complete
-            queryService.ActiveQueries[Common.OwnerUri].HasExecuted = false;   // Simulate query hasn't finished
-            QueryExecuteResult result = null;
-            var secondRequestContext = RequestContextMocks.Create<QueryExecuteResult>(qer => result = qer);
-            queryService.HandleExecuteRequest(queryParams, secondRequestContext.Object).Wait();
-=======
             await AwaitExecution(queryService, queryParams, firstRequestContext.Object);
 
             // ... And then I request another query without waiting for the first to complete
@@ -767,25 +706,16 @@
             var secondRequestContext = RequestContextMocks.Create<QueryExecuteResult>(null)
                 .AddErrorHandling(e => error = e);
             await AwaitExecution(queryService, queryParams, secondRequestContext.Object);
->>>>>>> 253298b1
 
             // Then:
             // ... An error should have been sent
             // ... A result should have not have been sent
             // ... No completion event should have been fired
-<<<<<<< HEAD
             // ... There should only be one active query
             VerifyQueryExecuteCallCount(secondRequestContext, Times.Once(), Times.AtMostOnce(), Times.AtMostOnce(), Times.Never());
-            Assert.NotNull(result.Messages);
-            Assert.NotEmpty(result.Messages);
-            Assert.Equal(1, queryService.ActiveQueries.Count);
-=======
-            // ... The original query should exist
-            VerifyQueryExecuteCallCount(secondRequestContext, Times.Never(), Times.Never(), Times.Once());
             Assert.IsType<string>(error);
             Assert.NotEmpty((string)error);
-            Assert.Contains(Common.OwnerUri, queryService.ActiveQueries.Keys);
->>>>>>> 253298b1
+            Assert.Equal(1, queryService.ActiveQueries.Count);
         }
 
         [Fact]
@@ -806,29 +736,18 @@
             var queryParams = new QueryExecuteParams { OwnerUri = Common.OwnerUri, QuerySelection = Common.WholeDocument };
 
             // Note, we don't care about the results of the first request
-<<<<<<< HEAD
             var firstRequestContext = RequestContextMocks.Create<QueryExecuteResult>(null);
 
             queryService.HandleExecuteRequest(queryParams, firstRequestContext.Object).Wait();
-=======
-            var firstRequestContext = RequestContextMocks.SetupRequestContextMock<QueryExecuteResult, QueryExecuteCompleteParams>(null, QueryExecuteCompleteEvent.Type, null, null);
-            await AwaitExecution(queryService, queryParams, firstRequestContext.Object);
->>>>>>> 253298b1
 
             // ... And then I request another query after waiting for the first to complete
             QueryExecuteResult result = null;
             QueryExecuteCompleteParams complete = null;
-<<<<<<< HEAD
             QueryExecuteBatchCompleteParams batchComplete = null;
             var secondRequestContext = RequestContextMocks.Create<QueryExecuteResult>(qer => result = qer)
                 .AddEventHandling(QueryExecuteCompleteEvent.Type, (et, qecp) => complete = qecp)
                 .AddEventHandling(QueryExecuteBatchCompleteEvent.Type, (et, p) => batchComplete = p);
             queryService.HandleExecuteRequest(queryParams, secondRequestContext.Object).Wait();
-=======
-            var secondRequestContext =
-                RequestContextMocks.SetupRequestContextMock<QueryExecuteResult, QueryExecuteCompleteParams>(qer => result = qer, QueryExecuteCompleteEvent.Type, (et, qecp) => complete = qecp, null);
-            await AwaitExecution(queryService, queryParams, secondRequestContext.Object);
->>>>>>> 253298b1
 
             // Then:
             // ... No errors should have been sent
@@ -845,14 +764,8 @@
             Assert.Equal(complete.OwnerUri, batchComplete.OwnerUri);
         }
 
-<<<<<<< HEAD
-        [Fact]
-        public void QueryExecuteMissingSelectionTest()
-=======
-        [Theory]
-        [InlineData(null)]
-        public async Task QueryExecuteMissingSelectionTest(SelectionData selection)
->>>>>>> 253298b1
+        [Fact]
+        public async Task QueryExecuteMissingSelectionTest()
         {
 
             // Set up file for returning the query
@@ -864,38 +777,24 @@
                 .Returns(fileMock.Object);
             // If:
             // ... I request to execute a query with a missing query string
-<<<<<<< HEAD
-            var queryService = Common.GetPrimedExecutionService(Common.CreateMockFactory(null, false), true, workspaceService.Object);
+            var queryService = await Common.GetPrimedExecutionService(Common.CreateMockFactory(null, false), true, workspaceService.Object);
             var queryParams = new QueryExecuteParams { OwnerUri = Common.OwnerUri, QuerySelection = null };
-
-            QueryExecuteResult result = null;
-            var requestContext = RequestContextMocks.Create<QueryExecuteResult>(qer => result = qer);
-            queryService.HandleExecuteRequest(queryParams, requestContext.Object).Wait();
-=======
-            var queryService = await Common.GetPrimedExecutionService(Common.CreateMockFactory(null, false), true, workspaceService.Object);
-            var queryParams = new QueryExecuteParams { OwnerUri = Common.OwnerUri, QuerySelection = selection };
 
             object errorResult = null;
             var requestContext = RequestContextMocks.Create<QueryExecuteResult>(null)
                 .AddErrorHandling(error => errorResult = error);
             await queryService.HandleExecuteRequest(queryParams, requestContext.Object);
->>>>>>> 253298b1
+
 
             // Then:
             // ... Am error should have been sent
             // ... No result should have been sent
             // ... No completion event should have been fired
-<<<<<<< HEAD
-            VerifyQueryExecuteCallCount(requestContext, Times.Once(), Times.Never(), Times.Never(), Times.Never());
-            Assert.NotNull(result.Messages);
-            Assert.NotEmpty(result.Messages);
-=======
             // ... An active query should not have been added
-            VerifyQueryExecuteCallCount(requestContext, Times.Never(), Times.Never(), Times.Once());
+            VerifyQueryExecuteCallCount(requestContext, Times.Never(), Times.Never(), Times.Never(), Times.Once());
             Assert.NotNull(errorResult);
             Assert.IsType<string>(errorResult);
             Assert.DoesNotContain(Common.OwnerUri, queryService.ActiveQueries.Keys);
->>>>>>> 253298b1
 
             // ... There should not be an active query
             Assert.Empty(queryService.ActiveQueries);
@@ -918,17 +817,11 @@
 
             QueryExecuteResult result = null;
             QueryExecuteCompleteParams complete = null;
-<<<<<<< HEAD
             QueryExecuteBatchCompleteParams batchComplete = null;
             var requestContext = RequestContextMocks.Create<QueryExecuteResult>(qer => result = qer)
                 .AddEventHandling(QueryExecuteCompleteEvent.Type, (et, qecp) => complete = qecp)
                 .AddEventHandling(QueryExecuteBatchCompleteEvent.Type, (et, p) => batchComplete = p);
             queryService.HandleExecuteRequest(queryParams, requestContext.Object).Wait();
-=======
-            var requestContext =
-                RequestContextMocks.SetupRequestContextMock<QueryExecuteResult, QueryExecuteCompleteParams>(qer => result = qer, QueryExecuteCompleteEvent.Type, (et, qecp) => complete = qecp, null);
-            await AwaitExecution(queryService, queryParams, requestContext.Object);
->>>>>>> 253298b1
 
             // Then:
             // ... No errors should have been sent
@@ -977,12 +870,8 @@
 
         #endregion
 
-<<<<<<< HEAD
         private static void VerifyQueryExecuteCallCount(Mock<RequestContext<QueryExecuteResult>> mock, Times sendResultCalls, 
             Times sendCompletionEventCalls, Times sendBatchCompletionEvent, Times sendErrorCalls)
-=======
-        private static void VerifyQueryExecuteCallCount(Mock<RequestContext<QueryExecuteResult>> mock, Times sendResultCalls, Times sendEventCalls, Times sendErrorCalls)
->>>>>>> 253298b1
         {
             mock.Verify(rc => rc.SendResult(It.IsAny<QueryExecuteResult>()), sendResultCalls);
             mock.Verify(rc => rc.SendEvent(
