﻿//
// Copyright (c) Microsoft. All rights reserved.
// Licensed under the MIT license. See LICENSE file in the project root for full license information.
//

using System;
using System.Collections.Generic;
using System.Data.SqlTypes;
using System.IO;
using System.Text;
using Microsoft.SqlTools.ServiceLayer.QueryExecution.DataStorage;
using Moq;
using Xunit;

namespace Microsoft.SqlTools.ServiceLayer.Test.QueryExecution.DataStorage
{
    public class ReaderWriterPairTest
    {
        [Fact]
        public void ReaderInvalidStreamCannotRead()
        {
<<<<<<< HEAD
            // Setup: Create a mock file stream wrapper
            byte[] mockStorage = new byte[8192];

            // If:
            // ... I write a type T to the writer
            using (ServiceBufferFileStreamWriter writer = new ServiceBufferFileStreamWriter(new Common.InMemoryWrapper(mockStorage), "abc", 10, 10))
=======
            // If: I create a service buffer file stream reader with a stream that cannot be read
            // Then: I should get an exception
            var invalidStream = new Mock<Stream>();
            invalidStream.SetupGet(s => s.CanRead).Returns(false);
            invalidStream.SetupGet(s => s.CanSeek).Returns(true);
            Assert.Throws<InvalidOperationException>(() =>
            {
                ServiceBufferFileStreamReader obj = new ServiceBufferFileStreamReader(invalidStream.Object);
                obj.Dispose();
            });
        }

        [Fact]
        public void ReaderInvalidStreamCannotSeek()
        {
            // If: I create a service buffer file stream reader with a stream that cannot seek
            // Then: I should get an exception
            var invalidStream = new Mock<Stream>();
            invalidStream.SetupGet(s => s.CanRead).Returns(true);
            invalidStream.SetupGet(s => s.CanSeek).Returns(false);
            Assert.Throws<InvalidOperationException>(() =>
            {
                ServiceBufferFileStreamReader obj = new ServiceBufferFileStreamReader(invalidStream.Object);
                obj.Dispose();
            });
        }

        [Fact]
        public void WriterInvalidStreamCannotWrite()
        {
            // If: I create a service buffer file stream writer with a stream that cannot be read
            // Then: I should get an exception
            var invalidStream = new Mock<Stream>();
            invalidStream.SetupGet(s => s.CanWrite).Returns(false);
            invalidStream.SetupGet(s => s.CanSeek).Returns(true);
            Assert.Throws<InvalidOperationException>(() =>
            {
                ServiceBufferFileStreamWriter obj = new ServiceBufferFileStreamWriter(invalidStream.Object, 1024, 1024);
                obj.Dispose();
            });
        }

        [Fact]
        public void WriterInvalidStreamCannotSeek()
        {
            // If: I create a service buffer file stream writer with a stream that cannot seek
            // Then: I should get an exception
            var invalidStream = new Mock<Stream>();
            invalidStream.SetupGet(s => s.CanWrite).Returns(true);
            invalidStream.SetupGet(s => s.CanSeek).Returns(false);
            Assert.Throws<InvalidOperationException>(() =>
            {
                ServiceBufferFileStreamWriter obj = new ServiceBufferFileStreamWriter(invalidStream.Object, 1024, 1024);
                obj.Dispose();
            });
        }

        private static void VerifyReadWrite<T>(int valueLength, T value, Func<ServiceBufferFileStreamWriter, T, int> writeFunc, Func<ServiceBufferFileStreamReader, FileStreamReadResult> readFunc)
        {
            // Setup: Create a mock file stream
            byte[] storage = new byte[8192];
            
            // If:
            // ... I write a type T to the writer
            using (ServiceBufferFileStreamWriter writer = new ServiceBufferFileStreamWriter(new MemoryStream(storage), 10, 10))
>>>>>>> 0841ad7c
            {
                int writtenBytes = writeFunc(writer, value);
                Assert.Equal(valueLength, writtenBytes);
            }

            // ... And read the type T back
            FileStreamReadResult outValue;
<<<<<<< HEAD
            using (ServiceBufferFileStreamReader reader = new ServiceBufferFileStreamReader(new Common.InMemoryWrapper(mockStorage), "abc"))
=======
            using (ServiceBufferFileStreamReader reader = new ServiceBufferFileStreamReader(new MemoryStream(storage)))
>>>>>>> 0841ad7c
            {
                outValue = readFunc(reader);
            }

            // Then:
            Assert.Equal(value, outValue.Value.RawObject);
            Assert.Equal(valueLength, outValue.TotalLength);
            Assert.NotNull(outValue.Value);
        }

        [Theory]
        [InlineData(0)]
        [InlineData(10)]
        [InlineData(-10)]
        [InlineData(short.MaxValue)]    // Two byte number
        [InlineData(short.MinValue)]    // Negative two byte number
        public void Int16(short value)
        {
            VerifyReadWrite(sizeof(short) + 1, value, (writer, val) => writer.WriteInt16(val), reader => reader.ReadInt16(0));
        }

        [Theory]
        [InlineData(0)]
        [InlineData(10)]
        [InlineData(-10)]
        [InlineData(short.MaxValue)]    // Two byte number
        [InlineData(short.MinValue)]    // Negative two byte number
        [InlineData(int.MaxValue)]      // Four byte number
        [InlineData(int.MinValue)]      // Negative four byte number
        public void Int32(int value)
        {
            VerifyReadWrite(sizeof(int) + 1, value, (writer, val) => writer.WriteInt32(val), reader => reader.ReadInt32(0));
        }

        [Theory]
        [InlineData(0)]
        [InlineData(10)]
        [InlineData(-10)]
        [InlineData(short.MaxValue)]    // Two byte number
        [InlineData(short.MinValue)]    // Negative two byte number
        [InlineData(int.MaxValue)]      // Four byte number
        [InlineData(int.MinValue)]      // Negative four byte number
        [InlineData(long.MaxValue)]     // Eight byte number
        [InlineData(long.MinValue)]     // Negative eight byte number
        public void Int64(long value)
        {
            VerifyReadWrite(sizeof(long) + 1, value, (writer, val) => writer.WriteInt64(val), reader => reader.ReadInt64(0));
        }

        [Theory]
        [InlineData(0)]
        [InlineData(10)]
        public void Byte(byte value)
        {
            VerifyReadWrite(sizeof(byte) + 1, value, (writer, val) => writer.WriteByte(val), reader => reader.ReadByte(0));
        }

        [Theory]
        [InlineData('a')]
        [InlineData('1')]
        [InlineData((char)0x9152)]  // Test something in the UTF-16 space
        public void Char(char value)
        {
            VerifyReadWrite(sizeof(char) + 1, value, (writer, val) => writer.WriteChar(val), reader => reader.ReadChar(0));
        }

        [Theory]
        [InlineData(true)]
        [InlineData(false)]
        public void Boolean(bool value)
        {
            VerifyReadWrite(sizeof(bool) + 1, value, (writer, val) => writer.WriteBoolean(val), reader => reader.ReadBoolean(0));
        }

        [Theory]
        [InlineData(0)]
        [InlineData(10.1)]
        [InlineData(-10.1)]
        [InlineData(float.MinValue)]
        [InlineData(float.MaxValue)]
        [InlineData(float.PositiveInfinity)]
        [InlineData(float.NegativeInfinity)]
        public void Single(float value)
        {
            VerifyReadWrite(sizeof(float) + 1, value, (writer, val) => writer.WriteSingle(val), reader => reader.ReadSingle(0));
        }

        [Theory]
        [InlineData(0)]
        [InlineData(10.1)]
        [InlineData(-10.1)]
        [InlineData(float.MinValue)]
        [InlineData(float.MaxValue)]
        [InlineData(float.PositiveInfinity)]
        [InlineData(float.NegativeInfinity)]
        [InlineData(double.PositiveInfinity)]
        [InlineData(double.NegativeInfinity)]
        [InlineData(double.MinValue)]
        [InlineData(double.MaxValue)]
        public void Double(double value)
        {
            VerifyReadWrite(sizeof(double) + 1, value, (writer, val) => writer.WriteDouble(val), reader => reader.ReadDouble(0));
        }

        [Fact]
        public void SqlDecimalTest()
        {
            // Setup: Create some test values
            // NOTE: We are doing these here instead of InlineData because SqlDecimal values can't be written as constant expressions
            SqlDecimal[] testValues =
            {
                SqlDecimal.MaxValue, SqlDecimal.MinValue, new SqlDecimal(0x01, 0x01, true, 0, 0, 0, 0)
            };
            foreach (SqlDecimal value in testValues)
            {
                int valueLength = 4 + value.BinData.Length;
                VerifyReadWrite(valueLength, value, (writer, val) => writer.WriteSqlDecimal(val), reader => reader.ReadSqlDecimal(0));
            }
        }

        [Fact]
        public void Decimal()
        {
            // Setup: Create some test values
            // NOTE: We are doing these here instead of InlineData because Decimal values can't be written as constant expressions
            decimal[] testValues =
            {
                decimal.Zero, decimal.One, decimal.MinusOne, decimal.MinValue, decimal.MaxValue
            };

            foreach (decimal value in testValues)
            {
                int valueLength = decimal.GetBits(value).Length*4 + 1;
                VerifyReadWrite(valueLength, value, (writer, val) => writer.WriteDecimal(val), reader => reader.ReadDecimal(0));
            }
        }

        [Fact]
        public void DateTimeTest()
        {
            // Setup: Create some test values
            // NOTE: We are doing these here instead of InlineData because DateTime values can't be written as constant expressions
            DateTime[] testValues = 
            {
                DateTime.Now, DateTime.UtcNow, DateTime.MinValue, DateTime.MaxValue
            };
            foreach (DateTime value in testValues)
            {
                VerifyReadWrite(sizeof(long) + 1, value, (writer, val) => writer.WriteDateTime(val), reader => reader.ReadDateTime(0));
            }
        }

        [Fact]
        public void DateTimeOffsetTest()
        {
            // Setup: Create some test values
            // NOTE: We are doing these here instead of InlineData because DateTimeOffset values can't be written as constant expressions
            DateTimeOffset[] testValues =
            {
                DateTimeOffset.Now, DateTimeOffset.UtcNow, DateTimeOffset.MinValue, DateTimeOffset.MaxValue
            };
            foreach (DateTimeOffset value in testValues)
            {
                VerifyReadWrite(sizeof(long)*2 + 1, value, (writer, val) => writer.WriteDateTimeOffset(val), reader => reader.ReadDateTimeOffset(0));
            }
        }

        [Fact]
        public void TimeSpanTest()
        {
            // Setup: Create some test values
            // NOTE: We are doing these here instead of InlineData because TimeSpan values can't be written as constant expressions
            TimeSpan[] testValues =
            {
                TimeSpan.Zero, TimeSpan.MinValue, TimeSpan.MaxValue, TimeSpan.FromMinutes(60)
            };
            foreach (TimeSpan value in testValues)
            {
                VerifyReadWrite(sizeof(long) + 1, value, (writer, val) => writer.WriteTimeSpan(val), reader => reader.ReadTimeSpan(0));
            }
        }

        [Fact]
        public void StringNullTest()
        {
            // Setup: Create a mock file stream
            using (MemoryStream stream = new MemoryStream(new byte[8192]))
            {
                // If:
                // ... I write null as a string to the writer
                using (ServiceBufferFileStreamWriter writer = new ServiceBufferFileStreamWriter(stream, 10, 10))
                {
                    // Then:
                    // ... I should get an argument null exception
                    Assert.Throws<ArgumentNullException>(() => writer.WriteString(null));
                }
            }
        }

        [Theory]
        [InlineData(0, null)]                             // Test of empty string
        [InlineData(1, new[] { 'j' })]
        [InlineData(1, new[] { (char)0x9152 })]
        [InlineData(100, new[] { 'j', (char)0x9152 })]    // Test alternating utf-16/ascii characters
        [InlineData(512, new[] { 'j', (char)0x9152 })]    // Test that requires a 4 byte length
        public void StringTest(int length, char[] values)
        {
            // Setup: 
            // ... Generate the test value
            StringBuilder sb = new StringBuilder();
            for (int i = 0; i < length; i++)
            {
                sb.Append(values[i%values.Length]);
            }
            string value = sb.ToString();
            int lengthLength = length == 0 || length > 255 ? 5 : 1;
            VerifyReadWrite(sizeof(char)*length + lengthLength, value, (writer, val) => writer.WriteString(value), reader => reader.ReadString(0));
        }

        [Fact]
        public void BytesNullTest()
        {
            // Setup: Create a mock file stream wrapper
            using (MemoryStream stream = new MemoryStream(new byte[8192]))
            {
                // If:
                // ... I write null as a string to the writer
                using (ServiceBufferFileStreamWriter writer = new ServiceBufferFileStreamWriter(stream, 10, 10))
                {
                    // Then:
                    // ... I should get an argument null exception
                    Assert.Throws<ArgumentNullException>(() => writer.WriteBytes(null));
                }
            }
        }

        [Theory]
        [InlineData(0, new byte[] { 0x00 })]                  // Test of empty byte[]
        [InlineData(1, new byte[] { 0x00 })]
        [InlineData(1, new byte[] { 0xFF })]
        [InlineData(100, new byte[] { 0x10, 0xFF, 0x00 })] 
        [InlineData(512, new byte[] { 0x10, 0xFF, 0x00 })]    // Test that requires a 4 byte length
        public void Bytes(int length, byte[] values)
        {
            // Setup: 
            // ... Generate the test value
            List<byte> sb = new List<byte>();
            for (int i = 0; i < length; i++)
            {
                sb.Add(values[i % values.Length]);
            }
            byte[] value = sb.ToArray();
            int lengthLength = length == 0 || length > 255 ? 5 : 1;
            int valueLength = sizeof(byte)*length + lengthLength;
            VerifyReadWrite(valueLength, value, (writer, val) => writer.WriteBytes(value), reader => reader.ReadBytes(0));
        }

        [Fact]
        public void GuidTest()
        {
            // Setup:
            // ... Create some test values
            // NOTE: We are doing these here instead of InlineData because Guid type can't be written as constant expressions
            Guid[] guids =
            {
                Guid.Empty, Guid.NewGuid(), Guid.NewGuid()
            };
            foreach (Guid guid in guids)
            {
                VerifyReadWrite(guid.ToByteArray().Length + 1, new SqlGuid(guid), (writer, val) => writer.WriteGuid(guid), reader => reader.ReadGuid(0));
            }
        }

        [Fact]
        public void MoneyTest()
        {
            // Setup: Create some test values
            // NOTE: We are doing these here instead of InlineData because SqlMoney can't be written as a constant expression
            SqlMoney[] monies =
            {
                SqlMoney.Zero, SqlMoney.MinValue, SqlMoney.MaxValue, new SqlMoney(1.02)
            };
            foreach (SqlMoney money in monies)
            {
                VerifyReadWrite(sizeof(decimal) + 1, money, (writer, val) => writer.WriteMoney(money), reader => reader.ReadMoney(0));
            }
        }
    }
}<|MERGE_RESOLUTION|>--- conflicted
+++ resolved
@@ -19,14 +19,6 @@
         [Fact]
         public void ReaderInvalidStreamCannotRead()
         {
-<<<<<<< HEAD
-            // Setup: Create a mock file stream wrapper
-            byte[] mockStorage = new byte[8192];
-
-            // If:
-            // ... I write a type T to the writer
-            using (ServiceBufferFileStreamWriter writer = new ServiceBufferFileStreamWriter(new Common.InMemoryWrapper(mockStorage), "abc", 10, 10))
-=======
             // If: I create a service buffer file stream reader with a stream that cannot be read
             // Then: I should get an exception
             var invalidStream = new Mock<Stream>();
@@ -92,7 +84,6 @@
             // If:
             // ... I write a type T to the writer
             using (ServiceBufferFileStreamWriter writer = new ServiceBufferFileStreamWriter(new MemoryStream(storage), 10, 10))
->>>>>>> 0841ad7c
             {
                 int writtenBytes = writeFunc(writer, value);
                 Assert.Equal(valueLength, writtenBytes);
@@ -100,11 +91,7 @@
 
             // ... And read the type T back
             FileStreamReadResult outValue;
-<<<<<<< HEAD
-            using (ServiceBufferFileStreamReader reader = new ServiceBufferFileStreamReader(new Common.InMemoryWrapper(mockStorage), "abc"))
-=======
             using (ServiceBufferFileStreamReader reader = new ServiceBufferFileStreamReader(new MemoryStream(storage)))
->>>>>>> 0841ad7c
             {
                 outValue = readFunc(reader);
             }
