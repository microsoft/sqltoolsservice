--- conflicted
+++ resolved
@@ -32,8 +32,7 @@
             queryService.HandleExecuteRequest(executeParams, executeRequest.Object).Wait();
 
             // Request to save the results as csv with correct parameters
-<<<<<<< HEAD
-            var saveParams = new SaveResultsRequestParams
+            var saveParams = new SaveResultsAsCsvRequestParams
             {
                 OwnerUri = Common.OwnerUri,
                 ResultSetIndex = 0,
@@ -41,11 +40,6 @@
                 FilePath = "testwrite_1.csv",
                 IncludeHeaders = true
             };
-=======
-            var saveParams = new SaveResultsAsCsvRequestParams { OwnerUri = Common.OwnerUri, ResultSetIndex = 0, BatchIndex = 0 };
-            saveParams.FilePath = "testwrite.csv";
-            saveParams.IncludeHeaders = true;
->>>>>>> 55047a01
             SaveResultRequestResult result = null;
             var saveRequest = GetSaveResultsContextMock(qcr => result = qcr, null);
             queryService.ActiveQueries[Common.OwnerUri].Batches[0] = Common.GetBasicExecutedBatch();
@@ -76,16 +70,7 @@
             queryService.HandleExecuteRequest(executeParams, executeRequest.Object).Wait();
 
             // Request to save the results as csv with incorrect filepath
-<<<<<<< HEAD
-            var saveParams = new SaveResultsRequestParams
-=======
-            var saveParams = new SaveResultsAsCsvRequestParams { OwnerUri = Common.OwnerUri, ResultSetIndex = 0, BatchIndex = 0 };
-            if (RuntimeInformation.IsOSPlatform( OSPlatform.Windows))
-            {
-                saveParams.FilePath = "G:\\test.csv";
-            }
-            else 
->>>>>>> 55047a01
+            var saveParams = new SaveResultsAsCsvRequestParams
             {
                 OwnerUri = Common.OwnerUri,
                 ResultSetIndex = 0,
@@ -117,18 +102,13 @@
             queryService.HandleExecuteRequest(executeParams, executeRequest.Object).Wait();
 
             // Request to save the results as csv with query that is no longer active
-<<<<<<< HEAD
-            var saveParams = new SaveResultsRequestParams
+            var saveParams = new SaveResultsAsCsvRequestParams
             {
                 OwnerUri = "falseuri",
                 ResultSetIndex = 0,
                 BatchIndex = 0,
                 FilePath = "testwrite_3.csv"
             };
-=======
-            var saveParams = new SaveResultsAsCsvRequestParams { OwnerUri = "falseuri", ResultSetIndex = 0, BatchIndex = 0 };
-            saveParams.FilePath = "testwrite.csv";
->>>>>>> 55047a01
             SaveResultRequestResult result = null;
             var saveRequest = GetSaveResultsContextMock(qcr => result = qcr, null);
             queryService.HandleSaveResultsAsCsvRequest(saveParams, saveRequest.Object).Wait();
@@ -152,8 +132,13 @@
             queryService.HandleExecuteRequest(executeParams, executeRequest.Object).Wait();
 
             // Request to save the results as json with correct parameters
-            var saveParams = new SaveResultsAsJsonRequestParams { OwnerUri = Common.OwnerUri, ResultSetIndex = 0, BatchIndex = 0 };
-            saveParams.FilePath = "testwrite.json";
+            var saveParams = new SaveResultsAsJsonRequestParams
+            {
+                OwnerUri = Common.OwnerUri,
+                ResultSetIndex = 0,
+                BatchIndex = 0,
+                FilePath = "testwrite.json"
+            };
             SaveResultRequestResult result = null;
             var saveRequest = GetSaveResultsContextMock(qcr => result = qcr, null);
             queryService.ActiveQueries[Common.OwnerUri].Batches[0] = Common.GetBasicExecutedBatch();
@@ -184,15 +169,13 @@
             queryService.HandleExecuteRequest(executeParams, executeRequest.Object).Wait();
 
             // Request to save the results as json with incorrect filepath
-            var saveParams = new SaveResultsAsJsonRequestParams { OwnerUri = Common.OwnerUri, ResultSetIndex = 0, BatchIndex = 0 };
-            if (RuntimeInformation.IsOSPlatform( OSPlatform.Windows))
-            {
-                saveParams.FilePath = "G:\\test.json";
-            }
-            else 
-            {
-                saveParams.FilePath = "/test.json";
-            }
+            var saveParams = new SaveResultsAsJsonRequestParams
+            {
+                OwnerUri = Common.OwnerUri,
+                ResultSetIndex = 0,
+                BatchIndex = 0,
+                FilePath = RuntimeInformation.IsOSPlatform(OSPlatform.Windows) ? "G:\\test.json" : "/test.json"
+            };
             // SaveResultRequestResult result = null;
             string errMessage = null;
             var saveRequest = GetSaveResultsContextMock( null, err => errMessage = (string) err);
@@ -218,8 +201,13 @@
             queryService.HandleExecuteRequest(executeParams, executeRequest.Object).Wait();
 
             // Request to save the results as json with query that is no longer active
-            var saveParams = new SaveResultsAsJsonRequestParams { OwnerUri = "falseuri", ResultSetIndex = 0, BatchIndex = 0 };
-            saveParams.FilePath = "testwrite.json";
+            var saveParams = new SaveResultsAsJsonRequestParams
+            {
+                OwnerUri = "falseuri",
+                ResultSetIndex = 0,
+                BatchIndex = 0,
+                FilePath = "testwrite.json"
+            };
             SaveResultRequestResult result = null;
             var saveRequest = GetSaveResultsContextMock(qcr => result = qcr, null);
             queryService.HandleSaveResultsAsJsonRequest(saveParams, saveRequest.Object).Wait();
