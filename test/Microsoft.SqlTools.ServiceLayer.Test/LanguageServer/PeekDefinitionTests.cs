//
// Copyright (c) Microsoft. All rights reserved.
// Licensed under the MIT license. See LICENSE file in the project root for full license information.
//
using System;
using System.IO;
using System.Collections.Generic;
using System.Threading;
using System.Threading.Tasks;
using System.Runtime.InteropServices;
using Microsoft.SqlServer.Management.Common;
using Microsoft.SqlServer.Management.SqlParser.Binder;
using Microsoft.SqlServer.Management.SqlParser.Intellisense;
using Microsoft.SqlServer.Management.SqlParser.MetadataProvider;
using Microsoft.SqlServer.Management.SqlParser.Parser;
using Microsoft.SqlTools.ServiceLayer.Connection;
using Microsoft.SqlTools.ServiceLayer.Hosting.Protocol;
using Microsoft.SqlTools.ServiceLayer.Hosting.Protocol.Contracts;
using Microsoft.SqlTools.ServiceLayer.LanguageServices;
using Microsoft.SqlTools.ServiceLayer.LanguageServices.Contracts;
using Microsoft.SqlTools.ServiceLayer.SqlContext;
using Microsoft.SqlTools.ServiceLayer.QueryExecution;
using Microsoft.SqlTools.ServiceLayer.Test.QueryExecution;
using Microsoft.SqlTools.ServiceLayer.Workspace;
using Microsoft.SqlTools.ServiceLayer.Workspace.Contracts;
using Microsoft.SqlTools.Test.Utility;
using Moq;
using Xunit;
using Location = Microsoft.SqlTools.ServiceLayer.Workspace.Contracts.Location;
using Microsoft.SqlTools.ServiceLayer.Test.Common;

namespace Microsoft.SqlTools.ServiceLayer.Test.LanguageServices
{
    /// <summary>
    /// Tests for the language service peek definition/ go to definition feature
    /// </summary>
    public class PeekDefinitionTests
    {
        private const int TaskTimeout = 30000;

        private readonly string testScriptUri = TestObjects.ScriptUri;

        private readonly string testConnectionKey = "testdbcontextkey";

        private Mock<ConnectedBindingQueue> bindingQueue;

        private Mock<WorkspaceService<SqlToolsSettings>> workspaceService;

        private Mock<RequestContext<Location[]>> requestContext;

        private Mock<IBinder> binder;

        private TextDocumentPosition textDocument;

        private const string OwnerUri = "testFile1";

        private void InitializeTestObjects()
        {
            // initial cursor position in the script file
            textDocument = new TextDocumentPosition
            {
                TextDocument = new TextDocumentIdentifier {Uri = this.testScriptUri},
                Position = new Position
                {
                    Line = 0,
                    Character = 23
                }
            };

            // default settings are stored in the workspace service
            WorkspaceService<SqlToolsSettings>.Instance.CurrentSettings = new SqlToolsSettings();

            // set up file for returning the query
            var fileMock = new Mock<ScriptFile>();
            fileMock.SetupGet(file => file.Contents).Returns(QueryExecution.Common.StandardQuery);
            fileMock.SetupGet(file => file.ClientFilePath).Returns(this.testScriptUri);

            // set up workspace mock
            workspaceService = new Mock<WorkspaceService<SqlToolsSettings>>();
            workspaceService.Setup(service => service.Workspace.GetFile(It.IsAny<string>()))
                .Returns(fileMock.Object);

            // setup binding queue mock
            bindingQueue = new Mock<ConnectedBindingQueue>();
            bindingQueue.Setup(q => q.AddConnectionContext(It.IsAny<ConnectionInfo>()))
                .Returns(this.testConnectionKey);

            // inject mock instances into the Language Service
            LanguageService.WorkspaceServiceInstance = workspaceService.Object;
            LanguageService.ConnectionServiceInstance = TestObjects.GetTestConnectionService();
            ConnectionInfo connectionInfo = TestObjects.GetTestConnectionInfo();
            LanguageService.ConnectionServiceInstance.OwnerToConnectionMap.Add(this.testScriptUri, connectionInfo);
            LanguageService.Instance.BindingQueue = bindingQueue.Object;

            // setup the mock for SendResult
            requestContext = new Mock<RequestContext<Location[]>>();
            requestContext.Setup(rc => rc.SendResult(It.IsAny<Location[]>()))
                .Returns(Task.FromResult(0));
            requestContext.Setup(rc => rc.SendError(It.IsAny<DefinitionError>())).Returns(Task.FromResult(0));;
            requestContext.Setup(r => r.SendEvent(It.IsAny<EventType<TelemetryParams>>(), It.IsAny<TelemetryParams>())).Returns(Task.FromResult(0));;
            requestContext.Setup(r => r.SendEvent(It.IsAny<EventType<StatusChangeParams>>(), It.IsAny<StatusChangeParams>())).Returns(Task.FromResult(0));;

            // setup the IBinder mock
            binder = new Mock<IBinder>();
            binder.Setup(b => b.Bind(
                It.IsAny<IEnumerable<ParseResult>>(),
                It.IsAny<string>(),
                It.IsAny<BindMode>()));

            var testScriptParseInfo = new ScriptParseInfo();
            LanguageService.Instance.AddOrUpdateScriptParseInfo(this.testScriptUri, testScriptParseInfo);
            testScriptParseInfo.IsConnected = false;
            testScriptParseInfo.ConnectionKey = LanguageService.Instance.BindingQueue.AddConnectionContext(connectionInfo);

            // setup the binding context object
            ConnectedBindingContext bindingContext = new ConnectedBindingContext();
            bindingContext.Binder = binder.Object;
            bindingContext.MetadataDisplayInfoProvider = new MetadataDisplayInfoProvider();
            LanguageService.Instance.BindingQueue.BindingContextMap.Add(testScriptParseInfo.ConnectionKey, bindingContext);
        }


        /// <summary>
        /// Tests the definition event handler. When called with no active connection, an error is sent
        /// </summary>
        [Fact]
        public async Task DefinitionsHandlerWithNoConnectionTest()
        {
            InitializeTestObjects();
            // request definition
            var definitionTask = await Task.WhenAny(LanguageService.HandleDefinitionRequest(textDocument, requestContext.Object), Task.Delay(TaskTimeout));
            await definitionTask;
            // verify that send result was not called and send error was called
            requestContext.Verify(m => m.SendResult(It.IsAny<Location[]>()), Times.Never());
            requestContext.Verify(m => m.SendError(It.IsAny<DefinitionError>()), Times.Once());
        }

        /// <summary>
        /// Tests creating location objects on windows and non-windows systems
        /// </summary>
        [Fact]
        public void GetLocationFromFileForValidFilePathTest()
        {
            String filePath = RuntimeInformation.IsOSPlatform(OSPlatform.Windows) ? "C:\\test\\script.sql" : "/test/script.sql";
            PeekDefinition peekDefinition = new PeekDefinition(null, null);
            Location[] locations = peekDefinition.GetLocationFromFile(filePath, 0);

            String expectedFilePath = RuntimeInformation.IsOSPlatform(OSPlatform.Windows) ? "file:///C:/test/script.sql" : "file:/test/script.sql";
            Assert.Equal(locations[0].Uri, expectedFilePath);
        }

        /// <summary>
        /// Test PeekDefinition.GetSchemaFromDatabaseQualifiedName with a valid database name
        /// </summary>
        [Fact]
        public void GetSchemaFromDatabaseQualifiedNameWithValidNameTest()
        {
            PeekDefinition peekDefinition = new PeekDefinition(null, null);
            string validDatabaseQualifiedName = "master.test.test_table";
            string objectName = "test_table";
            string expectedSchemaName = "test";

            string actualSchemaName = peekDefinition.GetSchemaFromDatabaseQualifiedName(validDatabaseQualifiedName, objectName);
            Assert.Equal(actualSchemaName, expectedSchemaName);
        }

        /// <summary>
        /// Test PeekDefinition.GetSchemaFromDatabaseQualifiedName with a valid object name and no schema
        /// </summary>

        [Fact]
        public void GetSchemaFromDatabaseQualifiedNameWithNoSchemaTest()
        {
            PeekDefinition peekDefinition = new PeekDefinition(null, null);
            string validDatabaseQualifiedName = "test_table";
            string objectName = "test_table";
            string expectedSchemaName = "dbo";

            string actualSchemaName = peekDefinition.GetSchemaFromDatabaseQualifiedName(validDatabaseQualifiedName, objectName);
            Assert.Equal(actualSchemaName, expectedSchemaName);
        }

        /// <summary>
        /// Test PeekDefinition.GetSchemaFromDatabaseQualifiedName with a invalid database name
        /// </summary>
        [Fact]
        public void GetSchemaFromDatabaseQualifiedNameWithInvalidNameTest()
        {
            PeekDefinition peekDefinition = new PeekDefinition(null, null);
            string validDatabaseQualifiedName = "x.y.z";
            string objectName = "test_table";
            string expectedSchemaName = "dbo";

            string actualSchemaName = peekDefinition.GetSchemaFromDatabaseQualifiedName(validDatabaseQualifiedName, objectName);
            Assert.Equal(actualSchemaName, expectedSchemaName);
        }

        /// <summary>
        /// Test Deletion of peek definition scripts for a valid temp folder that exists
        /// </summary>
        [Fact]
        public void DeletePeekDefinitionScriptsTest()
        {
            PeekDefinition peekDefinition = new PeekDefinition(null, null);
            var languageService = LanguageService.Instance;
<<<<<<< HEAD
            Assert.True(Directory.Exists(FileUtilities.PeekDefinitionTempFolder));
            languageService.DeletePeekDefinitionScripts();
            Assert.False(Directory.Exists(FileUtilities.PeekDefinitionTempFolder));
=======
            Assert.True(Directory.Exists(ServiceLayer.QueryExecution.FileUtils.PeekDefinitionTempFolder));
            languageService.DeletePeekDefinitionScripts();
            Assert.False(Directory.Exists(ServiceLayer.QueryExecution.FileUtils.PeekDefinitionTempFolder));
>>>>>>> 41d38b21
        }

        /// <summary>
        /// Test Deletion of peek definition scripts for a temp folder that does not exist
        /// </summary>
        [Fact]
        public void DeletePeekDefinitionScriptsWhenFolderDoesNotExistTest()
        {
            var languageService = LanguageService.Instance;
            PeekDefinition peekDefinition = new PeekDefinition(null, null);
<<<<<<< HEAD
            FileUtilities.SafeDirectoryDelete(FileUtilities.PeekDefinitionTempFolder, true);
            Assert.False(Directory.Exists(FileUtilities.PeekDefinitionTempFolder));
=======
            ServiceLayer.QueryExecution.FileUtils.SafeDirectoryDelete(ServiceLayer.QueryExecution.FileUtils.PeekDefinitionTempFolder, true);
            Assert.False(Directory.Exists(ServiceLayer.QueryExecution.FileUtils.PeekDefinitionTempFolder));
>>>>>>> 41d38b21
            // Expected not to throw any exception
            languageService.DeletePeekDefinitionScripts();
        }

        /// <summary>
        /// Test Extracting the full object name from quickInfoText.
        /// Given a valid object name string and a vaild quickInfo string containing the object name
        /// Expect the full object name (database.schema.objectName)
        /// </summary>
        [Fact]
        public void GetFullObjectNameFromQuickInfoWithValidStringsTest()
        {
            PeekDefinition peekDefinition = new PeekDefinition(null, null);
            string objectName = "testTable";
            string quickInfoText = "table master.dbo.testTable";
            string result = peekDefinition.GetFullObjectNameFromQuickInfo(quickInfoText, objectName);
            string expected = "master.dbo.testTable";
            Assert.Equal(expected, result);
        }

        /// <summary>
        /// Test Extracting the full object name from quickInfoText.
        /// Given a null object name string and a vaild quickInfo string containing the object name( and vice versa)
        /// Expect null
        /// </summary>
        [Fact]
        public void GetFullObjectNameFromQuickInfoWithNullStringsTest()
        {
            PeekDefinition peekDefinition = new PeekDefinition(null, null);
            string expected = null;

            string objectName = null;
            string quickInfoText = "table master.dbo.testTable";
            string result = peekDefinition.GetFullObjectNameFromQuickInfo(quickInfoText, objectName);
            Assert.Equal(expected, result);

            quickInfoText = null;
            objectName = "tableName";
            result = peekDefinition.GetFullObjectNameFromQuickInfo(quickInfoText, objectName);
            Assert.Equal(expected, result);

            quickInfoText = null;
            objectName = null;
            result = peekDefinition.GetFullObjectNameFromQuickInfo(quickInfoText, objectName);
            Assert.Equal(expected, result);
        }

        /// <summary>
        /// Test Extracting the full object name from quickInfoText.
        /// Given a valid object name string and a vaild quickInfo string that does not contain the object name
        /// Expect null
        /// </summary>
        [Fact]
        public void GetFullObjectNameFromQuickInfoWithIncorrectObjectNameTest()
        {
            PeekDefinition peekDefinition = new PeekDefinition(null, null);
            string objectName = "test";
            string quickInfoText = "table master.dbo.tableName";
            string result = peekDefinition.GetFullObjectNameFromQuickInfo(quickInfoText, objectName);
            string expected = null;
            Assert.Equal(expected, result);
        }

        /// <summary>
        /// Test Extracting the object type from quickInfoText.
        /// Given a valid object name string and a vaild quickInfo string containing the object name
        /// Expect correct object type
        /// </summary>
        [Fact]
        public void GetTokenTypeFromQuickInfoWithValidStringsTest()
        {
            PeekDefinition peekDefinition = new PeekDefinition(null, null);
            string objectName = "tableName";
            string quickInfoText = "table master.dbo.tableName";
            string result = peekDefinition.GetTokenTypeFromQuickInfo(quickInfoText, objectName);
            string expected = "table";
            Assert.Equal(expected, result);
        }

        /// <summary>
        /// Test Extracting theobject type from quickInfoText.
        /// Given a null object name string and a vaild quickInfo string containing the object name( and vice versa)
        /// Expect null
        /// </summary>
        [Fact]
        public void GetTokenTypeFromQuickInfoWithNullStringsTest()
        {
            PeekDefinition peekDefinition = new PeekDefinition(null, null);
            string expected = null;

            string objectName = null;
            string quickInfoText = "table master.dbo.testTable";
            string result = peekDefinition.GetTokenTypeFromQuickInfo(quickInfoText, objectName);
            Assert.Equal(expected, result);

            quickInfoText = null;
            objectName = "tableName";
            result = peekDefinition.GetTokenTypeFromQuickInfo(quickInfoText, objectName);
            Assert.Equal(expected, result);

            quickInfoText = null;
            objectName = null;
            result = peekDefinition.GetTokenTypeFromQuickInfo(quickInfoText, objectName);
            Assert.Equal(expected, result);
        }

        /// <summary>
        /// Test Extracting the object type from quickInfoText.
        /// Given a valid object name string and a vaild quickInfo string that does not containthe object name
        /// Expect null
        /// </summary>
        [Fact]
        public void GetTokenTypeFromQuickInfoWithIncorrectObjectNameTest()
        {
            PeekDefinition peekDefinition = new PeekDefinition(null, null);
            string objectName = "test";
            string quickInfoText = "table master.dbo.tableName";
            string result = peekDefinition.GetTokenTypeFromQuickInfo(quickInfoText, objectName);
            string expected = null;
            Assert.Equal(expected, result);
        }

        /// <summary>
        /// test Getting definition using quickInfo text without a live connection
        /// Expect an error result( because you cannot script without a live connection)
        /// </summary>
        [Fact]
        public void GetDefinitionUsingQuickInfoWithoutConnectionTest()
        {
            PeekDefinition peekDefinition = new PeekDefinition(null, null);
            string objectName = "tableName";
            string quickInfoText = "table master.dbo.tableName";
            DefinitionResult result = peekDefinition.GetDefinitionUsingQuickInfoText(quickInfoText, objectName, null);
            Assert.NotNull(result);
            Assert.True(result.IsErrorResult);
        }

        /// <summary>
        /// test Getting definition using declarration Type without a live connection
        /// Expect an error result( because you cannot script without a live connection)
        /// </summary>
        [Fact]
        public void GetDefinitionUsingDeclarationItemWithoutConnectionTest()
        {
            PeekDefinition peekDefinition = new PeekDefinition(null, null);
            string objectName = "tableName";
            string fullObjectName = "master.dbo.tableName";
            DefinitionResult result = peekDefinition.GetDefinitionUsingDeclarationType(DeclarationType.Table, fullObjectName, objectName, null);
            Assert.NotNull(result);
            Assert.True(result.IsErrorResult);
        }
    }
}<|MERGE_RESOLUTION|>--- conflicted
+++ resolved
@@ -203,15 +203,9 @@
         {
             PeekDefinition peekDefinition = new PeekDefinition(null, null);
             var languageService = LanguageService.Instance;
-<<<<<<< HEAD
-            Assert.True(Directory.Exists(FileUtilities.PeekDefinitionTempFolder));
-            languageService.DeletePeekDefinitionScripts();
-            Assert.False(Directory.Exists(FileUtilities.PeekDefinitionTempFolder));
-=======
             Assert.True(Directory.Exists(ServiceLayer.QueryExecution.FileUtils.PeekDefinitionTempFolder));
             languageService.DeletePeekDefinitionScripts();
             Assert.False(Directory.Exists(ServiceLayer.QueryExecution.FileUtils.PeekDefinitionTempFolder));
->>>>>>> 41d38b21
         }
 
         /// <summary>
@@ -222,13 +216,9 @@
         {
             var languageService = LanguageService.Instance;
             PeekDefinition peekDefinition = new PeekDefinition(null, null);
-<<<<<<< HEAD
-            FileUtilities.SafeDirectoryDelete(FileUtilities.PeekDefinitionTempFolder, true);
-            Assert.False(Directory.Exists(FileUtilities.PeekDefinitionTempFolder));
-=======
             ServiceLayer.QueryExecution.FileUtils.SafeDirectoryDelete(ServiceLayer.QueryExecution.FileUtils.PeekDefinitionTempFolder, true);
             Assert.False(Directory.Exists(ServiceLayer.QueryExecution.FileUtils.PeekDefinitionTempFolder));
->>>>>>> 41d38b21
+
             // Expected not to throw any exception
             languageService.DeletePeekDefinitionScripts();
         }
