//
// Copyright (c) Microsoft. All rights reserved.
// Licensed under the MIT license. See LICENSE file in the project root for full license information.
//
using System;
using System.IO;
using System.Collections.Generic;
using System.Threading;
using System.Threading.Tasks;
using System.Runtime.InteropServices;
using Microsoft.SqlServer.Management.Common;
using Microsoft.SqlServer.Management.SqlParser.Binder;
using Microsoft.SqlServer.Management.SqlParser.Intellisense;
using Microsoft.SqlServer.Management.SqlParser.MetadataProvider;
using Microsoft.SqlServer.Management.SqlParser.Parser;
using Microsoft.SqlTools.ServiceLayer.Connection;
using Microsoft.SqlTools.ServiceLayer.Hosting.Protocol;
using Microsoft.SqlTools.ServiceLayer.Hosting.Protocol.Contracts;
using Microsoft.SqlTools.ServiceLayer.LanguageServices;
using Microsoft.SqlTools.ServiceLayer.LanguageServices.Contracts;
using Microsoft.SqlTools.ServiceLayer.SqlContext;
using Microsoft.SqlTools.ServiceLayer.QueryExecution;
using Microsoft.SqlTools.ServiceLayer.Test.QueryExecution;
using Microsoft.SqlTools.ServiceLayer.Workspace;
using Microsoft.SqlTools.ServiceLayer.Workspace.Contracts;
using Microsoft.SqlTools.Test.Utility;
using Moq;
using Xunit;
using Location = Microsoft.SqlTools.ServiceLayer.Workspace.Contracts.Location;
using Microsoft.SqlTools.ServiceLayer.Test.Common;

namespace Microsoft.SqlTools.ServiceLayer.Test.LanguageServices
{
    /// <summary>
    /// Tests for the language service peek definition/ go to definition feature
    /// </summary>
    public class PeekDefinitionTests
    {
        private const int TaskTimeout = 30000;

        private readonly string testScriptUri = TestObjects.ScriptUri;

        private readonly string testConnectionKey = "testdbcontextkey";

        private Mock<ConnectedBindingQueue> bindingQueue;

        private Mock<WorkspaceService<SqlToolsSettings>> workspaceService;

        private Mock<RequestContext<Location[]>> requestContext;

        private Mock<IBinder> binder;

        private TextDocumentPosition textDocument;

        private const string OwnerUri = "testFile1";

        private void InitializeTestObjects()
        {
            // initial cursor position in the script file
            textDocument = new TextDocumentPosition
            {
                TextDocument = new TextDocumentIdentifier {Uri = this.testScriptUri},
                Position = new Position
                {
                    Line = 0,
                    Character = 23
                }
            };

            // default settings are stored in the workspace service
            WorkspaceService<SqlToolsSettings>.Instance.CurrentSettings = new SqlToolsSettings();

            // set up file for returning the query
            var fileMock = new Mock<ScriptFile>();
            fileMock.SetupGet(file => file.Contents).Returns(QueryExecution.Common.StandardQuery);
            fileMock.SetupGet(file => file.ClientFilePath).Returns(this.testScriptUri);

            // set up workspace mock
            workspaceService = new Mock<WorkspaceService<SqlToolsSettings>>();
            workspaceService.Setup(service => service.Workspace.GetFile(It.IsAny<string>()))
                .Returns(fileMock.Object);

            // setup binding queue mock
            bindingQueue = new Mock<ConnectedBindingQueue>();
            bindingQueue.Setup(q => q.AddConnectionContext(It.IsAny<ConnectionInfo>()))
                .Returns(this.testConnectionKey);

            // inject mock instances into the Language Service
            LanguageService.WorkspaceServiceInstance = workspaceService.Object;
            LanguageService.ConnectionServiceInstance = TestObjects.GetTestConnectionService();
            ConnectionInfo connectionInfo = TestObjects.GetTestConnectionInfo();
            LanguageService.ConnectionServiceInstance.OwnerToConnectionMap.Add(this.testScriptUri, connectionInfo);
            LanguageService.Instance.BindingQueue = bindingQueue.Object;

            // setup the mock for SendResult
            requestContext = new Mock<RequestContext<Location[]>>();
            requestContext.Setup(rc => rc.SendResult(It.IsAny<Location[]>()))
                .Returns(Task.FromResult(0));
            requestContext.Setup(rc => rc.SendError(It.IsAny<DefinitionError>())).Returns(Task.FromResult(0));;
            requestContext.Setup(r => r.SendEvent(It.IsAny<EventType<TelemetryParams>>(), It.IsAny<TelemetryParams>())).Returns(Task.FromResult(0));;
            requestContext.Setup(r => r.SendEvent(It.IsAny<EventType<StatusChangeParams>>(), It.IsAny<StatusChangeParams>())).Returns(Task.FromResult(0));;

            // setup the IBinder mock
            binder = new Mock<IBinder>();
            binder.Setup(b => b.Bind(
                It.IsAny<IEnumerable<ParseResult>>(),
                It.IsAny<string>(),
                It.IsAny<BindMode>()));

            var testScriptParseInfo = new ScriptParseInfo();
            LanguageService.Instance.AddOrUpdateScriptParseInfo(this.testScriptUri, testScriptParseInfo);
            testScriptParseInfo.IsConnected = false;
            testScriptParseInfo.ConnectionKey = LanguageService.Instance.BindingQueue.AddConnectionContext(connectionInfo);

            // setup the binding context object
            ConnectedBindingContext bindingContext = new ConnectedBindingContext();
            bindingContext.Binder = binder.Object;
            bindingContext.MetadataDisplayInfoProvider = new MetadataDisplayInfoProvider();
            LanguageService.Instance.BindingQueue.BindingContextMap.Add(testScriptParseInfo.ConnectionKey, bindingContext);
        }


        /// <summary>
        /// Tests the definition event handler. When called with no active connection, an error is sent
        /// </summary>
        [Fact]
        public async Task DefinitionsHandlerWithNoConnectionTest()
        {
            InitializeTestObjects();
            // request definition
            var definitionTask = await Task.WhenAny(LanguageService.HandleDefinitionRequest(textDocument, requestContext.Object), Task.Delay(TaskTimeout));
            await definitionTask;
            // verify that send result was not called and send error was called
            requestContext.Verify(m => m.SendResult(It.IsAny<Location[]>()), Times.Never());
            requestContext.Verify(m => m.SendError(It.IsAny<DefinitionError>()), Times.Once());
        }

        /// <summary>
        /// Tests creating location objects on windows and non-windows systems
        /// </summary>
        [Fact]
        public void GetLocationFromFileForValidFilePathTest()
        {
            String filePath = RuntimeInformation.IsOSPlatform(OSPlatform.Windows) ? "C:\\test\\script.sql" : "/test/script.sql";
            PeekDefinition peekDefinition = new PeekDefinition(null, null);
            Location[] locations = peekDefinition.GetLocationFromFile(filePath, 0);

            String expectedFilePath = RuntimeInformation.IsOSPlatform(OSPlatform.Windows) ? "file:///C:/test/script.sql" : "file:/test/script.sql";
            Assert.Equal(locations[0].Uri, expectedFilePath);
        }

        /// <summary>
        /// Test PeekDefinition.GetSchemaFromDatabaseQualifiedName with a valid database name
        /// </summary>
        [Fact]
        public void GetSchemaFromDatabaseQualifiedNameWithValidNameTest()
        {
            PeekDefinition peekDefinition = new PeekDefinition(null, null);
            string validDatabaseQualifiedName = "master.test.test_table";
            string objectName = "test_table";
            string expectedSchemaName = "test";

            string actualSchemaName = peekDefinition.GetSchemaFromDatabaseQualifiedName(validDatabaseQualifiedName, objectName);
            Assert.Equal(actualSchemaName, expectedSchemaName);
        }

        /// <summary>
        /// Test PeekDefinition.GetSchemaFromDatabaseQualifiedName with a valid object name and no schema
        /// </summary>

        [Fact]
        public void GetSchemaFromDatabaseQualifiedNameWithNoSchemaTest()
        {
            PeekDefinition peekDefinition = new PeekDefinition(null, null);
            string validDatabaseQualifiedName = "test_table";
            string objectName = "test_table";
            string expectedSchemaName = "dbo";

            string actualSchemaName = peekDefinition.GetSchemaFromDatabaseQualifiedName(validDatabaseQualifiedName, objectName);
            Assert.Equal(actualSchemaName, expectedSchemaName);
        }

        /// <summary>
        /// Test PeekDefinition.GetSchemaFromDatabaseQualifiedName with a invalid database name
        /// </summary>
        [Fact]
        public void GetSchemaFromDatabaseQualifiedNameWithInvalidNameTest()
        {
            PeekDefinition peekDefinition = new PeekDefinition(null, null);
            string validDatabaseQualifiedName = "x.y.z";
            string objectName = "test_table";
            string expectedSchemaName = "dbo";

            string actualSchemaName = peekDefinition.GetSchemaFromDatabaseQualifiedName(validDatabaseQualifiedName, objectName);
            Assert.Equal(actualSchemaName, expectedSchemaName);
        }

        /// <summary>
        /// Test Deletion of peek definition scripts for a valid temp folder that exists
        /// </summary>
        [Fact]
        public void DeletePeekDefinitionScriptsTest()
        {
            PeekDefinition peekDefinition = new PeekDefinition(null, null);
            var languageService = LanguageService.Instance;
            Assert.True(Directory.Exists(FileUtilities.PeekDefinitionTempFolder));
            languageService.DeletePeekDefinitionScripts();
            Assert.False(Directory.Exists(FileUtilities.PeekDefinitionTempFolder));
        }

        /// <summary>
        /// Test Deletion of peek definition scripts for a temp folder that does not exist
        /// </summary>
        [Fact]
        public void DeletePeekDefinitionScriptsWhenFolderDoesNotExistTest()
        {
            var languageService = LanguageService.Instance;
            PeekDefinition peekDefinition = new PeekDefinition(null, null);
            FileUtilities.SafeDirectoryDelete(FileUtilities.PeekDefinitionTempFolder, true);
            Assert.False(Directory.Exists(FileUtilities.PeekDefinitionTempFolder));
<<<<<<< HEAD
=======

>>>>>>> 39548f33
            // Expected not to throw any exception
            languageService.DeletePeekDefinitionScripts();
        }

        /// <summary>
        /// Test Extracting the full object name from quickInfoText.
        /// Given a valid object name string and a vaild quickInfo string containing the object name
        /// Expect the full object name (database.schema.objectName)
        /// </summary>
        [Fact]
        public void GetFullObjectNameFromQuickInfoWithValidStringsTest()
        {
            PeekDefinition peekDefinition = new PeekDefinition(null, null);
            string objectName = "testTable";
            string quickInfoText = "table master.dbo.testTable";
            string result = peekDefinition.GetFullObjectNameFromQuickInfo(quickInfoText, objectName);
            string expected = "master.dbo.testTable";
            Assert.Equal(expected, result);
        }

        /// <summary>
        /// Test Extracting the full object name from quickInfoText.
        /// Given a null object name string and a vaild quickInfo string containing the object name( and vice versa)
        /// Expect null
        /// </summary>
        [Fact]
        public void GetFullObjectNameFromQuickInfoWithNullStringsTest()
        {
            PeekDefinition peekDefinition = new PeekDefinition(null, null);
            string expected = null;

            string objectName = null;
            string quickInfoText = "table master.dbo.testTable";
            string result = peekDefinition.GetFullObjectNameFromQuickInfo(quickInfoText, objectName);
            Assert.Equal(expected, result);

            quickInfoText = null;
            objectName = "tableName";
            result = peekDefinition.GetFullObjectNameFromQuickInfo(quickInfoText, objectName);
            Assert.Equal(expected, result);

            quickInfoText = null;
            objectName = null;
            result = peekDefinition.GetFullObjectNameFromQuickInfo(quickInfoText, objectName);
            Assert.Equal(expected, result);
        }

        /// <summary>
        /// Test Extracting the full object name from quickInfoText.
        /// Given a valid object name string and a vaild quickInfo string that does not contain the object name
        /// Expect null
        /// </summary>
        [Fact]
        public void GetFullObjectNameFromQuickInfoWithIncorrectObjectNameTest()
        {
            PeekDefinition peekDefinition = new PeekDefinition(null, null);
            string objectName = "test";
            string quickInfoText = "table master.dbo.tableName";
            string result = peekDefinition.GetFullObjectNameFromQuickInfo(quickInfoText, objectName);
            string expected = null;
            Assert.Equal(expected, result);
        }

        /// <summary>
        /// Test Extracting the object type from quickInfoText.
        /// Given a valid object name string and a vaild quickInfo string containing the object name
        /// Expect correct object type
        /// </summary>
        [Fact]
        public void GetTokenTypeFromQuickInfoWithValidStringsTest()
        {
            PeekDefinition peekDefinition = new PeekDefinition(null, null);
            string objectName = "tableName";
            string quickInfoText = "table master.dbo.tableName";
            string result = peekDefinition.GetTokenTypeFromQuickInfo(quickInfoText, objectName);
            string expected = "table";
            Assert.Equal(expected, result);
        }

        /// <summary>
        /// Test Extracting theobject type from quickInfoText.
        /// Given a null object name string and a vaild quickInfo string containing the object name( and vice versa)
        /// Expect null
        /// </summary>
        [Fact]
        public void GetTokenTypeFromQuickInfoWithNullStringsTest()
        {
            PeekDefinition peekDefinition = new PeekDefinition(null, null);
            string expected = null;

            string objectName = null;
            string quickInfoText = "table master.dbo.testTable";
            string result = peekDefinition.GetTokenTypeFromQuickInfo(quickInfoText, objectName);
            Assert.Equal(expected, result);

            quickInfoText = null;
            objectName = "tableName";
            result = peekDefinition.GetTokenTypeFromQuickInfo(quickInfoText, objectName);
            Assert.Equal(expected, result);

            quickInfoText = null;
            objectName = null;
            result = peekDefinition.GetTokenTypeFromQuickInfo(quickInfoText, objectName);
            Assert.Equal(expected, result);
        }

        /// <summary>
        /// Test Extracting the object type from quickInfoText.
        /// Given a valid object name string and a vaild quickInfo string that does not containthe object name
        /// Expect null
        /// </summary>
        [Fact]
        public void GetTokenTypeFromQuickInfoWithIncorrectObjectNameTest()
        {
            PeekDefinition peekDefinition = new PeekDefinition(null, null);
            string objectName = "test";
            string quickInfoText = "table master.dbo.tableName";
            string result = peekDefinition.GetTokenTypeFromQuickInfo(quickInfoText, objectName);
            string expected = null;
            Assert.Equal(expected, result);
        }

        /// <summary>
        /// test Getting definition using quickInfo text without a live connection
        /// Expect an error result( because you cannot script without a live connection)
        /// </summary>
        [Fact]
        public void GetDefinitionUsingQuickInfoWithoutConnectionTest()
        {
            PeekDefinition peekDefinition = new PeekDefinition(null, null);
            string objectName = "tableName";
            string quickInfoText = "table master.dbo.tableName";
            DefinitionResult result = peekDefinition.GetDefinitionUsingQuickInfoText(quickInfoText, objectName, null);
            Assert.NotNull(result);
            Assert.True(result.IsErrorResult);
        }

        /// <summary>
        /// test Getting definition using declarration Type without a live connection
        /// Expect an error result( because you cannot script without a live connection)
        /// </summary>
        [Fact]
        public void GetDefinitionUsingDeclarationItemWithoutConnectionTest()
        {
            PeekDefinition peekDefinition = new PeekDefinition(null, null);
            string objectName = "tableName";
            string fullObjectName = "master.dbo.tableName";
            DefinitionResult result = peekDefinition.GetDefinitionUsingDeclarationType(DeclarationType.Table, fullObjectName, objectName, null);
            Assert.NotNull(result);
            Assert.True(result.IsErrorResult);
        }
    }
}<|MERGE_RESOLUTION|>--- conflicted
+++ resolved
@@ -218,10 +218,6 @@
             PeekDefinition peekDefinition = new PeekDefinition(null, null);
             FileUtilities.SafeDirectoryDelete(FileUtilities.PeekDefinitionTempFolder, true);
             Assert.False(Directory.Exists(FileUtilities.PeekDefinitionTempFolder));
-<<<<<<< HEAD
-=======
-
->>>>>>> 39548f33
             // Expected not to throw any exception
             languageService.DeletePeekDefinitionScripts();
         }
