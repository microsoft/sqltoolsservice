//
// Copyright (c) Microsoft. All rights reserved.
// Licensed under the MIT license. See LICENSE file in the project root for full license information.
//

using Microsoft.SqlTools.ServiceLayer.Connection;
using Microsoft.SqlTools.ServiceLayer.LanguageServices;
using Microsoft.SqlTools.ServiceLayer.LanguageServices.Completion;
using Microsoft.SqlTools.ServiceLayer.LanguageServices.Contracts;
using Microsoft.SqlTools.ServiceLayer.Workspace.Contracts;
using Microsoft.SqlTools.Test.Utility;
using Xunit;

namespace Microsoft.SqlTools.ServiceLayer.Test.LanguageServer
{
    /// <summary>
    /// Tests for the ServiceHost Language Service tests
    /// </summary>
    public class LanguageServiceTests
    {
        /// <summary>
        /// Verify that the latest SqlParser (2016 as of this writing) is used by default
        /// </summary>
        [Fact]
        public void LatestSqlParserIsUsedByDefault()
        {
            // This should only parse correctly on SQL server 2016 or newer
            const string sql2016Text = 
                @"CREATE SECURITY POLICY [FederatedSecurityPolicy]" + "\r\n" +
                @"ADD FILTER PREDICATE [rls].[fn_securitypredicate]([CustomerId])" + "\r\n" +   
                @"ON [dbo].[Customer];";
            
            LanguageService service = TestObjects.GetTestLanguageService();

            // parse
            var scriptFile = new ScriptFile();
            scriptFile.SetFileContents(sql2016Text);
            ScriptFileMarker[] fileMarkers = service.GetSemanticMarkers(scriptFile);

            // verify that no errors are detected
            Assert.Equal(0, fileMarkers.Length);
        }

        /// <summary>
        /// Verify that the SQL parser correctly detects errors in text
        /// </summary>
        [Fact]
        public void ParseSelectStatementWithoutErrors()
        {
            // sql statement with no errors
            const string sqlWithErrors = "SELECT * FROM sys.objects";

            // get the test service 
            LanguageService service = TestObjects.GetTestLanguageService();

            // parse the sql statement
            var scriptFile = new ScriptFile();
            scriptFile.SetFileContents(sqlWithErrors);
            ScriptFileMarker[] fileMarkers = service.GetSemanticMarkers(scriptFile);

            // verify there are no errors
            Assert.Equal(0, fileMarkers.Length);
        }

        /// <summary>
        /// Verify that the SQL parser correctly detects errors in text
        /// </summary>
        [Fact]
        public void ParseSelectStatementWithError()
        {
            // sql statement with errors
            const string sqlWithErrors = "SELECT *** FROM sys.objects";

            // get test service
            LanguageService service = TestObjects.GetTestLanguageService();

            // parse sql statement
            var scriptFile = new ScriptFile();
            scriptFile.SetFileContents(sqlWithErrors);
            ScriptFileMarker[] fileMarkers = service.GetSemanticMarkers(scriptFile);

            // verify there is one error
            Assert.Equal(1, fileMarkers.Length);

            // verify the position of the error
            Assert.Equal(9, fileMarkers[0].ScriptRegion.StartColumnNumber);
            Assert.Equal(1, fileMarkers[0].ScriptRegion.StartLineNumber);
            Assert.Equal(10, fileMarkers[0].ScriptRegion.EndColumnNumber);
            Assert.Equal(1, fileMarkers[0].ScriptRegion.EndLineNumber);
        }

        /// <summary>
        /// Verify that the SQL parser correctly detects errors in text
        /// </summary>
        [Fact]
        public void ParseMultilineSqlWithErrors()
        {
            // multiline sql with errors
            const string sqlWithErrors = 
                "SELECT *** FROM sys.objects;\n" +
                "GO\n" +
                "SELECT *** FROM sys.objects;\n";

            // get test service
            LanguageService service = TestObjects.GetTestLanguageService();

            // parse sql
            var scriptFile = new ScriptFile();
            scriptFile.SetFileContents(sqlWithErrors);
            ScriptFileMarker[] fileMarkers = service.GetSemanticMarkers(scriptFile);

            // verify there are two errors
            Assert.Equal(2, fileMarkers.Length);

            // check position of first error
            Assert.Equal(9, fileMarkers[0].ScriptRegion.StartColumnNumber);
            Assert.Equal(1, fileMarkers[0].ScriptRegion.StartLineNumber);
            Assert.Equal(10, fileMarkers[0].ScriptRegion.EndColumnNumber);
            Assert.Equal(1, fileMarkers[0].ScriptRegion.EndLineNumber);

            // check position of second error
            Assert.Equal(9, fileMarkers[1].ScriptRegion.StartColumnNumber);
            Assert.Equal(3, fileMarkers[1].ScriptRegion.StartLineNumber);
            Assert.Equal(10, fileMarkers[1].ScriptRegion.EndColumnNumber);
            Assert.Equal(3, fileMarkers[1].ScriptRegion.EndLineNumber);
        }

        /// <summary>
        /// Verify that GetSignatureHelp returns null when the provided TextDocumentPosition
        /// has no associated ScriptParseInfo.
        /// </summary>
        [Fact]
        public void GetSignatureHelpReturnsNullIfParseInfoNotInitialized()
        {
            // Given service doesn't have parseinfo intialized for a document
            const string docContent = "SELECT * FROM sys.objects";
            LanguageService service = TestObjects.GetTestLanguageService();
            var scriptFile = new ScriptFile();
            scriptFile.SetFileContents(docContent);

            // When requesting SignatureHelp
            SignatureHelp signatureHelp = service.GetSignatureHelp(TestObjects.GetTestDocPosition(), scriptFile);
            
            // Then null is returned as no parse info can be used to find the signature
            Assert.Null(signatureHelp);
        }

        [Fact]
        public void EmptyCompletionListTest()
        {           
            Assert.Equal(AutoCompleteHelper.EmptyCompletionList.Length, 0);
        }

        [Fact]
        public void SetWorkspaceServiceInstanceTest()
        {           
            AutoCompleteHelper.WorkspaceServiceInstance = null;
            // workspace will be recreated if it's set to null
            Assert.NotNull(AutoCompleteHelper.WorkspaceServiceInstance);
        }

        internal class TestScriptDocumentInfo : ScriptDocumentInfo
        {
            public TestScriptDocumentInfo(TextDocumentPosition textDocumentPosition, ScriptFile scriptFile, ScriptParseInfo scriptParseInfo)
                :base(textDocumentPosition, scriptFile, scriptParseInfo)
            {
                
            }
            
            public override string TokenText
            {
                get
                {
                    return "doesntmatchanythingintheintellisensedefaultlist";
                }
            }
        }

        [Fact]
        public void GetDefaultCompletionListWithNoMatchesTest()
        {           
            var scriptFile = new ScriptFile();
            scriptFile.SetFileContents("koko wants a bananas");

            ScriptParseInfo scriptInfo = new ScriptParseInfo { IsConnected = false };

            var scriptDocumentInfo = new TestScriptDocumentInfo(
                new TextDocumentPosition()
                {
                    TextDocument = new TextDocumentIdentifier() {  Uri = TestObjects.ScriptUri  },
                    Position = new Position() { Line = 0, Character = 0 }
                }, scriptFile, scriptInfo);
      
            AutoCompleteHelper.GetDefaultCompletionItems(scriptDocumentInfo, false);

        }
<<<<<<< HEAD
=======

        #endregion

        #region "General Language Service tests"

#if LIVE_CONNECTION_TESTS

        private static void GetLiveAutoCompleteTestObjects(
            out TextDocumentPosition textDocument,
            out ScriptFile scriptFile,
            out ConnectionInfo connInfo)
        {
            textDocument = new TextDocumentPosition
            {
                TextDocument = new TextDocumentIdentifier {Uri = TestObjects.ScriptUri},
                Position = new Position
                {
                    Line = 0,
                    Character = 0
                }
            };

            connInfo = TestObjects.InitLiveConnectionInfo(out scriptFile);
        }
        
        /// <summary>
        /// Test the service initialization code path and verify nothing throws
        /// </summary>
        [Fact]
        public void ServiceInitialization()
        {
            try
            {
                TestObjects.InitializeTestServices();
            }
            catch (System.ArgumentException)
            {

            }
            Assert.True(LanguageService.Instance.Context != null);
            Assert.True(LanguageService.ConnectionServiceInstance != null);
            Assert.True(LanguageService.Instance.CurrentSettings != null);
            Assert.True(LanguageService.Instance.CurrentWorkspace != null);
        }  

        /// <summary>
        /// Test the service initialization code path and verify nothing throws
        /// </summary>
        [Fact]
        public void PrepopulateCommonMetadata()
        {
            ScriptFile scriptFile;
            ConnectionInfo connInfo = TestObjects.InitLiveConnectionInfo(out scriptFile);

            ScriptParseInfo scriptInfo = new ScriptParseInfo {IsConnected = true};

            AutoCompleteHelper.PrepopulateCommonMetadata(connInfo, scriptInfo, null);
        }

        // This test currently requires a live database connection to initialize 
        // SMO connected metadata provider.  Since we don't want a live DB dependency
        // in the CI unit tests this scenario is currently disabled.
        [Fact]
        public void AutoCompleteFindCompletions()
        {
            TextDocumentPosition textDocument;
            ConnectionInfo connInfo;
            ScriptFile scriptFile;
            GetLiveAutoCompleteTestObjects(out textDocument, out scriptFile, out connInfo);

            textDocument.Position.Character = 7;
            scriptFile.Contents = "select ";

            var autoCompleteService = LanguageService.Instance;
            var completions = autoCompleteService.GetCompletionItems(
                textDocument, 
                scriptFile,
                connInfo);

            Assert.True(completions.Length > 0);
        }

        /// <summary>
        /// Verify that GetSignatureHelp returns not null when the provided TextDocumentPosition
        /// has an associated ScriptParseInfo and the provided query has a function that should
        /// provide signature help.
        /// </summary>
        [Fact]
        public async void GetSignatureHelpReturnsNotNullIfParseInfoInitialized()
        {
            // When we make a connection to a live database
            ScriptFile scriptFile;
            Hosting.ServiceHost.SendEventIgnoreExceptions = true;
            ConnectionInfo connInfo = TestObjects.InitLiveConnectionInfo(out scriptFile);

            // And we place the cursor after a function that should prompt for signature help
            string queryWithFunction = "EXEC sys.fn_isrolemember ";
            scriptFile.Contents = queryWithFunction;
            TextDocumentPosition textDocument = new TextDocumentPosition
            {
                TextDocument = new TextDocumentIdentifier
                {
                    Uri = scriptFile.ClientFilePath
                },
                Position = new Position
                {
                    Line = 0,
                    Character = queryWithFunction.Length
                }
            };

            // If the SQL has already been parsed
            var service = LanguageService.Instance;
            await service.UpdateLanguageServiceOnConnection(connInfo);

            // We should get back a non-null ScriptParseInfo
            ScriptParseInfo parseInfo = service.GetScriptParseInfo(scriptFile.ClientFilePath);
            Assert.NotNull(parseInfo);

            // And we should get back a non-null SignatureHelp
            SignatureHelp signatureHelp = service.GetSignatureHelp(textDocument, scriptFile);
            Assert.NotNull(signatureHelp);
        }

#endif

        #endregion
>>>>>>> 7ea1b1bb
    }
}<|MERGE_RESOLUTION|>--- conflicted
+++ resolved
@@ -194,135 +194,5 @@
             AutoCompleteHelper.GetDefaultCompletionItems(scriptDocumentInfo, false);
 
         }
-<<<<<<< HEAD
-=======
-
-        #endregion
-
-        #region "General Language Service tests"
-
-#if LIVE_CONNECTION_TESTS
-
-        private static void GetLiveAutoCompleteTestObjects(
-            out TextDocumentPosition textDocument,
-            out ScriptFile scriptFile,
-            out ConnectionInfo connInfo)
-        {
-            textDocument = new TextDocumentPosition
-            {
-                TextDocument = new TextDocumentIdentifier {Uri = TestObjects.ScriptUri},
-                Position = new Position
-                {
-                    Line = 0,
-                    Character = 0
-                }
-            };
-
-            connInfo = TestObjects.InitLiveConnectionInfo(out scriptFile);
-        }
-        
-        /// <summary>
-        /// Test the service initialization code path and verify nothing throws
-        /// </summary>
-        [Fact]
-        public void ServiceInitialization()
-        {
-            try
-            {
-                TestObjects.InitializeTestServices();
-            }
-            catch (System.ArgumentException)
-            {
-
-            }
-            Assert.True(LanguageService.Instance.Context != null);
-            Assert.True(LanguageService.ConnectionServiceInstance != null);
-            Assert.True(LanguageService.Instance.CurrentSettings != null);
-            Assert.True(LanguageService.Instance.CurrentWorkspace != null);
-        }  
-
-        /// <summary>
-        /// Test the service initialization code path and verify nothing throws
-        /// </summary>
-        [Fact]
-        public void PrepopulateCommonMetadata()
-        {
-            ScriptFile scriptFile;
-            ConnectionInfo connInfo = TestObjects.InitLiveConnectionInfo(out scriptFile);
-
-            ScriptParseInfo scriptInfo = new ScriptParseInfo {IsConnected = true};
-
-            AutoCompleteHelper.PrepopulateCommonMetadata(connInfo, scriptInfo, null);
-        }
-
-        // This test currently requires a live database connection to initialize 
-        // SMO connected metadata provider.  Since we don't want a live DB dependency
-        // in the CI unit tests this scenario is currently disabled.
-        [Fact]
-        public void AutoCompleteFindCompletions()
-        {
-            TextDocumentPosition textDocument;
-            ConnectionInfo connInfo;
-            ScriptFile scriptFile;
-            GetLiveAutoCompleteTestObjects(out textDocument, out scriptFile, out connInfo);
-
-            textDocument.Position.Character = 7;
-            scriptFile.Contents = "select ";
-
-            var autoCompleteService = LanguageService.Instance;
-            var completions = autoCompleteService.GetCompletionItems(
-                textDocument, 
-                scriptFile,
-                connInfo);
-
-            Assert.True(completions.Length > 0);
-        }
-
-        /// <summary>
-        /// Verify that GetSignatureHelp returns not null when the provided TextDocumentPosition
-        /// has an associated ScriptParseInfo and the provided query has a function that should
-        /// provide signature help.
-        /// </summary>
-        [Fact]
-        public async void GetSignatureHelpReturnsNotNullIfParseInfoInitialized()
-        {
-            // When we make a connection to a live database
-            ScriptFile scriptFile;
-            Hosting.ServiceHost.SendEventIgnoreExceptions = true;
-            ConnectionInfo connInfo = TestObjects.InitLiveConnectionInfo(out scriptFile);
-
-            // And we place the cursor after a function that should prompt for signature help
-            string queryWithFunction = "EXEC sys.fn_isrolemember ";
-            scriptFile.Contents = queryWithFunction;
-            TextDocumentPosition textDocument = new TextDocumentPosition
-            {
-                TextDocument = new TextDocumentIdentifier
-                {
-                    Uri = scriptFile.ClientFilePath
-                },
-                Position = new Position
-                {
-                    Line = 0,
-                    Character = queryWithFunction.Length
-                }
-            };
-
-            // If the SQL has already been parsed
-            var service = LanguageService.Instance;
-            await service.UpdateLanguageServiceOnConnection(connInfo);
-
-            // We should get back a non-null ScriptParseInfo
-            ScriptParseInfo parseInfo = service.GetScriptParseInfo(scriptFile.ClientFilePath);
-            Assert.NotNull(parseInfo);
-
-            // And we should get back a non-null SignatureHelp
-            SignatureHelp signatureHelp = service.GetSignatureHelp(textDocument, scriptFile);
-            Assert.NotNull(signatureHelp);
-        }
-
-#endif
-
-        #endregion
->>>>>>> 7ea1b1bb
     }
 }