--- conflicted
+++ resolved
@@ -107,15 +107,10 @@
             return options;
         }
 
-<<<<<<< HEAD
         private async Task SendAndValidateSchemaCompareRequestDacpacToDacpacWithOptions(string sourceScript, string targetScript, DeploymentOptions nodiffOption, DeploymentOptions shouldDiffOption)
         {
             var result = SchemaCompareTestUtils.GetLiveAutoCompleteTestObjects();
 
-=======
-        private async void SendAndValidateSchemaCompareRequestDacpacToDacpacWithOptions(string sourceScript, string targetScript, DeploymentOptions nodiffOption, DeploymentOptions shouldDiffOption)
-        {
->>>>>>> 3566471c
             // create dacpacs from databases
             SqlTestDb sourceDb = await SqlTestDb.CreateNewAsync(TestServerType.OnPrem, false, null, sourceScript, "SchemaCompareSource");
             SqlTestDb targetDb = await SqlTestDb.CreateNewAsync(TestServerType.OnPrem, false, null, targetScript, "SchemaCompareTarget");
@@ -166,16 +161,9 @@
             }
         }
 
-<<<<<<< HEAD
         private async Task SendAndValidateSchemaCompareRequestDatabaseToDatabaseWithOptions(string sourceScript, string targetScript, DeploymentOptions nodiffOption, DeploymentOptions shouldDiffOption)
         {
             var result = SchemaCompareTestUtils.GetLiveAutoCompleteTestObjects();
-
-=======
-        private async void SendAndValidateSchemaCompareRequestDatabaseToDatabaseWithOptions(string sourceScript, string targetScript, DeploymentOptions nodiffOption, DeploymentOptions shouldDiffOption)
-        {
-            var result = SchemaCompareTestUtils.GetLiveAutoCompleteTestObjects();
->>>>>>> 3566471c
             SqlTestDb sourceDb = await SqlTestDb.CreateNewAsync(TestServerType.OnPrem, false, null, sourceScript, "SchemaCompareSource");
             SqlTestDb targetDb = await SqlTestDb.CreateNewAsync(TestServerType.OnPrem, false, null, targetScript, "SchemaCompareTarget");
             string folderPath = Path.Combine(Environment.GetFolderPath(Environment.SpecialFolder.LocalApplicationData), "SchemaCompareTest");
@@ -225,16 +213,9 @@
             }
         }
 
-<<<<<<< HEAD
         private async Task SendAndValidateSchemaCompareGenerateScriptRequestDacpacToDatabaseWithOptions(string sourceScript, string targetScript, DeploymentOptions nodiffOption, DeploymentOptions shouldDiffOption)
         {
             var result = SchemaCompareTestUtils.GetLiveAutoCompleteTestObjects();
-
-=======
-        private async void SendAndValidateSchemaCompareGenerateScriptRequestDacpacToDatabaseWithOptions(string sourceScript, string targetScript, DeploymentOptions nodiffOption, DeploymentOptions shouldDiffOption)
-        {
-            var result = SchemaCompareTestUtils.GetLiveAutoCompleteTestObjects();
->>>>>>> 3566471c
             SqlTestDb sourceDb = await SqlTestDb.CreateNewAsync(TestServerType.OnPrem, false, null, sourceScript, "SchemaCompareSource");
             SqlTestDb targetDb = await SqlTestDb.CreateNewAsync(TestServerType.OnPrem, false, null, targetScript, "SchemaCompareTarget");
             string folderPath = Path.Combine(Environment.GetFolderPath(Environment.SpecialFolder.LocalApplicationData), "SchemaCompareTest");
@@ -320,78 +301,54 @@
         /// Verify the schema compare request comparing two dacpacs with and without ignore column option
         /// </summary>
         [Fact]
-        public void SchemaCompareDacpacToDacpacOptions()
-        {
-<<<<<<< HEAD
+        public async void SchemaCompareDacpacToDacpacOptions()
+        {
             await SendAndValidateSchemaCompareRequestDacpacToDacpacWithOptions(Source1, Target1, GetIgnoreColumnOptions(), new DeploymentOptions());
-=======
-            SendAndValidateSchemaCompareRequestDacpacToDacpacWithOptions(Source1, Target1, GetIgnoreColumnOptions(), new DeploymentOptions());
->>>>>>> 3566471c
         }
 
         /// <summary>
         /// Verify the schema compare request comparing two dacpacs with and excluding table valued functions
         /// </summary>
         [Fact]
-        public void SchemaCompareDacpacToDacpacObjectTypes()
-        {
-<<<<<<< HEAD
+        public async void SchemaCompareDacpacToDacpacObjectTypes()
+        {
             await SendAndValidateSchemaCompareRequestDacpacToDacpacWithOptions(Source2, Target2, GetExcludeTableValuedFunctionOptions(), new DeploymentOptions());
-=======
-            SendAndValidateSchemaCompareRequestDacpacToDacpacWithOptions(Source2, Target2, GetExcludeTableValuedFunctionOptions(), new DeploymentOptions());
->>>>>>> 3566471c
         }
 
         /// <summary>
         /// Verify the schema compare request comparing two databases with and without ignore column option
         /// </summary>
         [Fact]
-        public void SchemaCompareDatabaseToDatabaseOptions()
-        {
-<<<<<<< HEAD
+        public async void SchemaCompareDatabaseToDatabaseOptions()
+        {
             await SendAndValidateSchemaCompareRequestDatabaseToDatabaseWithOptions(Source1, Target1, GetIgnoreColumnOptions(), new DeploymentOptions());
-=======
-            SendAndValidateSchemaCompareRequestDatabaseToDatabaseWithOptions(Source1, Target1, GetIgnoreColumnOptions(), new DeploymentOptions());
->>>>>>> 3566471c
         }
 
         /// <summary>
         /// Verify the schema compare request comparing two databases with and excluding table valued functions
         /// </summary>
         [Fact]
-        public void SchemaCompareDatabaseToDatabaseObjectTypes()
-        {
-<<<<<<< HEAD
+        public async void SchemaCompareDatabaseToDatabaseObjectTypes()
+        {
             await SendAndValidateSchemaCompareRequestDatabaseToDatabaseWithOptions(Source2, Target2, GetExcludeTableValuedFunctionOptions(), new DeploymentOptions());
-=======
-            SendAndValidateSchemaCompareRequestDatabaseToDatabaseWithOptions(Source2, Target2, GetExcludeTableValuedFunctionOptions(), new DeploymentOptions());
->>>>>>> 3566471c
         }
 
         /// <summary>
         /// Verify the schema compare script generation comparing dacpac and db with and without ignore column option
         /// </summary>
         [Fact]
-        public void SchemaCompareGenerateScriptDacpacToDatabaseOptions()
-        {
-<<<<<<< HEAD
+        public async void SchemaCompareGenerateScriptDacpacToDatabaseOptions()
+        {
             await SendAndValidateSchemaCompareGenerateScriptRequestDacpacToDatabaseWithOptions(Source1, Target1, GetIgnoreColumnOptions(), new DeploymentOptions());
-=======
-            SendAndValidateSchemaCompareGenerateScriptRequestDacpacToDatabaseWithOptions(Source1, Target1, GetIgnoreColumnOptions(), new DeploymentOptions());
->>>>>>> 3566471c
         }
 
         /// <summary>
         /// Verify the schema compare script generation comparing dacpac and db with and excluding table valued function
         /// </summary>
         [Fact]
-        public void SchemaCompareGenerateScriptDacpacToDatabaseObjectTypes()
-        {
-<<<<<<< HEAD
+        public async void SchemaCompareGenerateScriptDacpacToDatabaseObjectTypes()
+        {
             await SendAndValidateSchemaCompareGenerateScriptRequestDacpacToDatabaseWithOptions(Source2, Target2, GetExcludeTableValuedFunctionOptions(), new DeploymentOptions());
-=======
-            SendAndValidateSchemaCompareGenerateScriptRequestDacpacToDatabaseWithOptions(Source2, Target2, GetExcludeTableValuedFunctionOptions(), new DeploymentOptions());
->>>>>>> 3566471c
         }
 
         /// <summary>
@@ -413,30 +370,7 @@
             dacOptions.IgnoreSemicolonBetweenStatements = false;
             dacOptions.IgnoreWhitespace = false;
 
-<<<<<<< HEAD
             SchemaCompareTestUtils.CompareOptions(deployOptions, dacOptions);
-=======
-            System.Reflection.PropertyInfo[] deploymentOptionsProperties = deployOptions.GetType().GetProperties();
-            System.Reflection.PropertyInfo[] ddProperties = dacOptions.GetType().GetProperties();
-
-            // Note that DatabaseSpecification and sql cmd variables list is not present in Sqltools service - its not settable and is not used by ADS options.
-            // TODO : update this test if the above options are added later
-            Assert.True(deploymentOptionsProperties.Length == ddProperties.Length - 2, $"Number of properties is not same Deployment options : {deploymentOptionsProperties.Length} DacFx options : {ddProperties.Length}");
-
-            foreach (var deployOptionsProp in deploymentOptionsProperties)
-            {
-                var dacProp = dacOptions.GetType().GetProperty(deployOptionsProp.Name);
-                Assert.True(dacProp != null, $"DacDeploy property not present for {deployOptionsProp.Name}");
-
-                var deployOptionsValue = deployOptionsProp.GetValue(deployOptions);
-                var dacValue = dacProp.GetValue(dacOptions);
-
-                if (deployOptionsProp.Name != "ExcludeObjectTypes") // do not compare for ExcludeObjectTypes because it will be different
-                {
-                    Assert.True((deployOptionsValue == null && dacValue == null) || deployOptionsValue.Equals(dacValue), $"DacFx DacDeploy property not equal to Tools Service DeploymentOptions for { deployOptionsProp.Name}, SchemaCompareOptions value: {deployOptionsValue} and DacDeployOptions value: {dacValue} ");
-                }
-            }
->>>>>>> 3566471c
         }
 
         /// <summary>
@@ -448,40 +382,10 @@
             DeploymentOptions deployOptions = new DeploymentOptions();
             var schemaCompareRequestContext = new Mock<RequestContext<SchemaCompareOptionsResult>>();
             schemaCompareRequestContext.Setup(x => x.SendResult(It.IsAny<SchemaCompareOptionsResult>())).Returns(Task.FromResult(new object()));
-<<<<<<< HEAD
             schemaCompareRequestContext.Setup((RequestContext<SchemaCompareOptionsResult> x) => x.SendResult(It.Is<SchemaCompareOptionsResult>((options) => SchemaCompareTestUtils.ValidateOptionsEqualsDefault(options) == true))).Returns(Task.FromResult(new object()));
             
             SchemaCompareGetOptionsParams p = new SchemaCompareGetOptionsParams();
             await SchemaCompareService.Instance.HandleSchemaCompareGetDefaultOptionsRequest(p, schemaCompareRequestContext.Object);
         }
-=======
-            schemaCompareRequestContext.Setup((RequestContext<SchemaCompareOptionsResult> x) => x.SendResult(It.Is<SchemaCompareOptionsResult>((options) => this.OptionsEqualsDefault(options) == true))).Returns(Task.FromResult(new object()));
-
-            SchemaCompareGetOptionsParams p = new SchemaCompareGetOptionsParams();
-            await SchemaCompareService.Instance.HandleSchemaCompareGetDefaultOptionsRequest(p, schemaCompareRequestContext.Object);
-        }
-
-        private bool OptionsEqualsDefault(SchemaCompareOptionsResult options)
-        {
-            DeploymentOptions defaultOpt = new DeploymentOptions();
-            DeploymentOptions actualOpt = options.DefaultDeploymentOptions;
-
-            System.Reflection.PropertyInfo[] deploymentOptionsProperties = defaultOpt.GetType().GetProperties();
-            foreach (var v in deploymentOptionsProperties)
-            {
-                var defaultP = v.GetValue(defaultOpt);
-                var actualP = v.GetValue(actualOpt);
-                if (v.Name == "ExcludeObjectTypes")
-                {
-                    Assert.True((defaultP as ObjectType[]).Length == (actualP as ObjectType[]).Length, $"Number of excluded objects is different; expected: {(defaultP as ObjectType[]).Length} actual: {(actualP as ObjectType[]).Length}");
-                }
-                else
-                {
-                    Assert.True((defaultP == null && actualP == null) || defaultP.Equals(actualP), $"Actual Property from Service is not equal to default property for { v.Name}, Actual value: {actualP} and Default value: {defaultP}");
-                }
-            }
-            return true;
-        }
->>>>>>> 3566471c
     }
 }