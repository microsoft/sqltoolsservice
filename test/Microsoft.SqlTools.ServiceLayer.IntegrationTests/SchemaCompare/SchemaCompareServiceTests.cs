﻿//
// Copyright (c) Microsoft. All rights reserved.
// Licensed under the MIT license. See LICENSE file in the project root for full license information.
//
using Microsoft.SqlServer.Dac.Compare;
<<<<<<< HEAD
using Microsoft.SqlServer.Dac.Model;
=======
>>>>>>> b4516702
using Microsoft.SqlTools.Hosting.Protocol;
using Microsoft.SqlTools.ServiceLayer.SchemaCompare;
using Microsoft.SqlTools.ServiceLayer.SchemaCompare.Contracts;
using Microsoft.SqlTools.ServiceLayer.SchemaCopmare;
using Microsoft.SqlTools.ServiceLayer.TaskServices;
using Microsoft.SqlTools.ServiceLayer.Test.Common;
using Microsoft.SqlTools.ServiceLayer.Utility;
using Moq;
using System;
using System.Data.SqlClient;
using System.IO;
using System.Linq;
using System.Threading.Tasks;
using Xunit;

namespace Microsoft.SqlTools.ServiceLayer.IntegrationTests.SchemaCompare
{
    public class SchemaCompareServiceTests
    {
        private const string SourceScript = @"CREATE TABLE [dbo].[table1]
(
    [ID] INT NOT NULL PRIMARY KEY,
    [Date] DATE NOT NULL
)
CREATE TABLE [dbo].[table2]
(
    [ID] INT NOT NULL PRIMARY KEY,
    [col1] NCHAR(10) NULL
)";

        private const string TargetScript = @"CREATE TABLE [dbo].[table2]
(
    [ID] INT NOT NULL PRIMARY KEY,
    [col1] NCHAR(10) NULL,
    [col2] NCHAR(10) NULL
)
CREATE TABLE [dbo].[table3]
(
    [ID] INT NOT NULL PRIMARY KEY,
    [col1] INT NULL,
)";

        /// <summary>
        /// Verify the schema compare request comparing two dacpacs
        /// </summary>
        [Fact]
        public async void SchemaCompareDacpacToDacpac()
        {
            var result = SchemaCompareTestUtils.GetLiveAutoCompleteTestObjects();

            // create dacpacs from databases
            SqlTestDb sourceDb = await SqlTestDb.CreateNewAsync(TestServerType.OnPrem, false, null, SourceScript, "SchemaCompareSource");
            SqlTestDb targetDb = await SqlTestDb.CreateNewAsync(TestServerType.OnPrem, false, null, TargetScript, "SchemaCompareTarget");
            try
            {
                string sourceDacpacFilePath = SchemaCompareTestUtils.CreateDacpac(sourceDb);
                string targetDacpacFilePath = SchemaCompareTestUtils.CreateDacpac(targetDb);

                SchemaCompareEndpointInfo sourceInfo = new SchemaCompareEndpointInfo();
                SchemaCompareEndpointInfo targetInfo = new SchemaCompareEndpointInfo();

                sourceInfo.EndpointType = SchemaCompareEndpointType.Dacpac;
                sourceInfo.PackageFilePath = sourceDacpacFilePath;
                targetInfo.EndpointType = SchemaCompareEndpointType.Dacpac;
                targetInfo.PackageFilePath = targetDacpacFilePath;

                var schemaCompareParams = new SchemaCompareParams
                {
                    SourceEndpointInfo = sourceInfo,
                    TargetEndpointInfo = targetInfo
                };

                SchemaCompareOperation schemaCompareOperation = new SchemaCompareOperation(schemaCompareParams, null, null);
                ValidateSchemaCompareWithExcludeIncludeResults(schemaCompareOperation);

                // cleanup
                SchemaCompareTestUtils.VerifyAndCleanup(sourceDacpacFilePath);
                SchemaCompareTestUtils.VerifyAndCleanup(targetDacpacFilePath);
            }
            finally
            {
                sourceDb.Cleanup();
                targetDb.Cleanup();
            }
        }

        /// <summary>
        /// Verify the schema compare request comparing a two databases
        /// </summary>
        [Fact]
        public async void SchemaCompareDatabaseToDatabase()
        {
            var result = SchemaCompareTestUtils.GetLiveAutoCompleteTestObjects();
            SqlTestDb sourceDb = await SqlTestDb.CreateNewAsync(TestServerType.OnPrem, false, null, SourceScript, "SchemaCompareSource");
            SqlTestDb targetDb = await SqlTestDb.CreateNewAsync(TestServerType.OnPrem, false, null, TargetScript, "SchemaCompareTarget");
            string folderPath = Path.Combine(Environment.GetFolderPath(Environment.SpecialFolder.LocalApplicationData), "SchemaCompareTest");
            Directory.CreateDirectory(folderPath);

            try
            {
                SchemaCompareEndpointInfo sourceInfo = new SchemaCompareEndpointInfo();
                SchemaCompareEndpointInfo targetInfo = new SchemaCompareEndpointInfo();

                sourceInfo.EndpointType = SchemaCompareEndpointType.Database;
                sourceInfo.DatabaseName = sourceDb.DatabaseName;
                targetInfo.EndpointType = SchemaCompareEndpointType.Database;
                targetInfo.DatabaseName = targetDb.DatabaseName;

                var schemaCompareParams = new SchemaCompareParams
                {
                    SourceEndpointInfo = sourceInfo,
                    TargetEndpointInfo = targetInfo
                };

                SchemaCompareOperation schemaCompareOperation = new SchemaCompareOperation(schemaCompareParams, result.ConnectionInfo, result.ConnectionInfo);
                ValidateSchemaCompareWithExcludeIncludeResults(schemaCompareOperation);
            }
            finally
            {
                // cleanup
                sourceDb.Cleanup();
                targetDb.Cleanup();
            }
        }

        /// <summary>
        /// Verify the schema compare request comparing a database to a dacpac
        /// </summary>
        [Fact]
        public async void SchemaCompareDatabaseToDacpac()
        {
            var result = SchemaCompareTestUtils.GetLiveAutoCompleteTestObjects();
            SqlTestDb sourceDb = await SqlTestDb.CreateNewAsync(TestServerType.OnPrem, false, null, SourceScript, "SchemaCompareSource");
            SqlTestDb targetDb = await SqlTestDb.CreateNewAsync(TestServerType.OnPrem, false, null, TargetScript, "SchemaCompareTarget");

            try
            {
                string targetDacpacFilePath = SchemaCompareTestUtils.CreateDacpac(targetDb);

                SchemaCompareEndpointInfo sourceInfo = new SchemaCompareEndpointInfo();
                SchemaCompareEndpointInfo targetInfo = new SchemaCompareEndpointInfo();

                sourceInfo.EndpointType = SchemaCompareEndpointType.Database;
                sourceInfo.DatabaseName = sourceDb.DatabaseName;
                targetInfo.EndpointType = SchemaCompareEndpointType.Dacpac;
                targetInfo.PackageFilePath = targetDacpacFilePath;

                var schemaCompareParams = new SchemaCompareParams
                {
                    SourceEndpointInfo = sourceInfo,
                    TargetEndpointInfo = targetInfo
                };

                SchemaCompareOperation schemaCompareOperation = new SchemaCompareOperation(schemaCompareParams, result.ConnectionInfo, null);
                ValidateSchemaCompareWithExcludeIncludeResults(schemaCompareOperation);

                // cleanup
                SchemaCompareTestUtils.VerifyAndCleanup(targetDacpacFilePath);
            }
            finally
            {
                sourceDb.Cleanup();
                targetDb.Cleanup();
            }
        }

        /// <summary>
        /// Verify the schema compare generate script request comparing a database to a database
        /// </summary>
        [Fact]
        public async void SchemaCompareGenerateScriptDatabaseToDatabase()
        {
            var result = SchemaCompareTestUtils.GetLiveAutoCompleteTestObjects();
            var schemaCompareRequestContext = new Mock<RequestContext<SchemaCompareResult>>();
            schemaCompareRequestContext.Setup(x => x.SendResult(It.IsAny<SchemaCompareResult>())).Returns(Task.FromResult(new object()));

            SqlTestDb sourceDb = await SqlTestDb.CreateNewAsync(TestServerType.OnPrem, false, null, SourceScript, "SchemaCompareSource");
            SqlTestDb targetDb = await SqlTestDb.CreateNewAsync(TestServerType.OnPrem, false, null, TargetScript, "SchemaCompareTarget");

            try
            {
                SchemaCompareEndpointInfo sourceInfo = new SchemaCompareEndpointInfo();
                SchemaCompareEndpointInfo targetInfo = new SchemaCompareEndpointInfo();

                sourceInfo.EndpointType = SchemaCompareEndpointType.Database;
                sourceInfo.DatabaseName = sourceDb.DatabaseName;
                targetInfo.EndpointType = SchemaCompareEndpointType.Database;
                targetInfo.DatabaseName = targetDb.DatabaseName;

                var schemaCompareParams = new SchemaCompareParams
                {
                    SourceEndpointInfo = sourceInfo,
                    TargetEndpointInfo = targetInfo
                };

                SchemaCompareOperation schemaCompareOperation = new SchemaCompareOperation(schemaCompareParams, result.ConnectionInfo, result.ConnectionInfo);

                // generate script params
                var generateScriptParams = new SchemaCompareGenerateScriptParams
                {
                    TargetDatabaseName = targetDb.DatabaseName,
                    OperationId = schemaCompareOperation.OperationId,
                };

                ValidateSchemaCompareScriptGenerationWithExcludeIncludeResults(schemaCompareOperation, generateScriptParams);
            }
            finally
            {
                sourceDb.Cleanup();
                targetDb.Cleanup();
            }
        }

        /// <summary>
        /// Verify the schema compare generate script request comparing a dacpac to a database
        /// </summary>
        [Fact]
        public async void SchemaCompareGenerateScriptDacpacToDatabase()
        {
            var result = SchemaCompareTestUtils.GetLiveAutoCompleteTestObjects();
            SqlTestDb sourceDb = await SqlTestDb.CreateNewAsync(TestServerType.OnPrem, false, null, SourceScript, "SchemaCompareSource");
            SqlTestDb targetDb = await SqlTestDb.CreateNewAsync(TestServerType.OnPrem, false, null, TargetScript, "SchemaCompareTarget");
            string folderPath = Path.Combine(Environment.GetFolderPath(Environment.SpecialFolder.LocalApplicationData), "SchemaCompareTest");
            Directory.CreateDirectory(folderPath);

            try
            {
                string sourceDacpacFilePath = SchemaCompareTestUtils.CreateDacpac(sourceDb);

                SchemaCompareEndpointInfo sourceInfo = new SchemaCompareEndpointInfo();
                SchemaCompareEndpointInfo targetInfo = new SchemaCompareEndpointInfo();

                sourceInfo.EndpointType = SchemaCompareEndpointType.Dacpac;
                sourceInfo.PackageFilePath = sourceDacpacFilePath;
                targetInfo.EndpointType = SchemaCompareEndpointType.Database;
                targetInfo.DatabaseName = targetDb.DatabaseName;

                var schemaCompareParams = new SchemaCompareParams
                {
                    SourceEndpointInfo = sourceInfo,
                    TargetEndpointInfo = targetInfo
                };

                SchemaCompareOperation schemaCompareOperation = new SchemaCompareOperation(schemaCompareParams, result.ConnectionInfo, result.ConnectionInfo);

                // generate script
                var generateScriptParams = new SchemaCompareGenerateScriptParams
                {
                    TargetDatabaseName = targetDb.DatabaseName,
                    OperationId = schemaCompareOperation.OperationId,
                };

                ValidateSchemaCompareScriptGenerationWithExcludeIncludeResults(schemaCompareOperation, generateScriptParams);

                // cleanup
                SchemaCompareTestUtils.VerifyAndCleanup(sourceDacpacFilePath);
            }
            finally
            {
                sourceDb.Cleanup();
                targetDb.Cleanup();
            }
        }

        /// <summary>
        /// Verify the schema compare publish changes request comparing a dacpac to a database
        /// </summary>
        [Fact]
        public async void SchemaComparePublishChangesDacpacToDatabase()
        {
            var result = SchemaCompareTestUtils.GetLiveAutoCompleteTestObjects();
            SqlTestDb sourceDb = await SqlTestDb.CreateNewAsync(TestServerType.OnPrem, false, null, SourceScript, "SchemaCompareSource");
            SqlTestDb targetDb = await SqlTestDb.CreateNewAsync(TestServerType.OnPrem, false, null, null, "SchemaCompareTarget");
            string folderPath = Path.Combine(Environment.GetFolderPath(Environment.SpecialFolder.LocalApplicationData), "SchemaCompareTest");
            Directory.CreateDirectory(folderPath);

            try
            {
                string sourceDacpacFilePath = SchemaCompareTestUtils.CreateDacpac(sourceDb);

                SchemaCompareEndpointInfo sourceInfo = new SchemaCompareEndpointInfo();
                SchemaCompareEndpointInfo targetInfo = new SchemaCompareEndpointInfo();

                sourceInfo.EndpointType = SchemaCompareEndpointType.Dacpac;
                sourceInfo.PackageFilePath = sourceDacpacFilePath;
                targetInfo.EndpointType = SchemaCompareEndpointType.Database;
                targetInfo.DatabaseName = targetDb.DatabaseName;

                var schemaCompareParams = new SchemaCompareParams
                {
                    SourceEndpointInfo = sourceInfo,
                    TargetEndpointInfo = targetInfo
                };

                SchemaCompareOperation schemaCompareOperation = new SchemaCompareOperation(schemaCompareParams, result.ConnectionInfo, result.ConnectionInfo);
                schemaCompareOperation.Execute(TaskExecutionMode.Execute);

                Assert.True(schemaCompareOperation.ComparisonResult.IsValid);
                Assert.False(schemaCompareOperation.ComparisonResult.IsEqual);
                Assert.NotNull(schemaCompareOperation.ComparisonResult.Differences);
                var enumerator = schemaCompareOperation.ComparisonResult.Differences.GetEnumerator();
                enumerator.MoveNext();
                Assert.True(enumerator.Current.SourceObject.Name.ToString().Equals("[dbo].[table1]"));
                enumerator.MoveNext();
                Assert.True(enumerator.Current.SourceObject.Name.ToString().Equals("[dbo].[table2]"));

                // update target
                var publishChangesParams = new SchemaComparePublishChangesParams
                {
                    TargetDatabaseName = targetDb.DatabaseName,
                    OperationId = schemaCompareOperation.OperationId,
                };

                SchemaComparePublishChangesOperation publishChangesOperation = new SchemaComparePublishChangesOperation(publishChangesParams, schemaCompareOperation.ComparisonResult);
                publishChangesOperation.Execute(TaskExecutionMode.Execute);
                Assert.True(publishChangesOperation.PublishResult.Success);
                Assert.Empty(publishChangesOperation.PublishResult.Errors);

                // Verify that there are no differences after the publish by running the comparison again
                schemaCompareOperation.Execute(TaskExecutionMode.Execute);

                Assert.True(schemaCompareOperation.ComparisonResult.IsValid);
                Assert.True(schemaCompareOperation.ComparisonResult.IsEqual);
                Assert.Empty(schemaCompareOperation.ComparisonResult.Differences);

                // cleanup
                SchemaCompareTestUtils.VerifyAndCleanup(sourceDacpacFilePath);
            }
            finally
            {
                sourceDb.Cleanup();
                targetDb.Cleanup();
            }
        }

        /// <summary>
        /// Verify the schema compare publish changes request comparing a database to a database
        /// </summary>
        [Fact]
        public async void SchemaComparePublishChangesDatabaseToDatabase()
        {
            var result = SchemaCompareTestUtils.GetLiveAutoCompleteTestObjects();
            SqlTestDb sourceDb = await SqlTestDb.CreateNewAsync(TestServerType.OnPrem, false, null, SourceScript, "SchemaCompareSource");
            SqlTestDb targetDb = await SqlTestDb.CreateNewAsync(TestServerType.OnPrem, false, null, null, "SchemaCompareTarget");

            try
            {
                SchemaCompareEndpointInfo sourceInfo = new SchemaCompareEndpointInfo();
                SchemaCompareEndpointInfo targetInfo = new SchemaCompareEndpointInfo();

                sourceInfo.EndpointType = SchemaCompareEndpointType.Database;
                sourceInfo.DatabaseName = sourceDb.DatabaseName;
                targetInfo.EndpointType = SchemaCompareEndpointType.Database;
                targetInfo.DatabaseName = targetDb.DatabaseName;

                var schemaCompareParams = new SchemaCompareParams
                {
                    SourceEndpointInfo = sourceInfo,
                    TargetEndpointInfo = targetInfo
                };

                SchemaCompareOperation schemaCompareOperation = new SchemaCompareOperation(schemaCompareParams, result.ConnectionInfo, result.ConnectionInfo);
                schemaCompareOperation.Execute(TaskExecutionMode.Execute);

                Assert.True(schemaCompareOperation.ComparisonResult.IsValid);
                Assert.False(schemaCompareOperation.ComparisonResult.IsEqual);
                Assert.NotNull(schemaCompareOperation.ComparisonResult.Differences);
                var enumerator = schemaCompareOperation.ComparisonResult.Differences.GetEnumerator();
                enumerator.MoveNext();
                Assert.True(enumerator.Current.SourceObject.Name.ToString().Equals("[dbo].[table1]"));
                enumerator.MoveNext();
                Assert.True(enumerator.Current.SourceObject.Name.ToString().Equals("[dbo].[table2]"));

                // update target
                var publishChangesParams = new SchemaComparePublishChangesParams
                {
                    TargetDatabaseName = targetDb.DatabaseName,
                    OperationId = schemaCompareOperation.OperationId,
                };

                SchemaComparePublishChangesOperation publishChangesOperation = new SchemaComparePublishChangesOperation(publishChangesParams, schemaCompareOperation.ComparisonResult);
                publishChangesOperation.Execute(TaskExecutionMode.Execute);
                Assert.True(publishChangesOperation.PublishResult.Success);
                Assert.Empty(publishChangesOperation.PublishResult.Errors);

                // Verify that there are no differences after the publish by running the comparison again
                schemaCompareOperation.Execute(TaskExecutionMode.Execute);

                Assert.True(schemaCompareOperation.ComparisonResult.IsValid);
                Assert.True(schemaCompareOperation.ComparisonResult.IsEqual);
                Assert.Empty(schemaCompareOperation.ComparisonResult.Differences);
            }
            finally
            {
                sourceDb.Cleanup();
                targetDb.Cleanup();
            }
        }

        /// <summary>
        /// Verify the schema compare Scmp File Save for database endpoints
        /// </summary>
        [Fact]
        public async void SaveAndValidateSchemaCompareScmpFileForDatabases()
        {
            var result = SchemaCompareTestUtils.GetLiveAutoCompleteTestObjects();

            SqlTestDb sourceDb = await SqlTestDb.CreateNewAsync(TestServerType.OnPrem, false, null, SourceScript, "SchemaCompareSource");
            SqlTestDb targetDb = await SqlTestDb.CreateNewAsync(TestServerType.OnPrem, false, null, TargetScript, "SchemaCompareTarget");

            try
            {
                SchemaCompareEndpointInfo sourceInfo = new SchemaCompareEndpointInfo();
                SchemaCompareEndpointInfo targetInfo = new SchemaCompareEndpointInfo();

                sourceInfo.EndpointType = SchemaCompareEndpointType.Database;
                sourceInfo.DatabaseName = sourceDb.DatabaseName;
                targetInfo.EndpointType = SchemaCompareEndpointType.Database;
                targetInfo.DatabaseName = targetDb.DatabaseName;

                CreateAndValidateScmpFile(sourceInfo, targetInfo, true, true);
            }
            finally
            {
                sourceDb.Cleanup();
                targetDb.Cleanup();
            }
        }

        /// <summary>
        /// Verify the schema compare Scmp File Save for dacpac endpoints
        /// </summary>
        [Fact]
        public async void SaveAndValidateSchemaCompareScmpFileForDacpacs()
        {
            SqlTestDb sourceDb = await SqlTestDb.CreateNewAsync(TestServerType.OnPrem, false, null, SourceScript, "SchemaCompareSource");
            SqlTestDb targetDb = await SqlTestDb.CreateNewAsync(TestServerType.OnPrem, false, null, TargetScript, "SchemaCompareTarget");

            try
            {
                string sourceDacpac = SchemaCompareTestUtils.CreateDacpac(sourceDb);
                string targetDacpac = SchemaCompareTestUtils.CreateDacpac(targetDb);
                string filePath = SchemaCompareTestUtils.CreateScmpPath();

                SchemaCompareEndpointInfo sourceInfo = new SchemaCompareEndpointInfo();
                SchemaCompareEndpointInfo targetInfo = new SchemaCompareEndpointInfo();

                sourceInfo.EndpointType = SchemaCompareEndpointType.Dacpac;
                sourceInfo.PackageFilePath = sourceDacpac;
                targetInfo.EndpointType = SchemaCompareEndpointType.Dacpac;
                targetInfo.PackageFilePath = targetDacpac;

                CreateAndValidateScmpFile(sourceInfo, targetInfo, false, false);
            }
            finally
            {
                sourceDb.Cleanup();
                targetDb.Cleanup();
            }
        }

        /// <summary>
        /// Verify the schema compare Scmp File Save for dacpac and db endpoints combination
        /// </summary>
        [Fact]
        public async void SaveAndValidateSchemaCompareScmpFileForDacpacToDB()
        {
            SqlTestDb sourceDb = await SqlTestDb.CreateNewAsync(TestServerType.OnPrem, false, null, SourceScript, "SchemaCompareSource");
            SqlTestDb targetDb = await SqlTestDb.CreateNewAsync(TestServerType.OnPrem, false, null, TargetScript, "SchemaCompareTarget");

            try
            {
                string sourceDacpac = SchemaCompareTestUtils.CreateDacpac(sourceDb);
                string filePath = SchemaCompareTestUtils.CreateScmpPath();

                SchemaCompareEndpointInfo sourceInfo = new SchemaCompareEndpointInfo();
                SchemaCompareEndpointInfo targetInfo = new SchemaCompareEndpointInfo();

                sourceInfo.EndpointType = SchemaCompareEndpointType.Dacpac;
                sourceInfo.PackageFilePath = sourceDacpac;
                targetInfo.EndpointType = SchemaCompareEndpointType.Database;
                targetInfo.DatabaseName = targetDb.DatabaseName;

                CreateAndValidateScmpFile(sourceInfo, targetInfo, false, true);
            }
            finally
            {
                sourceDb.Cleanup();
                targetDb.Cleanup();
            }
        }

        /// <summary>
        /// Verify the schema compare Service Calls ends to end
        /// </summary>
        [Fact]
        public async Task VerifySchemaCompareServiceCalls()
        {
            string operationId = null;
            DiffEntry diffEntry = null;
            var connectionObject = SchemaCompareTestUtils.GetLiveAutoCompleteTestObjects();

            SqlTestDb sourceDb = await SqlTestDb.CreateNewAsync(TestServerType.OnPrem, false, null, SourceScript, "SchemaCompareSource");
            SqlTestDb targetDb = await SqlTestDb.CreateNewAsync(TestServerType.OnPrem, false, null, TargetScript, "SchemaCompareTarget");

            try
            {
                SchemaCompareEndpointInfo sourceInfo = new SchemaCompareEndpointInfo();
                SchemaCompareEndpointInfo targetInfo = new SchemaCompareEndpointInfo();

                sourceInfo.EndpointType = SchemaCompareEndpointType.Database;
                sourceInfo.DatabaseName = sourceDb.DatabaseName;
                sourceInfo.OwnerUri = connectionObject.ConnectionInfo.OwnerUri;
                targetInfo.EndpointType = SchemaCompareEndpointType.Database;
                targetInfo.DatabaseName = targetDb.DatabaseName;
                targetInfo.OwnerUri = connectionObject.ConnectionInfo.OwnerUri;

                // Schema compare service call
                var schemaCompareRequestContext = new Mock<RequestContext<SchemaCompareResult>>();
                schemaCompareRequestContext.Setup((RequestContext<SchemaCompareResult> x) => x.SendResult(It.Is<SchemaCompareResult>((diffResult) =>
                ValidateScResult(diffResult, ref diffEntry, ref operationId)))).Returns(Task.FromResult(new object()));

                var schemaCompareParams = new SchemaCompareParams
                {
                    SourceEndpointInfo = sourceInfo,
                    TargetEndpointInfo = targetInfo,
                    DeploymentOptions = new DeploymentOptions()
                };

                await SchemaCompareService.Instance.HandleSchemaCompareRequest(schemaCompareParams, schemaCompareRequestContext.Object);
                await SchemaCompareService.Instance.CurrentSchemaCompareTask;

                // Generate script Service call
                var generateScriptRequestContext = new Mock<RequestContext<ResultStatus>>();
                generateScriptRequestContext.Setup((RequestContext<ResultStatus> x) => x.SendResult(It.Is<ResultStatus>((result) => result.Success == true))).Returns(Task.FromResult(new object()));

                var generateScriptParams = new SchemaCompareGenerateScriptParams
                {
                    OperationId = operationId,
                    TargetDatabaseName = targetDb.DatabaseName,
                    TargetServerName = "My server"
                };

                await SchemaCompareService.Instance.HandleSchemaCompareGenerateScriptRequest(generateScriptParams, generateScriptRequestContext.Object);

                // Publish service call
                var publishRequestContext = new Mock<RequestContext<ResultStatus>>();
                publishRequestContext.Setup((RequestContext<ResultStatus> x) => x.SendResult(It.Is<ResultStatus>((result) => result.Success == true))).Returns(Task.FromResult(new object()));


                SqlConnectionStringBuilder builder = new SqlConnectionStringBuilder(targetDb.ConnectionString);
                var publishParams = new SchemaCompareGenerateScriptParams
                {
                    OperationId = operationId,
                    TargetDatabaseName = targetDb.DatabaseName,
                    TargetServerName = builder.DataSource,
                };

                await SchemaCompareService.Instance.HandleSchemaCompareGenerateScriptRequest(publishParams, publishRequestContext.Object);

                // Include/Exclude service call
                var excludeRequestContext = new Mock<RequestContext<ResultStatus>>();
                excludeRequestContext.Setup((RequestContext<ResultStatus> x) => x.SendResult(It.Is<ResultStatus>((result) => result.Success == true))).Returns(Task.FromResult(new object()));

                var excludeParams = new SchemaCompareNodeParams
                {
                    OperationId = operationId,
                    DiffEntry = diffEntry
                };

                await SchemaCompareService.Instance.HandleSchemaCompareIncludeExcludeNodeRequest(excludeParams, publishRequestContext.Object);

                // Save Scmp service call
                var saveScmpRequestContext = new Mock<RequestContext<ResultStatus>>();
                saveScmpRequestContext.Setup((RequestContext<ResultStatus> x) => x.SendResult(It.Is<ResultStatus>((result) => result.Success == true))).Returns(Task.FromResult(new object()));
                var scmpFilePath = SchemaCompareTestUtils.CreateScmpPath();

                var saveScmpParams = new SchemaCompareSaveScmpParams
                {
                    SourceEndpointInfo = sourceInfo,
                    TargetEndpointInfo = targetInfo,
                    DeploymentOptions = new DeploymentOptions(),
                    ScmpFilePath = scmpFilePath
                };

                await SchemaCompareService.Instance.HandleSchemaCompareSaveScmpRequest(saveScmpParams, publishRequestContext.Object);
                await SchemaCompareService.Instance.CurrentSchemaCompareTask;
                SchemaCompareTestUtils.VerifyAndCleanup(scmpFilePath);
            }
            finally
            {
                sourceDb.Cleanup();
                targetDb.Cleanup();
            }
        }

        private void ValidateSchemaCompareWithExcludeIncludeResults(SchemaCompareOperation schemaCompareOperation)
        {
            schemaCompareOperation.Execute(TaskExecutionMode.Execute);

            Assert.True(schemaCompareOperation.ComparisonResult.IsValid);
            Assert.False(schemaCompareOperation.ComparisonResult.IsEqual);
            Assert.NotNull(schemaCompareOperation.ComparisonResult.Differences);

            // create Diff Entry from Difference
            DiffEntry diff = SchemaCompareUtils.CreateDiffEntry(schemaCompareOperation.ComparisonResult.Differences.First(), null);

            int initial = schemaCompareOperation.ComparisonResult.Differences.Count();
            SchemaCompareNodeParams schemaCompareExcludeNodeParams = new SchemaCompareNodeParams()
            {
                OperationId = schemaCompareOperation.OperationId,
                DiffEntry = diff,
                IncludeRequest = false,
                TaskExecutionMode = TaskExecutionMode.Execute
            };
            SchemaCompareIncludeExcludeNodeOperation nodeExcludeOperation = new SchemaCompareIncludeExcludeNodeOperation(schemaCompareExcludeNodeParams, schemaCompareOperation.ComparisonResult);
            nodeExcludeOperation.Execute(TaskExecutionMode.Execute);

            int afterExclude = schemaCompareOperation.ComparisonResult.Differences.Count();

            Assert.True(initial == afterExclude, $"Changes should be same again after excluding/including, before {initial}, now {afterExclude}");

            SchemaCompareNodeParams schemaCompareincludeNodeParams = new SchemaCompareNodeParams()
            {
                OperationId = schemaCompareOperation.OperationId,
                DiffEntry = diff,
                IncludeRequest = true,
                TaskExecutionMode = TaskExecutionMode.Execute
            };

            SchemaCompareIncludeExcludeNodeOperation nodeIncludeOperation = new SchemaCompareIncludeExcludeNodeOperation(schemaCompareincludeNodeParams, schemaCompareOperation.ComparisonResult);
            nodeIncludeOperation.Execute(TaskExecutionMode.Execute);
            int afterInclude = schemaCompareOperation.ComparisonResult.Differences.Count();


            Assert.True(initial == afterInclude, $"Changes should be same again after excluding/including, before:{initial}, now {afterInclude}");
        }

        private void ValidateSchemaCompareScriptGenerationWithExcludeIncludeResults(SchemaCompareOperation schemaCompareOperation, SchemaCompareGenerateScriptParams generateScriptParams)
        {
            schemaCompareOperation.Execute(TaskExecutionMode.Execute);

            Assert.True(schemaCompareOperation.ComparisonResult.IsValid);
            Assert.False(schemaCompareOperation.ComparisonResult.IsEqual);
            Assert.NotNull(schemaCompareOperation.ComparisonResult.Differences);

            SchemaCompareGenerateScriptOperation generateScriptOperation = new SchemaCompareGenerateScriptOperation(generateScriptParams, schemaCompareOperation.ComparisonResult);
            generateScriptOperation.Execute(TaskExecutionMode.Script);

            Assert.True(generateScriptOperation.ScriptGenerationResult.Success);
            string initialScript = generateScriptOperation.ScriptGenerationResult.Script;

            // create Diff Entry from on Difference
            DiffEntry diff = SchemaCompareUtils.CreateDiffEntry(schemaCompareOperation.ComparisonResult.Differences.First(), null);

            //Validate Diff Entry creation for object type
            ValidateDiffEntryCreation(diff, schemaCompareOperation.ComparisonResult.Differences.First());

            int initial = schemaCompareOperation.ComparisonResult.Differences.Count();
            SchemaCompareNodeParams schemaCompareExcludeNodeParams = new SchemaCompareNodeParams()
            {
                OperationId = schemaCompareOperation.OperationId,
                DiffEntry = diff,
                IncludeRequest = false,
                TaskExecutionMode = TaskExecutionMode.Execute
            };
            SchemaCompareIncludeExcludeNodeOperation nodeExcludeOperation = new SchemaCompareIncludeExcludeNodeOperation(schemaCompareExcludeNodeParams, schemaCompareOperation.ComparisonResult);
            nodeExcludeOperation.Execute(TaskExecutionMode.Execute);

            int afterExclude = schemaCompareOperation.ComparisonResult.Differences.Count();

            Assert.True(initial == afterExclude, $"Changes should be same again after excluding/including, before {initial}, now {afterExclude}");

            generateScriptOperation = new SchemaCompareGenerateScriptOperation(generateScriptParams, schemaCompareOperation.ComparisonResult);
            generateScriptOperation.Execute(TaskExecutionMode.Script);

            Assert.True(generateScriptOperation.ScriptGenerationResult.Success);
            string afterExcludeScript = generateScriptOperation.ScriptGenerationResult.Script;
            Assert.True(initialScript.Length > afterExcludeScript.Length, $"Script should be affected (less statements) exclude operation, before {initialScript}, now {afterExcludeScript}");

            SchemaCompareNodeParams schemaCompareincludeNodeParams = new SchemaCompareNodeParams()
            {
                OperationId = schemaCompareOperation.OperationId,
                DiffEntry = diff,
                IncludeRequest = true,
                TaskExecutionMode = TaskExecutionMode.Execute
            };

            SchemaCompareIncludeExcludeNodeOperation nodeIncludeOperation = new SchemaCompareIncludeExcludeNodeOperation(schemaCompareincludeNodeParams, schemaCompareOperation.ComparisonResult);
            nodeIncludeOperation.Execute(TaskExecutionMode.Execute);
            int afterInclude = schemaCompareOperation.ComparisonResult.Differences.Count();

            Assert.True(initial == afterInclude, $"Changes should be same again after excluding/including:{initial}, now {afterInclude}");

            generateScriptOperation = new SchemaCompareGenerateScriptOperation(generateScriptParams, schemaCompareOperation.ComparisonResult);
            generateScriptOperation.Execute(TaskExecutionMode.Script);

            Assert.True(generateScriptOperation.ScriptGenerationResult.Success);
            string afterIncludeScript = generateScriptOperation.ScriptGenerationResult.Script;
            Assert.True(initialScript.Length == afterIncludeScript.Length, $"Changes should be same as inital since we included what we excluded, before {initialScript}, now {afterIncludeScript}");
        }

<<<<<<< HEAD
        private void ValidateDiffEntryCreation(DiffEntry diff, SchemaDifference schemaDifference)
        {
            if (schemaDifference.SourceObject != null)
            {
                ValidateDiffEntryObjects(diff.SourceValue, diff.SourceObjectType, schemaDifference.SourceObject);
            }
            if (schemaDifference.TargetObject != null)
            {
                ValidateDiffEntryObjects(diff.TargetValue, diff.TargetObjectType, schemaDifference.TargetObject);
            }
        }

        private void ValidateDiffEntryObjects(string[] diffObjectName, string diffObjectTypeType, TSqlObject dacfxObject)
        {
            Assert.Equal(dacfxObject.Name.Parts.Count, diffObjectName.Length);
            for (int i = 0; i < diffObjectName.Length; i++)
            {
                Assert.Equal(dacfxObject.Name.Parts[i], diffObjectName[i]);
            }

            var dacFxExcludedObject = new SchemaComparisonExcludedObjectId(dacfxObject.ObjectType, dacfxObject.Name);
            var excludedObject = new SchemaComparisonExcludedObjectId(diffObjectTypeType, new ObjectIdentifier(diffObjectName));

            Assert.Equal(dacFxExcludedObject.Identifier.ToString(), excludedObject.Identifier.ToString());
            Assert.Equal(dacFxExcludedObject.TypeName, excludedObject.TypeName);

            string dacFxType = dacFxExcludedObject.TypeName;
            Assert.Equal(dacFxType, diffObjectTypeType);
        }

        private void CreateAndValidateScmpFile(SchemaCompareEndpointInfo sourceInfo, SchemaCompareEndpointInfo targetInfo, bool isSourceDb, bool isTargetDb)
        {
            string filePath = SchemaCompareTestUtils.CreateScmpPath();
            var result = SchemaCompareTestUtils.GetLiveAutoCompleteTestObjects();

            SchemaCompareObjectId[] schemaCompareObjectIds = new SchemaCompareObjectId[]{
                new SchemaCompareObjectId()
                {
                    NameParts = new string[] {"dbo", "Table1" },
                    SqlObjectType = "Microsoft.Data.Tools.Schema.Sql.SchemaModel.SqlTable",
                }
            };

            var schemaCompareParams = new SchemaCompareSaveScmpParams
            {
                SourceEndpointInfo = sourceInfo,
                TargetEndpointInfo = targetInfo,
                DeploymentOptions = new DeploymentOptions()
                {
                    // change some random ones explicitly
                    AllowDropBlockingAssemblies = true,
                    DropConstraintsNotInSource = true,
                    IgnoreAnsiNulls = true,
                    NoAlterStatementsToChangeClrTypes = false,
                    PopulateFilesOnFileGroups = false,
                    VerifyDeployment = false,
                },
                ScmpFilePath = filePath,
                ExcludedSourceObjects = schemaCompareObjectIds,
                ExcludedTargetObjects = null,
            };

            SchemaCompareSaveScmpOperation schemaCompareOperation = new SchemaCompareSaveScmpOperation(schemaCompareParams, result.ConnectionInfo, result.ConnectionInfo);
            schemaCompareOperation.Execute(TaskExecutionMode.Execute);

            Assert.True(File.Exists(filePath), "SCMP file should be present");

            string text = File.ReadAllText(filePath);
            Assert.True(!string.IsNullOrEmpty(text), "SCMP File should not be empty");

            // Validate with DacFx SchemaComparison object
            SchemaComparison sc = new SchemaComparison(filePath);

            if (isSourceDb)
            {
                Assert.True(sc.Source is SchemaCompareDatabaseEndpoint, "Source should be SchemaCompareDatabaseEndpoint");
                Assert.True((sc.Source as SchemaCompareDatabaseEndpoint).DatabaseName == sourceInfo.DatabaseName, $"Source Database {(sc.Source as SchemaCompareDatabaseEndpoint).DatabaseName} name does not match the params passed {sourceInfo.DatabaseName}");
            }
            else
            {
                Assert.True(sc.Source is SchemaCompareDacpacEndpoint, "Source should be SchemaCompareDacpacEndpoint");
                Assert.True((sc.Source as SchemaCompareDacpacEndpoint).FilePath == sourceInfo.PackageFilePath, $"Source dacpac {(sc.Source as SchemaCompareDacpacEndpoint).FilePath} name does not match the params passed {sourceInfo.PackageFilePath}");
                SchemaCompareTestUtils.VerifyAndCleanup(sourceInfo.PackageFilePath);
            }

            if (isTargetDb)
            {
                Assert.True(sc.Target is SchemaCompareDatabaseEndpoint, "Source should be SchemaCompareDatabaseEndpoint");
                Assert.True((sc.Target as SchemaCompareDatabaseEndpoint).DatabaseName == targetInfo.DatabaseName, $"Source Database {(sc.Target as SchemaCompareDatabaseEndpoint).DatabaseName} name does not match the params passed {targetInfo.DatabaseName}");
            }
            else
            {
                Assert.True(sc.Target is SchemaCompareDacpacEndpoint, "Source should be SchemaCompareDacpacEndpoint");
                Assert.True((sc.Target as SchemaCompareDacpacEndpoint).FilePath == targetInfo.PackageFilePath, $"Source dacpac {(sc.Target as SchemaCompareDacpacEndpoint).FilePath} name does not match the params passed {targetInfo.PackageFilePath}");
                SchemaCompareTestUtils.VerifyAndCleanup(targetInfo.PackageFilePath);
            }

            Assert.True(!sc.ExcludedTargetObjects.Any(), "Target Excluded Objects are expected to be Empty");
            Assert.True(sc.ExcludedSourceObjects.Count == 1, $"Exactly {1} Source Excluded Object Should be present but {sc.ExcludedSourceObjects.Count} found");
            SchemaCompareTestUtils.CompareOptions(schemaCompareParams.DeploymentOptions, sc.Options);
            SchemaCompareTestUtils.VerifyAndCleanup(filePath);
        }

        private bool ValidateScResult(SchemaCompareResult diffResult, ref DiffEntry diffEntry, ref string operationId)
        {
            try
            {
                operationId = diffResult.OperationId;
                diffEntry = diffResult.Differences.ElementAt(0);
                return (diffResult.Success == true && diffResult.Differences != null && diffResult.Differences.Count > 0);
            }
            catch
            {
                return false;
=======
        /// <summary>
        /// Verify opening an scmp comparing two databases
        /// </summary>
        [Fact]
        public async void SchemaCompareOpenScmpDatabaseToDatabaseRequest()
        {
            await CreateAndOpenScmp(SchemaCompareEndpointType.Database, SchemaCompareEndpointType.Database);
        }

        /// <summary>
        /// Verify opening an scmp comparing a dacpac and database
        /// </summary>
        [Fact]
        public async void SchemaCompareOpenScmpDacpacToDatabaseRequest()
        {
            await CreateAndOpenScmp(SchemaCompareEndpointType.Dacpac, SchemaCompareEndpointType.Database);
        }

        /// <summary>
        /// Verify opening an scmp comparing two dacpacs
        /// </summary>
        [Fact]
        public async void SchemaCompareOpenScmpDacpacToDacpacRequest()
        {
            await CreateAndOpenScmp(SchemaCompareEndpointType.Dacpac, SchemaCompareEndpointType.Dacpac);
        }

        private async Task CreateAndOpenScmp(SchemaCompareEndpointType sourceEndpointType, SchemaCompareEndpointType targetEndpointType)
        {
            SqlTestDb sourceDb = await SqlTestDb.CreateNewAsync(TestServerType.OnPrem, false, null, SourceScript, "SchemaCompareOpenScmpSource");
            SqlTestDb targetDb = await SqlTestDb.CreateNewAsync(TestServerType.OnPrem, false, null, TargetScript, "SchemaCompareOpenScmpTarget");

            try
            {
                SchemaCompareEndpoint sourceEndpoint = CreateSchemaCompareEndpoint(sourceDb, sourceEndpointType);
                SchemaCompareEndpoint targetEndpoint = CreateSchemaCompareEndpoint(targetDb, targetEndpointType);

                // create a comparison and exclude the first difference
                SchemaComparison compare = new SchemaComparison(sourceEndpoint, targetEndpoint);
                SchemaComparisonResult result = compare.Compare();
                Assert.NotEmpty(result.Differences);
                SchemaDifference difference = result.Differences.First();
                if (difference.SourceObject != null)
                {
                    compare.ExcludedSourceObjects.Add(new SchemaComparisonExcludedObjectId(difference.SourceObject.ObjectType, difference.SourceObject.Name));
                }
                else
                {
                    compare.ExcludedSourceObjects.Add(new SchemaComparisonExcludedObjectId(difference.TargetObject.ObjectType, difference.TargetObject.Name));
                }

                // save to scmp
                string folderPath = Path.Combine(Environment.GetFolderPath(Environment.SpecialFolder.LocalApplicationData), "SchemaCompareTest");
                Directory.CreateDirectory(folderPath);
                string filePath = Path.Combine(folderPath, string.Format("SchemaCompareOpenScmpTest{0}.scmp", DateTime.Now.ToFileTime()));
                compare.SaveToFile(filePath);
                Assert.True(File.Exists(filePath));

                var schemaCompareOpenScmpParams = new SchemaCompareOpenScmpParams
                {
                    filePath = filePath
                };

                SchemaCompareOpenScmpOperation schemaCompareOpenScmpOperation = new SchemaCompareOpenScmpOperation(schemaCompareOpenScmpParams);
                schemaCompareOpenScmpOperation.Execute(TaskExecutionMode.Execute);

                Assert.NotNull(schemaCompareOpenScmpOperation.Result);
                Assert.True(schemaCompareOpenScmpOperation.Result.Success);
                Assert.NotEmpty(schemaCompareOpenScmpOperation.Result.ExcludedSourceElements);
                Assert.Equal(1, schemaCompareOpenScmpOperation.Result.ExcludedSourceElements.Count());
                Assert.Empty(schemaCompareOpenScmpOperation.Result.ExcludedTargetElements);
                Assert.Equal(targetDb.DatabaseName, schemaCompareOpenScmpOperation.Result.OriginalTargetName);
                ValidateResultEndpointInfo(sourceEndpoint, schemaCompareOpenScmpOperation.Result.SourceEndpointInfo, sourceDb.ConnectionString);
                ValidateResultEndpointInfo(targetEndpoint, schemaCompareOpenScmpOperation.Result.TargetEndpointInfo, targetDb.ConnectionString);

                SchemaCompareTestUtils.VerifyAndCleanup(filePath);
            }
            finally
            {
                sourceDb.Cleanup();
                targetDb.Cleanup();
            }
        }

        private SchemaCompareEndpoint CreateSchemaCompareEndpoint(SqlTestDb db, SchemaCompareEndpointType endpointType)
        {
            if (endpointType == SchemaCompareEndpointType.Dacpac)
            {
                string dacpacFilePath = SchemaCompareTestUtils.CreateDacpac(db);
                return new SchemaCompareDacpacEndpoint(dacpacFilePath);
            }
            else
            {
                return new SchemaCompareDatabaseEndpoint(db.ConnectionString);
            }
        }

        private void ValidateResultEndpointInfo(SchemaCompareEndpoint originalEndpoint, SchemaCompareEndpointInfo resultEndpoint, string connectionString)
        {
            if (resultEndpoint.EndpointType == SchemaCompareEndpointType.Dacpac)
            {
                SchemaCompareDacpacEndpoint dacpacEndpoint = originalEndpoint as SchemaCompareDacpacEndpoint;
                Assert.Equal(dacpacEndpoint.FilePath, resultEndpoint.PackageFilePath);
            }
            else
            {
                SchemaCompareDatabaseEndpoint databaseEndpoint = originalEndpoint as SchemaCompareDatabaseEndpoint;
                Assert.Equal(databaseEndpoint.DatabaseName, resultEndpoint.DatabaseName);
                Assert.Contains(resultEndpoint.ConnectionDetails.ConnectionString, connectionString); // connectionString has password but resultEndpoint doesn't
>>>>>>> b4516702
            }
        }
    }
}<|MERGE_RESOLUTION|>--- conflicted
+++ resolved
@@ -3,14 +3,10 @@
 // Licensed under the MIT license. See LICENSE file in the project root for full license information.
 //
 using Microsoft.SqlServer.Dac.Compare;
-<<<<<<< HEAD
 using Microsoft.SqlServer.Dac.Model;
-=======
->>>>>>> b4516702
 using Microsoft.SqlTools.Hosting.Protocol;
 using Microsoft.SqlTools.ServiceLayer.SchemaCompare;
 using Microsoft.SqlTools.ServiceLayer.SchemaCompare.Contracts;
-using Microsoft.SqlTools.ServiceLayer.SchemaCopmare;
 using Microsoft.SqlTools.ServiceLayer.TaskServices;
 using Microsoft.SqlTools.ServiceLayer.Test.Common;
 using Microsoft.SqlTools.ServiceLayer.Utility;
@@ -410,7 +406,7 @@
         /// Verify the schema compare Scmp File Save for database endpoints
         /// </summary>
         [Fact]
-        public async void SaveAndValidateSchemaCompareScmpFileForDatabases()
+        public async void SchemaCompareSaveScmpFileForDatabases()
         {
             var result = SchemaCompareTestUtils.GetLiveAutoCompleteTestObjects();
 
@@ -440,7 +436,7 @@
         /// Verify the schema compare Scmp File Save for dacpac endpoints
         /// </summary>
         [Fact]
-        public async void SaveAndValidateSchemaCompareScmpFileForDacpacs()
+        public async void SchemaCompareSaveScmpFileForDacpacs()
         {
             SqlTestDb sourceDb = await SqlTestDb.CreateNewAsync(TestServerType.OnPrem, false, null, SourceScript, "SchemaCompareSource");
             SqlTestDb targetDb = await SqlTestDb.CreateNewAsync(TestServerType.OnPrem, false, null, TargetScript, "SchemaCompareTarget");
@@ -472,7 +468,7 @@
         /// Verify the schema compare Scmp File Save for dacpac and db endpoints combination
         /// </summary>
         [Fact]
-        public async void SaveAndValidateSchemaCompareScmpFileForDacpacToDB()
+        public async void SchemaCompareSaveScmpFileForDacpacToDB()
         {
             SqlTestDb sourceDb = await SqlTestDb.CreateNewAsync(TestServerType.OnPrem, false, null, SourceScript, "SchemaCompareSource");
             SqlTestDb targetDb = await SqlTestDb.CreateNewAsync(TestServerType.OnPrem, false, null, TargetScript, "SchemaCompareTarget");
@@ -497,6 +493,33 @@
                 sourceDb.Cleanup();
                 targetDb.Cleanup();
             }
+        }
+
+        /// <summary>
+        /// Verify opening an scmp comparing two databases
+        /// </summary>
+        [Fact]
+        public async void SchemaCompareOpenScmpDatabaseToDatabaseRequest()
+        {
+            await CreateAndOpenScmp(SchemaCompareEndpointType.Database, SchemaCompareEndpointType.Database);
+        }
+
+        /// <summary>
+        /// Verify opening an scmp comparing a dacpac and database
+        /// </summary>
+        [Fact]
+        public async void SchemaCompareOpenScmpDacpacToDatabaseRequest()
+        {
+            await CreateAndOpenScmp(SchemaCompareEndpointType.Dacpac, SchemaCompareEndpointType.Database);
+        }
+
+        /// <summary>
+        /// Verify opening an scmp comparing two dacpacs
+        /// </summary>
+        [Fact]
+        public async void SchemaCompareOpenScmpDacpacToDacpacRequest()
+        {
+            await CreateAndOpenScmp(SchemaCompareEndpointType.Dacpac, SchemaCompareEndpointType.Dacpac);
         }
 
         /// <summary>
@@ -709,7 +732,92 @@
             Assert.True(initialScript.Length == afterIncludeScript.Length, $"Changes should be same as inital since we included what we excluded, before {initialScript}, now {afterIncludeScript}");
         }
 
-<<<<<<< HEAD
+
+        private async Task CreateAndOpenScmp(SchemaCompareEndpointType sourceEndpointType, SchemaCompareEndpointType targetEndpointType)
+        {
+            SqlTestDb sourceDb = await SqlTestDb.CreateNewAsync(TestServerType.OnPrem, false, null, SourceScript, "SchemaCompareOpenScmpSource");
+            SqlTestDb targetDb = await SqlTestDb.CreateNewAsync(TestServerType.OnPrem, false, null, TargetScript, "SchemaCompareOpenScmpTarget");
+
+            try
+            {
+                SchemaCompareEndpoint sourceEndpoint = CreateSchemaCompareEndpoint(sourceDb, sourceEndpointType);
+                SchemaCompareEndpoint targetEndpoint = CreateSchemaCompareEndpoint(targetDb, targetEndpointType);
+
+                // create a comparison and exclude the first difference
+                SchemaComparison compare = new SchemaComparison(sourceEndpoint, targetEndpoint);
+                SchemaComparisonResult result = compare.Compare();
+                Assert.NotEmpty(result.Differences);
+                SchemaDifference difference = result.Differences.First();
+                if (difference.SourceObject != null)
+                {
+                    compare.ExcludedSourceObjects.Add(new SchemaComparisonExcludedObjectId(difference.SourceObject.ObjectType, difference.SourceObject.Name));
+                }
+                else
+                {
+                    compare.ExcludedSourceObjects.Add(new SchemaComparisonExcludedObjectId(difference.TargetObject.ObjectType, difference.TargetObject.Name));
+                }
+
+                // save to scmp
+                string folderPath = Path.Combine(Environment.GetFolderPath(Environment.SpecialFolder.LocalApplicationData), "SchemaCompareTest");
+                Directory.CreateDirectory(folderPath);
+                string filePath = Path.Combine(folderPath, string.Format("SchemaCompareOpenScmpTest{0}.scmp", DateTime.Now.ToFileTime()));
+                compare.SaveToFile(filePath);
+                Assert.True(File.Exists(filePath));
+
+                var schemaCompareOpenScmpParams = new SchemaCompareOpenScmpParams
+                {
+                    filePath = filePath
+                };
+
+                SchemaCompareOpenScmpOperation schemaCompareOpenScmpOperation = new SchemaCompareOpenScmpOperation(schemaCompareOpenScmpParams);
+                schemaCompareOpenScmpOperation.Execute(TaskExecutionMode.Execute);
+
+                Assert.NotNull(schemaCompareOpenScmpOperation.Result);
+                Assert.True(schemaCompareOpenScmpOperation.Result.Success);
+                Assert.NotEmpty(schemaCompareOpenScmpOperation.Result.ExcludedSourceElements);
+                Assert.Equal(1, schemaCompareOpenScmpOperation.Result.ExcludedSourceElements.Count());
+                Assert.Empty(schemaCompareOpenScmpOperation.Result.ExcludedTargetElements);
+                Assert.Equal(targetDb.DatabaseName, schemaCompareOpenScmpOperation.Result.OriginalTargetName);
+                ValidateResultEndpointInfo(sourceEndpoint, schemaCompareOpenScmpOperation.Result.SourceEndpointInfo, sourceDb.ConnectionString);
+                ValidateResultEndpointInfo(targetEndpoint, schemaCompareOpenScmpOperation.Result.TargetEndpointInfo, targetDb.ConnectionString);
+
+                SchemaCompareTestUtils.VerifyAndCleanup(filePath);
+            }
+            finally
+            {
+                sourceDb.Cleanup();
+                targetDb.Cleanup();
+            }
+        }
+
+        private SchemaCompareEndpoint CreateSchemaCompareEndpoint(SqlTestDb db, SchemaCompareEndpointType endpointType)
+        {
+            if (endpointType == SchemaCompareEndpointType.Dacpac)
+            {
+                string dacpacFilePath = SchemaCompareTestUtils.CreateDacpac(db);
+                return new SchemaCompareDacpacEndpoint(dacpacFilePath);
+            }
+            else
+            {
+                return new SchemaCompareDatabaseEndpoint(db.ConnectionString);
+            }
+        }
+
+        private void ValidateResultEndpointInfo(SchemaCompareEndpoint originalEndpoint, SchemaCompareEndpointInfo resultEndpoint, string connectionString)
+        {
+            if (resultEndpoint.EndpointType == SchemaCompareEndpointType.Dacpac)
+            {
+                SchemaCompareDacpacEndpoint dacpacEndpoint = originalEndpoint as SchemaCompareDacpacEndpoint;
+                Assert.Equal(dacpacEndpoint.FilePath, resultEndpoint.PackageFilePath);
+            }
+            else
+            {
+                SchemaCompareDatabaseEndpoint databaseEndpoint = originalEndpoint as SchemaCompareDatabaseEndpoint;
+                Assert.Equal(databaseEndpoint.DatabaseName, resultEndpoint.DatabaseName);
+                Assert.Contains(resultEndpoint.ConnectionDetails.ConnectionString, connectionString); // connectionString has password but resultEndpoint doesn't
+            }
+        }
+
         private void ValidateDiffEntryCreation(DiffEntry diff, SchemaDifference schemaDifference)
         {
             if (schemaDifference.SourceObject != null)
@@ -824,117 +932,6 @@
             catch
             {
                 return false;
-=======
-        /// <summary>
-        /// Verify opening an scmp comparing two databases
-        /// </summary>
-        [Fact]
-        public async void SchemaCompareOpenScmpDatabaseToDatabaseRequest()
-        {
-            await CreateAndOpenScmp(SchemaCompareEndpointType.Database, SchemaCompareEndpointType.Database);
-        }
-
-        /// <summary>
-        /// Verify opening an scmp comparing a dacpac and database
-        /// </summary>
-        [Fact]
-        public async void SchemaCompareOpenScmpDacpacToDatabaseRequest()
-        {
-            await CreateAndOpenScmp(SchemaCompareEndpointType.Dacpac, SchemaCompareEndpointType.Database);
-        }
-
-        /// <summary>
-        /// Verify opening an scmp comparing two dacpacs
-        /// </summary>
-        [Fact]
-        public async void SchemaCompareOpenScmpDacpacToDacpacRequest()
-        {
-            await CreateAndOpenScmp(SchemaCompareEndpointType.Dacpac, SchemaCompareEndpointType.Dacpac);
-        }
-
-        private async Task CreateAndOpenScmp(SchemaCompareEndpointType sourceEndpointType, SchemaCompareEndpointType targetEndpointType)
-        {
-            SqlTestDb sourceDb = await SqlTestDb.CreateNewAsync(TestServerType.OnPrem, false, null, SourceScript, "SchemaCompareOpenScmpSource");
-            SqlTestDb targetDb = await SqlTestDb.CreateNewAsync(TestServerType.OnPrem, false, null, TargetScript, "SchemaCompareOpenScmpTarget");
-
-            try
-            {
-                SchemaCompareEndpoint sourceEndpoint = CreateSchemaCompareEndpoint(sourceDb, sourceEndpointType);
-                SchemaCompareEndpoint targetEndpoint = CreateSchemaCompareEndpoint(targetDb, targetEndpointType);
-
-                // create a comparison and exclude the first difference
-                SchemaComparison compare = new SchemaComparison(sourceEndpoint, targetEndpoint);
-                SchemaComparisonResult result = compare.Compare();
-                Assert.NotEmpty(result.Differences);
-                SchemaDifference difference = result.Differences.First();
-                if (difference.SourceObject != null)
-                {
-                    compare.ExcludedSourceObjects.Add(new SchemaComparisonExcludedObjectId(difference.SourceObject.ObjectType, difference.SourceObject.Name));
-                }
-                else
-                {
-                    compare.ExcludedSourceObjects.Add(new SchemaComparisonExcludedObjectId(difference.TargetObject.ObjectType, difference.TargetObject.Name));
-                }
-
-                // save to scmp
-                string folderPath = Path.Combine(Environment.GetFolderPath(Environment.SpecialFolder.LocalApplicationData), "SchemaCompareTest");
-                Directory.CreateDirectory(folderPath);
-                string filePath = Path.Combine(folderPath, string.Format("SchemaCompareOpenScmpTest{0}.scmp", DateTime.Now.ToFileTime()));
-                compare.SaveToFile(filePath);
-                Assert.True(File.Exists(filePath));
-
-                var schemaCompareOpenScmpParams = new SchemaCompareOpenScmpParams
-                {
-                    filePath = filePath
-                };
-
-                SchemaCompareOpenScmpOperation schemaCompareOpenScmpOperation = new SchemaCompareOpenScmpOperation(schemaCompareOpenScmpParams);
-                schemaCompareOpenScmpOperation.Execute(TaskExecutionMode.Execute);
-
-                Assert.NotNull(schemaCompareOpenScmpOperation.Result);
-                Assert.True(schemaCompareOpenScmpOperation.Result.Success);
-                Assert.NotEmpty(schemaCompareOpenScmpOperation.Result.ExcludedSourceElements);
-                Assert.Equal(1, schemaCompareOpenScmpOperation.Result.ExcludedSourceElements.Count());
-                Assert.Empty(schemaCompareOpenScmpOperation.Result.ExcludedTargetElements);
-                Assert.Equal(targetDb.DatabaseName, schemaCompareOpenScmpOperation.Result.OriginalTargetName);
-                ValidateResultEndpointInfo(sourceEndpoint, schemaCompareOpenScmpOperation.Result.SourceEndpointInfo, sourceDb.ConnectionString);
-                ValidateResultEndpointInfo(targetEndpoint, schemaCompareOpenScmpOperation.Result.TargetEndpointInfo, targetDb.ConnectionString);
-
-                SchemaCompareTestUtils.VerifyAndCleanup(filePath);
-            }
-            finally
-            {
-                sourceDb.Cleanup();
-                targetDb.Cleanup();
-            }
-        }
-
-        private SchemaCompareEndpoint CreateSchemaCompareEndpoint(SqlTestDb db, SchemaCompareEndpointType endpointType)
-        {
-            if (endpointType == SchemaCompareEndpointType.Dacpac)
-            {
-                string dacpacFilePath = SchemaCompareTestUtils.CreateDacpac(db);
-                return new SchemaCompareDacpacEndpoint(dacpacFilePath);
-            }
-            else
-            {
-                return new SchemaCompareDatabaseEndpoint(db.ConnectionString);
-            }
-        }
-
-        private void ValidateResultEndpointInfo(SchemaCompareEndpoint originalEndpoint, SchemaCompareEndpointInfo resultEndpoint, string connectionString)
-        {
-            if (resultEndpoint.EndpointType == SchemaCompareEndpointType.Dacpac)
-            {
-                SchemaCompareDacpacEndpoint dacpacEndpoint = originalEndpoint as SchemaCompareDacpacEndpoint;
-                Assert.Equal(dacpacEndpoint.FilePath, resultEndpoint.PackageFilePath);
-            }
-            else
-            {
-                SchemaCompareDatabaseEndpoint databaseEndpoint = originalEndpoint as SchemaCompareDatabaseEndpoint;
-                Assert.Equal(databaseEndpoint.DatabaseName, resultEndpoint.DatabaseName);
-                Assert.Contains(resultEndpoint.ConnectionDetails.ConnectionString, connectionString); // connectionString has password but resultEndpoint doesn't
->>>>>>> b4516702
             }
         }
     }
