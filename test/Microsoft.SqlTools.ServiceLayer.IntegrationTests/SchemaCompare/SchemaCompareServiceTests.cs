--- conflicted
+++ resolved
@@ -403,8 +403,6 @@
         }
 
         /// <summary>
-<<<<<<< HEAD
-=======
         /// Verify the schema compare Scmp File Save for database endpoints
         /// </summary>
         [Fact]
@@ -498,7 +496,6 @@
         }
 
         /// <summary>
->>>>>>> 432e054d
         /// Verify opening an scmp comparing two databases
         /// </summary>
         [Fact]
@@ -526,14 +523,6 @@
         }
 
         /// <summary>
-<<<<<<< HEAD
-        /// Verify the schema compare cancel 
-        /// </summary>
-        [Fact]
-        public async void SchemaCompareCancelCompareOperation()
-        {
-            var result = SchemaCompareTestUtils.GetLiveAutoCompleteTestObjects();
-=======
         /// Verify the schema compare Service Calls ends to end
         /// </summary>
         [Fact]
@@ -543,7 +532,6 @@
             DiffEntry diffEntry = null;
             var connectionObject = SchemaCompareTestUtils.GetLiveAutoCompleteTestObjects();
 
->>>>>>> 432e054d
             SqlTestDb sourceDb = await SqlTestDb.CreateNewAsync(TestServerType.OnPrem, false, null, SourceScript, "SchemaCompareSource");
             SqlTestDb targetDb = await SqlTestDb.CreateNewAsync(TestServerType.OnPrem, false, null, TargetScript, "SchemaCompareTarget");
 
@@ -554,10 +542,6 @@
 
                 sourceInfo.EndpointType = SchemaCompareEndpointType.Database;
                 sourceInfo.DatabaseName = sourceDb.DatabaseName;
-<<<<<<< HEAD
-                targetInfo.EndpointType = SchemaCompareEndpointType.Database;
-                targetInfo.DatabaseName = targetDb.DatabaseName;
-=======
                 sourceInfo.OwnerUri = connectionObject.ConnectionInfo.OwnerUri;
                 targetInfo.EndpointType = SchemaCompareEndpointType.Database;
                 targetInfo.DatabaseName = targetDb.DatabaseName;
@@ -567,12 +551,104 @@
                 var schemaCompareRequestContext = new Mock<RequestContext<SchemaCompareResult>>();
                 schemaCompareRequestContext.Setup((RequestContext<SchemaCompareResult> x) => x.SendResult(It.Is<SchemaCompareResult>((diffResult) =>
                 ValidateScResult(diffResult, ref diffEntry, ref operationId)))).Returns(Task.FromResult(new object()));
->>>>>>> 432e054d
 
                 var schemaCompareParams = new SchemaCompareParams
                 {
                     SourceEndpointInfo = sourceInfo,
-<<<<<<< HEAD
+                    TargetEndpointInfo = targetInfo,
+                    DeploymentOptions = new DeploymentOptions()
+                };
+
+                await SchemaCompareService.Instance.HandleSchemaCompareRequest(schemaCompareParams, schemaCompareRequestContext.Object);
+                await SchemaCompareService.Instance.CurrentSchemaCompareTask;
+
+                // Generate script Service call
+                var generateScriptRequestContext = new Mock<RequestContext<ResultStatus>>();
+                generateScriptRequestContext.Setup((RequestContext<ResultStatus> x) => x.SendResult(It.Is<ResultStatus>((result) => result.Success == true))).Returns(Task.FromResult(new object()));
+
+                var generateScriptParams = new SchemaCompareGenerateScriptParams
+                {
+                    OperationId = operationId,
+                    TargetDatabaseName = targetDb.DatabaseName,
+                    TargetServerName = "My server"
+                };
+
+                await SchemaCompareService.Instance.HandleSchemaCompareGenerateScriptRequest(generateScriptParams, generateScriptRequestContext.Object);
+
+                // Publish service call
+                var publishRequestContext = new Mock<RequestContext<ResultStatus>>();
+                publishRequestContext.Setup((RequestContext<ResultStatus> x) => x.SendResult(It.Is<ResultStatus>((result) => result.Success == true))).Returns(Task.FromResult(new object()));
+
+
+                SqlConnectionStringBuilder builder = new SqlConnectionStringBuilder(targetDb.ConnectionString);
+                var publishParams = new SchemaCompareGenerateScriptParams
+                {
+                    OperationId = operationId,
+                    TargetDatabaseName = targetDb.DatabaseName,
+                    TargetServerName = builder.DataSource,
+                };
+
+                await SchemaCompareService.Instance.HandleSchemaCompareGenerateScriptRequest(publishParams, publishRequestContext.Object);
+
+                // Include/Exclude service call
+                var excludeRequestContext = new Mock<RequestContext<ResultStatus>>();
+                excludeRequestContext.Setup((RequestContext<ResultStatus> x) => x.SendResult(It.Is<ResultStatus>((result) => result.Success == true))).Returns(Task.FromResult(new object()));
+
+                var excludeParams = new SchemaCompareNodeParams
+                {
+                    OperationId = operationId,
+                    DiffEntry = diffEntry
+                };
+
+                await SchemaCompareService.Instance.HandleSchemaCompareIncludeExcludeNodeRequest(excludeParams, publishRequestContext.Object);
+
+                // Save Scmp service call
+                var saveScmpRequestContext = new Mock<RequestContext<ResultStatus>>();
+                saveScmpRequestContext.Setup((RequestContext<ResultStatus> x) => x.SendResult(It.Is<ResultStatus>((result) => result.Success == true))).Returns(Task.FromResult(new object()));
+                var scmpFilePath = SchemaCompareTestUtils.CreateScmpPath();
+
+                var saveScmpParams = new SchemaCompareSaveScmpParams
+                {
+                    SourceEndpointInfo = sourceInfo,
+                    TargetEndpointInfo = targetInfo,
+                    DeploymentOptions = new DeploymentOptions(),
+                    ScmpFilePath = scmpFilePath
+                };
+
+                await SchemaCompareService.Instance.HandleSchemaCompareSaveScmpRequest(saveScmpParams, publishRequestContext.Object);
+                await SchemaCompareService.Instance.CurrentSchemaCompareTask;
+                SchemaCompareTestUtils.VerifyAndCleanup(scmpFilePath);
+            }
+            finally
+            {
+                sourceDb.Cleanup();
+                targetDb.Cleanup();
+            }
+        }
+
+        /// <summary>
+        /// Verify the schema compare cancel 
+        /// </summary>
+        [Fact]
+        public async void SchemaCompareCancelCompareOperation()
+        {
+            var result = SchemaCompareTestUtils.GetLiveAutoCompleteTestObjects();
+            SqlTestDb sourceDb = await SqlTestDb.CreateNewAsync(TestServerType.OnPrem, false, null, SourceScript, "SchemaCompareSource");
+            SqlTestDb targetDb = await SqlTestDb.CreateNewAsync(TestServerType.OnPrem, false, null, TargetScript, "SchemaCompareTarget");
+
+            try
+            {
+                SchemaCompareEndpointInfo sourceInfo = new SchemaCompareEndpointInfo();
+                SchemaCompareEndpointInfo targetInfo = new SchemaCompareEndpointInfo();
+
+                sourceInfo.EndpointType = SchemaCompareEndpointType.Database;
+                sourceInfo.DatabaseName = sourceDb.DatabaseName;
+                targetInfo.EndpointType = SchemaCompareEndpointType.Database;
+                targetInfo.DatabaseName = targetDb.DatabaseName;
+
+                var schemaCompareParams = new SchemaCompareParams
+                {
+                    SourceEndpointInfo = sourceInfo,
                     TargetEndpointInfo = targetInfo
                 };
 
@@ -592,71 +668,6 @@
                 }
 
                 Assert.Null(schemaCompareOperation.ComparisonResult.Differences);
-=======
-                    TargetEndpointInfo = targetInfo,
-                    DeploymentOptions = new DeploymentOptions()
-                };
-
-                await SchemaCompareService.Instance.HandleSchemaCompareRequest(schemaCompareParams, schemaCompareRequestContext.Object);
-                await SchemaCompareService.Instance.CurrentSchemaCompareTask;
-
-                // Generate script Service call
-                var generateScriptRequestContext = new Mock<RequestContext<ResultStatus>>();
-                generateScriptRequestContext.Setup((RequestContext<ResultStatus> x) => x.SendResult(It.Is<ResultStatus>((result) => result.Success == true))).Returns(Task.FromResult(new object()));
-
-                var generateScriptParams = new SchemaCompareGenerateScriptParams
-                {
-                    OperationId = operationId,
-                    TargetDatabaseName = targetDb.DatabaseName,
-                    TargetServerName = "My server"
-                };
-
-                await SchemaCompareService.Instance.HandleSchemaCompareGenerateScriptRequest(generateScriptParams, generateScriptRequestContext.Object);
-
-                // Publish service call
-                var publishRequestContext = new Mock<RequestContext<ResultStatus>>();
-                publishRequestContext.Setup((RequestContext<ResultStatus> x) => x.SendResult(It.Is<ResultStatus>((result) => result.Success == true))).Returns(Task.FromResult(new object()));
-
-
-                SqlConnectionStringBuilder builder = new SqlConnectionStringBuilder(targetDb.ConnectionString);
-                var publishParams = new SchemaCompareGenerateScriptParams
-                {
-                    OperationId = operationId,
-                    TargetDatabaseName = targetDb.DatabaseName,
-                    TargetServerName = builder.DataSource,
-                };
-
-                await SchemaCompareService.Instance.HandleSchemaCompareGenerateScriptRequest(publishParams, publishRequestContext.Object);
-
-                // Include/Exclude service call
-                var excludeRequestContext = new Mock<RequestContext<ResultStatus>>();
-                excludeRequestContext.Setup((RequestContext<ResultStatus> x) => x.SendResult(It.Is<ResultStatus>((result) => result.Success == true))).Returns(Task.FromResult(new object()));
-
-                var excludeParams = new SchemaCompareNodeParams
-                {
-                    OperationId = operationId,
-                    DiffEntry = diffEntry
-                };
-
-                await SchemaCompareService.Instance.HandleSchemaCompareIncludeExcludeNodeRequest(excludeParams, publishRequestContext.Object);
-
-                // Save Scmp service call
-                var saveScmpRequestContext = new Mock<RequestContext<ResultStatus>>();
-                saveScmpRequestContext.Setup((RequestContext<ResultStatus> x) => x.SendResult(It.Is<ResultStatus>((result) => result.Success == true))).Returns(Task.FromResult(new object()));
-                var scmpFilePath = SchemaCompareTestUtils.CreateScmpPath();
-
-                var saveScmpParams = new SchemaCompareSaveScmpParams
-                {
-                    SourceEndpointInfo = sourceInfo,
-                    TargetEndpointInfo = targetInfo,
-                    DeploymentOptions = new DeploymentOptions(),
-                    ScmpFilePath = scmpFilePath
-                };
-
-                await SchemaCompareService.Instance.HandleSchemaCompareSaveScmpRequest(saveScmpParams, publishRequestContext.Object);
-                await SchemaCompareService.Instance.CurrentSchemaCompareTask;
-                SchemaCompareTestUtils.VerifyAndCleanup(scmpFilePath);
->>>>>>> 432e054d
             }
             finally
             {
@@ -771,10 +782,6 @@
             Assert.True(initialScript.Length == afterIncludeScript.Length, $"Changes should be same as inital since we included what we excluded, before {initialScript}, now {afterIncludeScript}");
         }
 
-<<<<<<< HEAD
-=======
-
->>>>>>> 432e054d
         private async Task CreateAndOpenScmp(SchemaCompareEndpointType sourceEndpointType, SchemaCompareEndpointType targetEndpointType)
         {
             SqlTestDb sourceDb = await SqlTestDb.CreateNewAsync(TestServerType.OnPrem, false, null, SourceScript, "SchemaCompareOpenScmpSource");
