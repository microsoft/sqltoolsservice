//
// Copyright (c) Microsoft. All rights reserved.
// Licensed under the MIT license. See LICENSE file in the project root for full license information.
//

using System.Collections.Generic;
using System.Collections.Specialized;
using System.Linq;
using System.Threading.Tasks;
using Microsoft.Data.SqlClient;
using Microsoft.SqlServer.Management.Common;
using Microsoft.SqlServer.Management.Smo;
using Microsoft.SqlTools.ServiceLayer.Admin;
using Microsoft.SqlTools.ServiceLayer.Connection;
using Microsoft.SqlTools.ServiceLayer.IntegrationTests.Utility;
using Microsoft.SqlTools.ServiceLayer.ObjectManagement;
using Microsoft.SqlTools.ServiceLayer.ObjectManagement.Contracts;
using Microsoft.SqlTools.ServiceLayer.Test.Common;
using NUnit.Framework;
using static Microsoft.SqlTools.ServiceLayer.Admin.AzureSqlDbHelper;

namespace Microsoft.SqlTools.ServiceLayer.IntegrationTests.ObjectManagement
{
    /// <summary>
    /// Tests for the Database management component
    /// </summary>
    public class DatabaseHandlerTests
    {
        /// <summary>
        /// Test the basic Create Database method handler by creating, updating, and then deleting a database.
        /// </summary>
        [Test]
        public async Task DatabaseCreateAndUpdateTest_OnPrem()
        {
            await RunDatabaseCreateAndUpdateTest(TestServerType.OnPrem);
        }

        /// <summary>
        /// Test the Create Database method handler functionality against an Azure SQL database.
        /// </summary>
        [Test]
        [Ignore("Test is not supported in the integration test pipeline.")]
        public async Task DatabaseCreateAndUpdateTest_Azure()
        {
            await RunDatabaseCreateAndUpdateTest(TestServerType.Azure);
        }

        private async Task RunDatabaseCreateAndUpdateTest(TestServerType serverType)
        {
            // setup, drop database if exists.
            var connectionResult = await LiveConnectionHelper.InitLiveConnectionInfoAsync("master", serverType: serverType);
            using (SqlConnection sqlConn = ConnectionService.OpenSqlConnection(connectionResult.ConnectionInfo))
            {
                var server = new Server(new ServerConnection(sqlConn));

                var testDatabase = ObjectManagementTestUtils.GetTestDatabaseInfo();
                var objUrn = ObjectManagementTestUtils.GetDatabaseURN(testDatabase.Name);
                await ObjectManagementTestUtils.DropObject(connectionResult.ConnectionInfo.OwnerUri, objUrn);

                try
                {
                    // create and update
                    var parametersForCreation = ObjectManagementTestUtils.GetInitializeViewRequestParams(connectionResult.ConnectionInfo.OwnerUri, "master", true, SqlObjectType.Database, "", "");
                    await ObjectManagementTestUtils.SaveObject(parametersForCreation, testDatabase);
                    Assert.That(DatabaseExists(testDatabase.Name!, server), $"Expected database '{testDatabase.Name}' was not created succesfully");

                    var parametersForUpdate = ObjectManagementTestUtils.GetInitializeViewRequestParams(connectionResult.ConnectionInfo.OwnerUri, "master", false, SqlObjectType.Database, "", objUrn);
                    await ObjectManagementTestUtils.SaveObject(parametersForUpdate, testDatabase);

                    // cleanup
                    await ObjectManagementTestUtils.DropObject(connectionResult.ConnectionInfo.OwnerUri, objUrn, throwIfNotExist: true);
                    Assert.That(DatabaseExists(testDatabase.Name!, server), Is.False, $"Database '{testDatabase.Name}' was not dropped succesfully");
                }
                finally
                {
                    // Cleanup using SMO if Drop didn't work
                    DropDatabase(server, testDatabase.Name!);
                }
            }
        }

        /// <summary>
        /// Test that the handler can export the Create Database operation to a SQL script.
        /// </summary>
        [Test]
        public async Task DatabaseScriptTest()
        {
            var connectionResult = await LiveConnectionHelper.InitLiveConnectionInfoAsync("master");
            using (SqlConnection sqlConn = ConnectionService.OpenSqlConnection(connectionResult.ConnectionInfo))
            {
                var server = new Server(new ServerConnection(sqlConn));

                var testDatabase = ObjectManagementTestUtils.GetTestDatabaseInfo();
                var objUrn = ObjectManagementTestUtils.GetDatabaseURN(testDatabase.Name);
                await ObjectManagementTestUtils.DropObject(connectionResult.ConnectionInfo.OwnerUri, objUrn);

                try
                {
                    var parametersForCreation = ObjectManagementTestUtils.GetInitializeViewRequestParams(connectionResult.ConnectionInfo.OwnerUri, "master", true, SqlObjectType.Database, "", "");
                    var script = await ObjectManagementTestUtils.ScriptObject(parametersForCreation, testDatabase);
                    Assert.That(DatabaseExists(testDatabase.Name!, server), Is.False, $"Database should not have been created for scripting operation");
                    Assert.That(script.ToLowerInvariant(), Does.Contain($"create database [{testDatabase.Name!.ToLowerInvariant()}]"));
                }
                finally
                {
                    // Cleanup database on the off-chance that scripting somehow created the database
                    DropDatabase(server, testDatabase.Name!);
                }
            }
        }

        /// <summary>
        /// Test that the handler correctly throws an error when trying to drop a database that doesn't exist.
        /// </summary>
        [Test]
        public async Task DatabaseNotExistsErrorTest()
        {
            var connectionResult = await LiveConnectionHelper.InitLiveConnectionInfoAsync("master");
            var testDatabase = ObjectManagementTestUtils.GetTestDatabaseInfo();
            var objUrn = ObjectManagementTestUtils.GetDatabaseURN(testDatabase.Name);
            try
            {
                await ObjectManagementTestUtils.DropObject(connectionResult.ConnectionInfo.OwnerUri, objUrn, throwIfNotExist: true);
                Assert.Fail("Did not throw an exception when trying to drop non-existent database.");
            }
            catch (FailedOperationException ex)
            {
                Assert.That(ex.InnerException, Is.Not.Null, "Expected inner exception was null.");
                Assert.That(ex.InnerException, Is.InstanceOf<MissingObjectException>(), $"Received unexpected inner exception type: {ex.InnerException!.GetType()}");
            }
        }

        /// <summary>
        /// Test that the handler correctly throws an error when trying to create a database with the same name as an existing database.
        /// </summary>
        [Test]
        public async Task DatabaseAlreadyExistsErrorTest()
        {
            var connectionResult = await LiveConnectionHelper.InitLiveConnectionInfoAsync("master");
            using (SqlConnection sqlConn = ConnectionService.OpenSqlConnection(connectionResult.ConnectionInfo))
            {
                var server = new Server(new ServerConnection(sqlConn));

                var testDatabase = ObjectManagementTestUtils.GetTestDatabaseInfo();
                var objUrn = ObjectManagementTestUtils.GetDatabaseURN(testDatabase.Name);
                await ObjectManagementTestUtils.DropObject(connectionResult.ConnectionInfo.OwnerUri, objUrn);

                try
                {
                    var parametersForCreation = ObjectManagementTestUtils.GetInitializeViewRequestParams(connectionResult.ConnectionInfo.OwnerUri, "master", true, SqlObjectType.Database, "", "");
                    await ObjectManagementTestUtils.SaveObject(parametersForCreation, testDatabase);
                    Assert.That(DatabaseExists(testDatabase.Name!, server), $"Expected database '{testDatabase.Name}' was not created succesfully");

                    await ObjectManagementTestUtils.SaveObject(parametersForCreation, testDatabase);
                    Assert.Fail("Did not throw an exception when trying to create database with same name.");
                }
                catch (FailedOperationException ex)
                {
                    Assert.That(ex.InnerException, Is.Not.Null, "Expected inner exception was null.");
                    Assert.That(ex.InnerException, Is.InstanceOf<ExecutionFailureException>(), $"Received unexpected inner exception type: {ex.InnerException!.GetType()}");
                    Assert.That(ex.InnerException.InnerException, Is.Not.Null, "Expected inner-inner exception was null.");
                    Assert.That(ex.InnerException.InnerException, Is.InstanceOf<SqlException>(), $"Received unexpected inner-inner exception type: {ex.InnerException.InnerException!.GetType()}");
                }
                finally
                {
                    DropDatabase(server, testDatabase.Name!);
                }
            }
        }

        [Test]
        public void GetAzureEditionsTest()
        {
            var actualEditionNames = DatabaseHandler.AzureEditionNames;
            var expectedEditionNames = AzureSqlDbHelper.GetValidAzureEditionOptions().Select(edition => edition.DisplayName);
            Assert.That(actualEditionNames, Is.EquivalentTo(expectedEditionNames));
        }

        [Test]
        public void GetAzureBackupRedundancyLevelsTest()
        {
            var actualLevels = DatabaseHandler.AzureBackupLevels;
            var expectedLevels = new string[] { "Geo", "Local", "Zone" };
            Assert.That(actualLevels, Is.EquivalentTo(expectedLevels));
        }

        [Test]
        public void GetAzureServiceLevelObjectivesTest()
        {
            var actualLevelsMap = new Dictionary<string, string[]>();
            foreach (AzureEditionDetails serviceDetails in DatabaseHandler.AzureServiceLevels)
            {
                actualLevelsMap.Add(serviceDetails.EditionDisplayName, serviceDetails.Details);
            }

            var expectedDefaults = new Dictionary<AzureEdition, string>()
            {
                { AzureEdition.Basic, "Basic" },
                { AzureEdition.Standard, "S0" },
                { AzureEdition.Premium, "P1" },
                { AzureEdition.BusinessCritical, "BC_Gen5_2" },
                { AzureEdition.GeneralPurpose, "GP_Gen5_2" },
                { AzureEdition.Hyperscale, "HS_Gen5_2" }
            };
            Assert.That(actualLevelsMap.Count, Is.EqualTo(expectedDefaults.Count), "Did not get expected number of editions for DatabaseHandler's service levels");
            foreach (AzureEdition edition in expectedDefaults.Keys)
            {
                if (AzureSqlDbHelper.TryGetServiceObjectiveInfo(edition, out var expectedLevelInfo))
                {
                    var expectedServiceLevels = expectedLevelInfo.Value;
                    var actualServiceLevels = actualLevelsMap[edition.DisplayName];
                    Assert.That(actualServiceLevels, Is.EquivalentTo(expectedServiceLevels), "Did not get expected SLO list for edition '{0}'", edition.DisplayName);

                    var expectedDefaultIndex = expectedLevelInfo.Key;
                    var expectedDefault = expectedServiceLevels[expectedDefaultIndex];
                    var actualDefault = actualServiceLevels[0];
                    Assert.That(actualDefault, Is.EqualTo(expectedDefault), "Did not get expected default SLO for edition '{0}'", edition.DisplayName);
                }
                else
                {
                    Assert.Fail("Could not retrieve SLO info for Azure edition '{0}'", edition.DisplayName);
                }
            }
        }

        [Test]
        public void GetAzureMaxSizesTest()
        {
            var actualSizesMap = new Dictionary<string, string[]>();
            foreach (AzureEditionDetails sizeDetails in DatabaseHandler.AzureMaxSizes)
            {
                actualSizesMap.Add(sizeDetails.EditionDisplayName, sizeDetails.Details);
            }

            var expectedDefaults = new Dictionary<AzureEdition, string>()
            {
                { AzureEdition.Basic, "2GB" },
                { AzureEdition.Standard, "250GB" },
                { AzureEdition.Premium, "500GB" },
                { AzureEdition.BusinessCritical, "32GB" },
                { AzureEdition.GeneralPurpose, "32GB" },
                { AzureEdition.Hyperscale, "0MB" }
            };
            Assert.That(actualSizesMap.Count, Is.EqualTo(expectedDefaults.Count), "Did not get expected number of editions for DatabaseHandler's max sizes");
            foreach (AzureEdition edition in expectedDefaults.Keys)
            {
                if (AzureSqlDbHelper.TryGetDatabaseSizeInfo(edition, out var expectedSizeInfo))
                {
                    var expectedSizes = expectedSizeInfo.Value.Select(size => size.ToString()).ToArray();
                    var actualSizes = actualSizesMap[edition.DisplayName];
                    Assert.That(actualSizes, Is.EquivalentTo(expectedSizes), "Did not get expected size list for edition '{0}'", edition.DisplayName);

                    var expectedDefaultIndex = expectedSizeInfo.Key;
                    var expectedDefault = expectedSizes[expectedDefaultIndex];
                    var actualDefault = actualSizes[0];
                    Assert.That(actualDefault, Is.EqualTo(expectedDefault.ToString()), "Did not get expected default size for edition '{0}'", edition.DisplayName);
                }
                else
                {
                    Assert.Fail("Could not retrieve max size info for Azure edition '{0}'", edition.DisplayName);
                }
            }
        }

        [Test]
<<<<<<< HEAD
        public async Task DetachDatabaseTest()
        {
            var connectionResult = await LiveConnectionHelper.InitLiveConnectionInfoAsync("master");
=======
        /// This test validates the newly created database properties and verifies with some default values
        public async Task VerifyDatabasePropertiesTest()
        {
            // setup, drop database if exists.
            var connectionResult = await LiveConnectionHelper.InitLiveConnectionInfoAsync("master", serverType: TestServerType.OnPrem);
>>>>>>> 2052b597
            using (SqlConnection sqlConn = ConnectionService.OpenSqlConnection(connectionResult.ConnectionInfo))
            {
                var server = new Server(new ServerConnection(sqlConn));

                var testDatabase = ObjectManagementTestUtils.GetTestDatabaseInfo();
                var objUrn = ObjectManagementTestUtils.GetDatabaseURN(testDatabase.Name);
                await ObjectManagementTestUtils.DropObject(connectionResult.ConnectionInfo.OwnerUri, objUrn);

                try
                {
<<<<<<< HEAD
                    // Create database to test with
                    var parametersForCreation = ObjectManagementTestUtils.GetInitializeViewRequestParams(connectionResult.ConnectionInfo.OwnerUri, "master", true, SqlObjectType.Database, "", "");
                    await ObjectManagementTestUtils.SaveObject(parametersForCreation, testDatabase);

                    var handler = new DatabaseHandler(ConnectionService.Instance);
                    var connectionUri = connectionResult.ConnectionInfo.OwnerUri;

                    var detachParams = new DetachDatabaseRequestParams()
                    {
                        ConnectionUri = connectionUri,
                        ObjectUrn = objUrn,
                        DropConnections = false,
                        UpdateStatistics = false,
                        GenerateScript = false
                    };

                    // Get databases's files so we can reattach it later before dropping it
                    var smoDatabase = server.GetSmoObject(objUrn) as Database;
                    var dataFile = smoDatabase!.FileGroups[0].Files[0];

                    var script = handler.Detach(detachParams);
                    // 
                    Assert.That(script, Is.Empty, "Should only return an empty string if GenerateScript is false");

                    server.Databases.Refresh();
                    smoDatabase = server.GetSmoObject(objUrn) as Database;
                    Assert.That(smoDatabase, Is.Null, $"Database '{testDatabase.Name}' was not detached successfully.");

                    var fileCollection = new StringCollection();
                    fileCollection.Add(dataFile.FileName);
                    server.AttachDatabase(testDatabase.Name, fileCollection);

                    server.Databases.Refresh();
                    smoDatabase = server.GetSmoObject(objUrn) as Database;
                    Assert.That(smoDatabase, Is.Not.Null, $"Database '{testDatabase.Name}' was not re-attached successfully.");
                }
                finally
                {
                    DropDatabase(server, testDatabase.Name!);
                }
            }
        }

        [Test]
        public async Task DetachDatabaseScriptTest()
        {
            var connectionResult = await LiveConnectionHelper.InitLiveConnectionInfoAsync("master");
            using (SqlConnection sqlConn = ConnectionService.OpenSqlConnection(connectionResult.ConnectionInfo))
            {
                var server = new Server(new ServerConnection(sqlConn));

                var testDatabase = ObjectManagementTestUtils.GetTestDatabaseInfo();
                var objUrn = ObjectManagementTestUtils.GetDatabaseURN(testDatabase.Name);
                await ObjectManagementTestUtils.DropObject(connectionResult.ConnectionInfo.OwnerUri, objUrn);

                try
                {
                    // Create database to test with
                    var parametersForCreation = ObjectManagementTestUtils.GetInitializeViewRequestParams(connectionResult.ConnectionInfo.OwnerUri, "master", true, SqlObjectType.Database, "", "");
                    await ObjectManagementTestUtils.SaveObject(parametersForCreation, testDatabase);

                    var handler = new DatabaseHandler(ConnectionService.Instance);
                    var connectionUri = connectionResult.ConnectionInfo.OwnerUri;

                    // Default use case
                    var detachParams = new DetachDatabaseRequestParams()
                    {
                        ConnectionUri = connectionUri,
                        ObjectUrn = objUrn,
                        DropConnections = false,
                        UpdateStatistics = false,
                        GenerateScript = true
                    };
                    var expectedDetachScript = $"EXEC master.dbo.sp_detach_db @dbname = N'{testDatabase.Name}'";
                    var expectedAlterScript = $"ALTER DATABASE [{testDatabase.Name}] SET SINGLE_USER WITH ROLLBACK IMMEDIATE";
                    var expectedStatsScript = $"EXEC master.dbo.sp_detach_db @dbname = N'{testDatabase.Name}', @skipchecks = 'false'";

                    var actualScript = handler.Detach(detachParams);
                    Assert.That(actualScript, Does.Contain(expectedDetachScript).IgnoreCase);

                    // Drop connections only
                    detachParams.DropConnections = true;
                    actualScript = handler.Detach(detachParams);
                    Assert.That(actualScript, Does.Contain(expectedDetachScript).IgnoreCase);
                    Assert.That(actualScript, Does.Contain(expectedAlterScript).IgnoreCase);

                    // Update statistics only
                    detachParams.DropConnections = false;
                    detachParams.UpdateStatistics = true;
                    actualScript = handler.Detach(detachParams);
                    Assert.That(actualScript, Does.Contain(expectedStatsScript).IgnoreCase);

                    // Both drop and update
                    detachParams.DropConnections = true;
                    actualScript = handler.Detach(detachParams);
                    Assert.That(actualScript, Does.Contain(expectedAlterScript).IgnoreCase);
                    Assert.That(actualScript, Does.Contain(expectedStatsScript).IgnoreCase);
                }
                finally
                {
=======
                    // create database
                    var parametersForCreation = ObjectManagementTestUtils.GetInitializeViewRequestParams(connectionResult.ConnectionInfo.OwnerUri, "master", true, SqlObjectType.Database, "", "");
                    await ObjectManagementTestUtils.SaveObject(parametersForCreation, testDatabase);
                    Assert.That(DatabaseExists(testDatabase.Name!, server), $"Expected database '{testDatabase.Name}' was not created succesfully");

                    // Get database properties and verify
                    var parametersForUpdate = ObjectManagementTestUtils.GetInitializeViewRequestParams(connectionResult.ConnectionInfo.OwnerUri, testDatabase.Name, false, SqlObjectType.Database, "", objUrn);
                    DatabaseViewInfo databaseViewInfo = await ObjectManagementTestUtils.GetDatabaseObject(parametersForUpdate, testDatabase);
                    Assert.That(databaseViewInfo.ObjectInfo, Is.Not.Null, $"Expected result should not be empty");
                    Assert.That(databaseViewInfo.ObjectInfo.Name, Is.EqualTo(testDatabase.Name), $"database name should be matched");
                    Assert.That(((DatabaseInfo)databaseViewInfo.ObjectInfo).DateCreated, Is.Not.Null, $"database name should be matched");
                    Assert.That(((DatabaseInfo)databaseViewInfo.ObjectInfo).NumberOfUsers, Is.GreaterThan(0), $"Default database users count should not be zero");
                    Assert.That(((DatabaseInfo)databaseViewInfo.ObjectInfo).LastDatabaseBackup, Is.EqualTo(testDatabase.LastDatabaseBackup), $"Should have no database last backup date");
                    Assert.That(((DatabaseInfo)databaseViewInfo.ObjectInfo).LastDatabaseLogBackup, Is.EqualTo(testDatabase.LastDatabaseLogBackup), $"Should have no database backup log date");
                    Assert.That(((DatabaseInfo)databaseViewInfo.ObjectInfo).SizeInMb, Is.GreaterThan(0), $"Should have default database size when created");

                    // cleanup
                    await ObjectManagementTestUtils.DropObject(connectionResult.ConnectionInfo.OwnerUri, objUrn, throwIfNotExist: true);
                    Assert.That(DatabaseExists(testDatabase.Name!, server), Is.False, $"Database '{testDatabase.Name}' was not dropped succesfully");
                }
                finally
                {
                    // Cleanup using SMO if Drop didn't work
>>>>>>> 2052b597
                    DropDatabase(server, testDatabase.Name!);
                }
            }
        }

        private bool DatabaseExists(string dbName, Server server)
        {
            server.Databases.Refresh();
            bool dbFound = false;
            foreach (Database db in server.Databases)
            {
                if (db.Name == dbName)
                {
                    dbFound = true;
                    break;
                }
            }
            return dbFound;
        }

        private void DropDatabase(Server server, string databaseName)
        {
            server.Databases.Refresh();
            foreach (Database db in server.Databases)
            {
                if (db.Name == databaseName)
                {
                    db.DropIfExists();
                    break;
                }
            }
        }
    }
}<|MERGE_RESOLUTION|>--- conflicted
+++ resolved
@@ -263,28 +263,63 @@
         }
 
         [Test]
-<<<<<<< HEAD
-        public async Task DetachDatabaseTest()
-        {
-            var connectionResult = await LiveConnectionHelper.InitLiveConnectionInfoAsync("master");
-=======
         /// This test validates the newly created database properties and verifies with some default values
         public async Task VerifyDatabasePropertiesTest()
         {
             // setup, drop database if exists.
             var connectionResult = await LiveConnectionHelper.InitLiveConnectionInfoAsync("master", serverType: TestServerType.OnPrem);
->>>>>>> 2052b597
-            using (SqlConnection sqlConn = ConnectionService.OpenSqlConnection(connectionResult.ConnectionInfo))
-            {
-                var server = new Server(new ServerConnection(sqlConn));
-
-                var testDatabase = ObjectManagementTestUtils.GetTestDatabaseInfo();
-                var objUrn = ObjectManagementTestUtils.GetDatabaseURN(testDatabase.Name);
-                await ObjectManagementTestUtils.DropObject(connectionResult.ConnectionInfo.OwnerUri, objUrn);
-
-                try
-                {
-<<<<<<< HEAD
+            using (SqlConnection sqlConn = ConnectionService.OpenSqlConnection(connectionResult.ConnectionInfo))
+            {
+                var server = new Server(new ServerConnection(sqlConn));
+
+                var testDatabase = ObjectManagementTestUtils.GetTestDatabaseInfo();
+                var objUrn = ObjectManagementTestUtils.GetDatabaseURN(testDatabase.Name);
+                await ObjectManagementTestUtils.DropObject(connectionResult.ConnectionInfo.OwnerUri, objUrn);
+
+                try
+                {
+                    // create database
+                    var parametersForCreation = ObjectManagementTestUtils.GetInitializeViewRequestParams(connectionResult.ConnectionInfo.OwnerUri, "master", true, SqlObjectType.Database, "", "");
+                    await ObjectManagementTestUtils.SaveObject(parametersForCreation, testDatabase);
+                    Assert.That(DatabaseExists(testDatabase.Name!, server), $"Expected database '{testDatabase.Name}' was not created succesfully");
+
+                    // Get database properties and verify
+                    var parametersForUpdate = ObjectManagementTestUtils.GetInitializeViewRequestParams(connectionResult.ConnectionInfo.OwnerUri, testDatabase.Name, false, SqlObjectType.Database, "", objUrn);
+                    DatabaseViewInfo databaseViewInfo = await ObjectManagementTestUtils.GetDatabaseObject(parametersForUpdate, testDatabase);
+                    Assert.That(databaseViewInfo.ObjectInfo, Is.Not.Null, $"Expected result should not be empty");
+                    Assert.That(databaseViewInfo.ObjectInfo.Name, Is.EqualTo(testDatabase.Name), $"database name should be matched");
+                    Assert.That(((DatabaseInfo)databaseViewInfo.ObjectInfo).DateCreated, Is.Not.Null, $"database name should be matched");
+                    Assert.That(((DatabaseInfo)databaseViewInfo.ObjectInfo).NumberOfUsers, Is.GreaterThan(0), $"Default database users count should not be zero");
+                    Assert.That(((DatabaseInfo)databaseViewInfo.ObjectInfo).LastDatabaseBackup, Is.EqualTo(testDatabase.LastDatabaseBackup), $"Should have no database last backup date");
+                    Assert.That(((DatabaseInfo)databaseViewInfo.ObjectInfo).LastDatabaseLogBackup, Is.EqualTo(testDatabase.LastDatabaseLogBackup), $"Should have no database backup log date");
+                    Assert.That(((DatabaseInfo)databaseViewInfo.ObjectInfo).SizeInMb, Is.GreaterThan(0), $"Should have default database size when created");
+
+                    // cleanup
+                    await ObjectManagementTestUtils.DropObject(connectionResult.ConnectionInfo.OwnerUri, objUrn, throwIfNotExist: true);
+                    Assert.That(DatabaseExists(testDatabase.Name!, server), Is.False, $"Database '{testDatabase.Name}' was not dropped succesfully");
+                }
+                finally
+                {
+                    // Cleanup using SMO if Drop didn't work
+                    DropDatabase(server, testDatabase.Name!);
+                }
+            }
+        }
+
+        [Test]
+        public async Task DetachDatabaseTest()
+        {
+            var connectionResult = await LiveConnectionHelper.InitLiveConnectionInfoAsync("master");
+            using (SqlConnection sqlConn = ConnectionService.OpenSqlConnection(connectionResult.ConnectionInfo))
+            {
+                var server = new Server(new ServerConnection(sqlConn));
+
+                var testDatabase = ObjectManagementTestUtils.GetTestDatabaseInfo();
+                var objUrn = ObjectManagementTestUtils.GetDatabaseURN(testDatabase.Name);
+                await ObjectManagementTestUtils.DropObject(connectionResult.ConnectionInfo.OwnerUri, objUrn);
+
+                try
+                {
                     // Create database to test with
                     var parametersForCreation = ObjectManagementTestUtils.GetInitializeViewRequestParams(connectionResult.ConnectionInfo.OwnerUri, "master", true, SqlObjectType.Database, "", "");
                     await ObjectManagementTestUtils.SaveObject(parametersForCreation, testDatabase);
@@ -385,31 +420,6 @@
                 }
                 finally
                 {
-=======
-                    // create database
-                    var parametersForCreation = ObjectManagementTestUtils.GetInitializeViewRequestParams(connectionResult.ConnectionInfo.OwnerUri, "master", true, SqlObjectType.Database, "", "");
-                    await ObjectManagementTestUtils.SaveObject(parametersForCreation, testDatabase);
-                    Assert.That(DatabaseExists(testDatabase.Name!, server), $"Expected database '{testDatabase.Name}' was not created succesfully");
-
-                    // Get database properties and verify
-                    var parametersForUpdate = ObjectManagementTestUtils.GetInitializeViewRequestParams(connectionResult.ConnectionInfo.OwnerUri, testDatabase.Name, false, SqlObjectType.Database, "", objUrn);
-                    DatabaseViewInfo databaseViewInfo = await ObjectManagementTestUtils.GetDatabaseObject(parametersForUpdate, testDatabase);
-                    Assert.That(databaseViewInfo.ObjectInfo, Is.Not.Null, $"Expected result should not be empty");
-                    Assert.That(databaseViewInfo.ObjectInfo.Name, Is.EqualTo(testDatabase.Name), $"database name should be matched");
-                    Assert.That(((DatabaseInfo)databaseViewInfo.ObjectInfo).DateCreated, Is.Not.Null, $"database name should be matched");
-                    Assert.That(((DatabaseInfo)databaseViewInfo.ObjectInfo).NumberOfUsers, Is.GreaterThan(0), $"Default database users count should not be zero");
-                    Assert.That(((DatabaseInfo)databaseViewInfo.ObjectInfo).LastDatabaseBackup, Is.EqualTo(testDatabase.LastDatabaseBackup), $"Should have no database last backup date");
-                    Assert.That(((DatabaseInfo)databaseViewInfo.ObjectInfo).LastDatabaseLogBackup, Is.EqualTo(testDatabase.LastDatabaseLogBackup), $"Should have no database backup log date");
-                    Assert.That(((DatabaseInfo)databaseViewInfo.ObjectInfo).SizeInMb, Is.GreaterThan(0), $"Should have default database size when created");
-
-                    // cleanup
-                    await ObjectManagementTestUtils.DropObject(connectionResult.ConnectionInfo.OwnerUri, objUrn, throwIfNotExist: true);
-                    Assert.That(DatabaseExists(testDatabase.Name!, server), Is.False, $"Database '{testDatabase.Name}' was not dropped succesfully");
-                }
-                finally
-                {
-                    // Cleanup using SMO if Drop didn't work
->>>>>>> 2052b597
                     DropDatabase(server, testDatabase.Name!);
                 }
             }
