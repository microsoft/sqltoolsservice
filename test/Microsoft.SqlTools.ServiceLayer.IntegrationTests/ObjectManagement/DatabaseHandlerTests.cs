//
// Copyright (c) Microsoft. All rights reserved.
// Licensed under the MIT license. See LICENSE file in the project root for full license information.
//

#nullable disable

using System.Collections.Generic;
using System.Collections.Specialized;
using System.Linq;
using System.Text;
using System.Threading.Tasks;
using Microsoft.Data.SqlClient;
using Microsoft.SqlServer.Management.Common;
using Microsoft.SqlServer.Management.Smo;
using Microsoft.SqlTools.ServiceLayer.Admin;
using Microsoft.SqlTools.ServiceLayer.Connection;
using Microsoft.SqlTools.ServiceLayer.IntegrationTests.Utility;
using Microsoft.SqlTools.ServiceLayer.ObjectManagement;
using Microsoft.SqlTools.ServiceLayer.ObjectManagement.Contracts;
using Microsoft.SqlTools.ServiceLayer.Test.Common;
using NUnit.Framework;
using static Microsoft.SqlTools.ServiceLayer.Admin.AzureSqlDbHelper;
using DatabaseFile = Microsoft.SqlTools.ServiceLayer.ObjectManagement.DatabaseFile;

namespace Microsoft.SqlTools.ServiceLayer.IntegrationTests.ObjectManagement
{
    /// <summary>
    /// Tests for the Database management component
    /// </summary>
    public class DatabaseHandlerTests
    {
        /// <summary>
        /// Test the basic Create Database method handler by creating, updating, and then deleting a database.
        /// </summary>
        [Test]
        public async Task DatabaseCreateAndUpdateTest_OnPrem()
        {
            await RunDatabaseCreateAndUpdateTest(TestServerType.OnPrem);
        }

        /// <summary>
        /// Test the Create Database method handler functionality against an Azure SQL database.
        /// </summary>
        [Test]
        [Ignore("Test is not supported in the integration test pipeline.")]
        public async Task DatabaseCreateAndUpdateTest_Azure()
        {
            await RunDatabaseCreateAndUpdateTest(TestServerType.Azure);
        }

        private async Task RunDatabaseCreateAndUpdateTest(TestServerType serverType)
        {
            // setup, drop database if exists.
            var connectionResult = await LiveConnectionHelper.InitLiveConnectionInfoAsync("master", serverType: serverType);
            using (SqlConnection sqlConn = ConnectionService.OpenSqlConnection(connectionResult.ConnectionInfo))
            {
                var server = new Server(new ServerConnection(sqlConn));

                var testDatabase = ObjectManagementTestUtils.GetTestDatabaseInfo();
                var objUrn = ObjectManagementTestUtils.GetDatabaseURN(testDatabase.Name);
                await ObjectManagementTestUtils.DropObject(connectionResult.ConnectionInfo.OwnerUri, objUrn);

                try
                {
                    // create and update
                    var parametersForCreation = ObjectManagementTestUtils.GetInitializeViewRequestParams(connectionResult.ConnectionInfo.OwnerUri, "master", true, SqlObjectType.Database, "", "");
                    await ObjectManagementTestUtils.SaveObject(parametersForCreation, testDatabase);
                    Assert.That(DatabaseExists(testDatabase.Name!, server), $"Expected database '{testDatabase.Name}' was not created succesfully");

                    var parametersForUpdate = ObjectManagementTestUtils.GetInitializeViewRequestParams(connectionResult.ConnectionInfo.OwnerUri, "master", false, SqlObjectType.Database, "", objUrn);
                    await ObjectManagementTestUtils.SaveObject(parametersForUpdate, testDatabase);

                    // cleanup
                    await ObjectManagementTestUtils.DropObject(connectionResult.ConnectionInfo.OwnerUri, objUrn, throwIfNotExist: true);
                    Assert.That(DatabaseExists(testDatabase.Name!, server), Is.False, $"Database '{testDatabase.Name}' was not dropped succesfully");
                }
                finally
                {
                    // Cleanup using SMO if Drop didn't work
                    DropDatabase(server, testDatabase.Name!);
                }
            }
        }

        /// <summary>
        /// Test that the handler can export the Create Database operation to a SQL script.
        /// </summary>
        [Test]
        public async Task DatabaseScriptTest()
        {
            var connectionResult = await LiveConnectionHelper.InitLiveConnectionInfoAsync("master");
            using (SqlConnection sqlConn = ConnectionService.OpenSqlConnection(connectionResult.ConnectionInfo))
            {
                var server = new Server(new ServerConnection(sqlConn));

                var testDatabase = ObjectManagementTestUtils.GetTestDatabaseInfo();
                var objUrn = ObjectManagementTestUtils.GetDatabaseURN(testDatabase.Name);
                await ObjectManagementTestUtils.DropObject(connectionResult.ConnectionInfo.OwnerUri, objUrn);

                try
                {
                    var parametersForCreation = ObjectManagementTestUtils.GetInitializeViewRequestParams(connectionResult.ConnectionInfo.OwnerUri, "master", true, SqlObjectType.Database, "", "");
                    var script = await ObjectManagementTestUtils.ScriptObject(parametersForCreation, testDatabase);
                    Assert.That(DatabaseExists(testDatabase.Name!, server), Is.False, $"Database should not have been created for scripting operation");
                    Assert.That(script.ToLowerInvariant(), Does.Contain($"create database [{testDatabase.Name!.ToLowerInvariant()}]"));
                }
                finally
                {
                    // Cleanup database on the off-chance that scripting somehow created the database
                    DropDatabase(server, testDatabase.Name!);
                }
            }
        }

        /// <summary>
        /// Test that the handler correctly throws an error when trying to drop a database that doesn't exist.
        /// </summary>
        [Test]
        public async Task DatabaseNotExistsErrorTest()
        {
            var connectionResult = await LiveConnectionHelper.InitLiveConnectionInfoAsync("master");
            var testDatabase = ObjectManagementTestUtils.GetTestDatabaseInfo();
            var objUrn = ObjectManagementTestUtils.GetDatabaseURN(testDatabase.Name);
            try
            {
                await ObjectManagementTestUtils.DropObject(connectionResult.ConnectionInfo.OwnerUri, objUrn, throwIfNotExist: true);
                Assert.Fail("Did not throw an exception when trying to drop non-existent database.");
            }
            catch (FailedOperationException ex)
            {
                Assert.That(ex.InnerException, Is.Not.Null, "Expected inner exception was null.");
                Assert.That(ex.InnerException, Is.InstanceOf<MissingObjectException>(), $"Received unexpected inner exception type: {ex.InnerException!.GetType()}");
            }
        }

        /// <summary>
        /// Test that the handler correctly throws an error when trying to create a database with the same name as an existing database.
        /// </summary>
        [Test]
        public async Task DatabaseAlreadyExistsErrorTest()
        {
            var connectionResult = await LiveConnectionHelper.InitLiveConnectionInfoAsync("master");
            using (SqlConnection sqlConn = ConnectionService.OpenSqlConnection(connectionResult.ConnectionInfo))
            {
                var server = new Server(new ServerConnection(sqlConn));

                var testDatabase = ObjectManagementTestUtils.GetTestDatabaseInfo();
                var objUrn = ObjectManagementTestUtils.GetDatabaseURN(testDatabase.Name);
                await ObjectManagementTestUtils.DropObject(connectionResult.ConnectionInfo.OwnerUri, objUrn);

                try
                {
                    var parametersForCreation = ObjectManagementTestUtils.GetInitializeViewRequestParams(connectionResult.ConnectionInfo.OwnerUri, "master", true, SqlObjectType.Database, "", "");
                    await ObjectManagementTestUtils.SaveObject(parametersForCreation, testDatabase);
                    Assert.That(DatabaseExists(testDatabase.Name!, server), $"Expected database '{testDatabase.Name}' was not created succesfully");

                    await ObjectManagementTestUtils.SaveObject(parametersForCreation, testDatabase);
                    Assert.Fail("Did not throw an exception when trying to create database with same name.");
                }
                catch (FailedOperationException ex)
                {
                    Assert.That(ex.InnerException, Is.Not.Null, "Expected inner exception was null.");
                    Assert.That(ex.InnerException, Is.InstanceOf<ExecutionFailureException>(), $"Received unexpected inner exception type: {ex.InnerException!.GetType()}");
                    Assert.That(ex.InnerException.InnerException, Is.Not.Null, "Expected inner-inner exception was null.");
                    Assert.That(ex.InnerException.InnerException, Is.InstanceOf<SqlException>(), $"Received unexpected inner-inner exception type: {ex.InnerException.InnerException!.GetType()}");
                }
                finally
                {
                    DropDatabase(server, testDatabase.Name!);
                }
            }
        }

        [Test]
        public void GetAzureEditionsTest()
        {
            var actualEditionNames = DatabaseHandler.AzureEditionNames;
            var expectedEditionNames = AzureSqlDbHelper.GetValidAzureEditionOptions().Select(edition => edition.DisplayName);
            Assert.That(actualEditionNames, Is.EquivalentTo(expectedEditionNames));
        }

        [Test]
        public void GetAzureBackupRedundancyLevelsTest()
        {
            var actualLevels = DatabaseHandler.AzureBackupLevels;
            var expectedLevels = new string[] { "Geo", "Local", "Zone" };
            Assert.That(actualLevels, Is.EquivalentTo(expectedLevels));
        }

        [Test]
        public void GetAzureServiceLevelObjectivesTest()
        {
            var actualLevelsMap = new Dictionary<string, OptionsCollection>();
            foreach (AzureEditionDetails serviceDetails in DatabaseHandler.AzureServiceLevels)
            {
                actualLevelsMap.Add(serviceDetails.EditionDisplayName, serviceDetails.EditionOptions);
            }

            var expectedDefaults = new Dictionary<AzureEdition, string>()
            {
                { AzureEdition.Basic, "Basic" },
                { AzureEdition.Standard, "S0" },
                { AzureEdition.Premium, "P1" },
                { AzureEdition.BusinessCritical, "BC_Gen5_2" },
                { AzureEdition.GeneralPurpose, "GP_Gen5_2" },
                { AzureEdition.Hyperscale, "HS_Gen5_2" }
            };
            Assert.That(actualLevelsMap.Count, Is.EqualTo(expectedDefaults.Count), "Did not get expected number of editions for DatabaseHandler's service levels");
            foreach (AzureEdition edition in expectedDefaults.Keys)
            {
                if (AzureSqlDbHelper.TryGetServiceObjectiveInfo(edition, out var expectedLevelInfo))
                {
                    var expectedServiceLevels = expectedLevelInfo.Value;
                    var actualServiceLevels = actualLevelsMap[edition.DisplayName];
                    Assert.That(actualServiceLevels.Options, Is.EquivalentTo(expectedServiceLevels), "Did not get expected SLO list for edition '{0}'", edition.DisplayName);

                    var expectedDefaultIndex = expectedLevelInfo.Key;
                    var expectedDefault = expectedServiceLevels[expectedDefaultIndex];
                    var actualDefault = actualServiceLevels.Options[actualServiceLevels.DefaultValueIndex];
                    Assert.That(actualDefault, Is.EqualTo(expectedDefault), "Did not get expected default SLO for edition '{0}'", edition.DisplayName);
                }
                else
                {
                    Assert.Fail("Could not retrieve SLO info for Azure edition '{0}'", edition.DisplayName);
                }
            }
        }

        [Test]
        public void GetAzureMaxSizesTest()
        {
            var actualSizesMap = new Dictionary<string, OptionsCollection>();
            foreach (AzureEditionDetails sizeDetails in DatabaseHandler.AzureMaxSizes)
            {
                actualSizesMap.Add(sizeDetails.EditionDisplayName, sizeDetails.EditionOptions);
            }

            var expectedDefaults = new Dictionary<AzureEdition, string>()
            {
                { AzureEdition.Basic, "2GB" },
                { AzureEdition.Standard, "250GB" },
                { AzureEdition.Premium, "500GB" },
                { AzureEdition.BusinessCritical, "32GB" },
                { AzureEdition.GeneralPurpose, "32GB" },
                { AzureEdition.Hyperscale, "0MB" }
            };
            Assert.That(actualSizesMap.Count, Is.EqualTo(expectedDefaults.Count), "Did not get expected number of editions for DatabaseHandler's max sizes");
            foreach (AzureEdition edition in expectedDefaults.Keys)
            {
                if (AzureSqlDbHelper.TryGetDatabaseSizeInfo(edition, out var expectedSizeInfo))
                {
                    var expectedSizes = expectedSizeInfo.Value.Select(size => size.ToString()).ToArray();
                    var actualSizes = actualSizesMap[edition.DisplayName];
                    Assert.That(actualSizes.Options, Is.EquivalentTo(expectedSizes), "Did not get expected size list for edition '{0}'", edition.DisplayName);

                    var expectedDefaultIndex = expectedSizeInfo.Key;
                    var expectedDefault = expectedSizes[expectedDefaultIndex];
                    var actualDefault = actualSizes.Options[actualSizes.DefaultValueIndex];
                    Assert.That(actualDefault, Is.EqualTo(expectedDefault.ToString()), "Did not get expected default size for edition '{0}'", edition.DisplayName);
                }
                else
                {
                    Assert.Fail("Could not retrieve max size info for Azure edition '{0}'", edition.DisplayName);
                }
            }
        }

        [Test]
        /// This test validates the newly created database properties and verifies with some default values
        public async Task VerifyDatabasePropertiesTest()
        {
            // setup, drop database if exists.
            var connectionResult = await LiveConnectionHelper.InitLiveConnectionInfoAsync("master", serverType: TestServerType.OnPrem);
            using (SqlConnection sqlConn = ConnectionService.OpenSqlConnection(connectionResult.ConnectionInfo))
            {
                var server = new Server(new ServerConnection(sqlConn));

                var testDatabase = ObjectManagementTestUtils.GetTestDatabaseInfo();
                var objUrn = ObjectManagementTestUtils.GetDatabaseURN(testDatabase.Name);
                await ObjectManagementTestUtils.DropObject(connectionResult.ConnectionInfo.OwnerUri, objUrn);

                try
                {
                    // create database
                    var parametersForCreation = ObjectManagementTestUtils.GetInitializeViewRequestParams(connectionResult.ConnectionInfo.OwnerUri, "master", true, SqlObjectType.Database, "", "");
                    await ObjectManagementTestUtils.SaveObject(parametersForCreation, testDatabase);
                    Assert.That(DatabaseExists(testDatabase.Name!, server), $"Expected database '{testDatabase.Name}' was not created succesfully");

                    // Get database properties and verify
                    var parametersForUpdate = ObjectManagementTestUtils.GetInitializeViewRequestParams(connectionResult.ConnectionInfo.OwnerUri, testDatabase.Name, false, SqlObjectType.Database, "", objUrn);
                    DatabaseViewInfo databaseViewInfo = await ObjectManagementTestUtils.GetDatabaseObject(parametersForUpdate, testDatabase);
                    Assert.That(databaseViewInfo.ObjectInfo, Is.Not.Null, $"Expected result should not be empty");
                    Assert.That(databaseViewInfo.ObjectInfo.Name, Is.EqualTo(testDatabase.Name), $"database name should be matched");
                    Assert.That(((DatabaseInfo)databaseViewInfo.ObjectInfo).DateCreated, Is.Not.Null, $"database name should be matched");
                    Assert.That(((DatabaseInfo)databaseViewInfo.ObjectInfo).NumberOfUsers, Is.GreaterThan(0), $"Default database users count should not be zero");
                    Assert.That(((DatabaseInfo)databaseViewInfo.ObjectInfo).LastDatabaseBackup, Is.EqualTo(testDatabase.LastDatabaseBackup), $"Should have no database last backup date");
                    Assert.That(((DatabaseInfo)databaseViewInfo.ObjectInfo).LastDatabaseLogBackup, Is.EqualTo(testDatabase.LastDatabaseLogBackup), $"Should have no database backup log date");
                    Assert.That(((DatabaseInfo)databaseViewInfo.ObjectInfo).SizeInMb, Is.GreaterThan(0), $"Should have default database size when created");
                    Assert.That(((DatabaseInfo)databaseViewInfo.ObjectInfo).AutoCreateIncrementalStatistics, Is.True, $"AutoCreateIncrementalStatistics match with testdata");
                    Assert.That(((DatabaseInfo)databaseViewInfo.ObjectInfo).AutoCreateStatistics, Is.True, $"AutoCreateStatistics should match with testdata");
                    Assert.That(((DatabaseInfo)databaseViewInfo.ObjectInfo).AutoShrink, Is.False, $"AutoShrink should match with testdata");
                    Assert.That(((DatabaseInfo)databaseViewInfo.ObjectInfo).AutoUpdateStatistics, Is.True, $"AutoUpdateStatistics should match with testdata");
                    Assert.That(((DatabaseInfo)databaseViewInfo.ObjectInfo).AutoUpdateStatisticsAsynchronously, Is.False, $"AutoUpdateStatisticsAsynchronously should match with testdata");
                    Assert.That(((DatabaseInfo)databaseViewInfo.ObjectInfo).PageVerify, Is.EqualTo(testDatabase.PageVerify), $"PageVerify should match with testdata");
                    Assert.That(((DatabaseInfo)databaseViewInfo.ObjectInfo).RestrictAccess, Is.EqualTo(testDatabase.RestrictAccess), $"RestrictAccess should match with testdata");
                    Assert.That(((DatabaseInfo)databaseViewInfo.ObjectInfo).DatabaseScopedConfigurations, Is.Not.Null, $"DatabaseScopedConfigurations is not null");
                    Assert.That(((DatabaseInfo)databaseViewInfo.ObjectInfo).DatabaseScopedConfigurations.Count, Is.GreaterThan(0), $"DatabaseScopedConfigurations should have at least a+ few properties");
                    Assert.That(((DatabaseInfo)databaseViewInfo.ObjectInfo).Files.Count, Is.EqualTo(2), $"Create database should create two database files");
                    Assert.That(((DatabaseInfo)databaseViewInfo.ObjectInfo).Files[0].Type, Is.EqualTo("ROWS Data"), $"Database files first file should be Row type database files");
                    Assert.That(((DatabaseInfo)databaseViewInfo.ObjectInfo).Files[1].Type, Is.EqualTo("LOG"), $"Database files first file should be Log type database files");

                    // cleanup
                    await ObjectManagementTestUtils.DropObject(connectionResult.ConnectionInfo.OwnerUri, objUrn, throwIfNotExist: true);
                    Assert.That(DatabaseExists(testDatabase.Name!, server), Is.False, $"Database '{testDatabase.Name}' was not dropped succesfully");
                }
                finally
                {
                    // Cleanup using SMO if Drop didn't work
                    DropDatabase(server, testDatabase.Name!);
                }
            }
        }

        /// <summary>
        /// Updating and validating database scoped configurations property values
        /// </summary>
        /// <returns></returns>
        [Test]
        public async Task VerifyDatabaseScopedConfigurationsTest()
        {
            using (var testDatabase = await SqlTestDb.CreateNewAsync(serverType: TestServerType.OnPrem, dbNamePrefix: "VerifyDatabaseFilesTest"))
            {
                var connectionResult = LiveConnectionHelper.InitLiveConnectionInfo(testDatabase.DatabaseName);
                using (SqlConnection sqlConn = ConnectionService.OpenSqlConnection(connectionResult.ConnectionInfo))
                {
                    var server = new Server(new ServerConnection(sqlConn));

                    var testDatabaseInfo = ObjectManagementTestUtils.GetTestDatabaseInfo();
                    testDatabaseInfo.Name = testDatabase.DatabaseName;
                    testDatabaseInfo.CollationName = "";
                    var objUrn = ObjectManagementTestUtils.GetDatabaseURN(testDatabase.DatabaseName);

                    // Get database properties and verify
                    var parametersForUpdate = ObjectManagementTestUtils.GetInitializeViewRequestParams(connectionResult.ConnectionInfo.OwnerUri, testDatabase.DatabaseName, false, SqlObjectType.Database, "", objUrn);
                    DatabaseViewInfo databaseViewInfo = await ObjectManagementTestUtils.GetDatabaseObject(parametersForUpdate, testDatabaseInfo);
                    Assert.That(((DatabaseInfo)databaseViewInfo.ObjectInfo).DatabaseScopedConfigurations, Is.Not.Null, $"DatabaseScopedConfigurations is not null");
                    Assert.That(((DatabaseInfo)databaseViewInfo.ObjectInfo).DatabaseScopedConfigurations.Count, Is.GreaterThan(0), $"DatabaseScopedConfigurations should have at least a+ few properties");
                    Assert.That(((DatabaseInfo)databaseViewInfo.ObjectInfo).DatabaseScopedConfigurations[0].ValueForPrimary, Is.EqualTo("ON"), $"DatabaseScopedConfigurations primary value should match");
                    Assert.That(((DatabaseInfo)databaseViewInfo.ObjectInfo).DatabaseScopedConfigurations[0].ValueForSecondary, Is.EqualTo("ON"), $"DatabaseScopedConfigurations secondary value should match");

                    // Update few database scoped configurations
                    testDatabaseInfo.DatabaseScopedConfigurations = ((DatabaseInfo)databaseViewInfo.ObjectInfo).DatabaseScopedConfigurations;
                    if (testDatabaseInfo.DatabaseScopedConfigurations.Length > 0)
                    {
                        // ACCELERATED_PLAN_FORCING
                        testDatabaseInfo.DatabaseScopedConfigurations[0].ValueForPrimary = "OFF";
                        testDatabaseInfo.DatabaseScopedConfigurations[0].ValueForSecondary = "OFF";
                    }
<<<<<<< HEAD
                    await ObjectManagementTestUtils.SaveObject(parametersForUpdate, testDatabaseInfo);
                    DatabaseViewInfo updatedDatabaseViewInfo = await ObjectManagementTestUtils.GetDatabaseObject(parametersForUpdate, testDatabaseInfo);
=======
                    await ObjectManagementTestUtils.SaveObject(parametersForUpdate, testDatabase);
                    DatabaseViewInfo updatedDatabaseViewInfo = await ObjectManagementTestUtils.GetDatabaseObject(parametersForUpdate, testDatabase);
>>>>>>> 52773bc2

                    // verify the modified properties
                    Assert.That(((DatabaseInfo)updatedDatabaseViewInfo.ObjectInfo).DatabaseScopedConfigurations[0].ValueForPrimary, Is.EqualTo(testDatabaseInfo.DatabaseScopedConfigurations[0].ValueForPrimary), $"DSC updated primary value should match");
                    Assert.That(((DatabaseInfo)updatedDatabaseViewInfo.ObjectInfo).DatabaseScopedConfigurations[0].ValueForSecondary, Is.EqualTo(testDatabaseInfo.DatabaseScopedConfigurations[0].ValueForSecondary), $"DSC updated Secondary value should match");
                }
            }
        }

        /// <summary>
        /// Adding, modifying and deleting database files
        /// </summary>
        /// <returns></returns>
        [Test]
        public async Task VerifyDatabaseFilesTest()
        {
            using (var testDatabase = await SqlTestDb.CreateNewAsync(serverType: TestServerType.OnPrem, dbNamePrefix: "VerifyDatabaseFilesTest"))
            {
                var connectionResult = LiveConnectionHelper.InitLiveConnectionInfo(testDatabase.DatabaseName);
                using (SqlConnection sqlConn = ConnectionService.OpenSqlConnection(connectionResult.ConnectionInfo))
                {
                    var testDatabaseInfo = ObjectManagementTestUtils.GetTestDatabaseInfo();
                    testDatabaseInfo.Name = testDatabase.DatabaseName;
                    testDatabaseInfo.CollationName = "";
                    var objUrn = ObjectManagementTestUtils.GetDatabaseURN(testDatabase.DatabaseName);

                    // Get database properties and verify
                    var parametersForUpdate = ObjectManagementTestUtils.GetInitializeViewRequestParams(connectionResult.ConnectionInfo.OwnerUri, testDatabase.DatabaseName, false, SqlObjectType.Database, "", objUrn);
                    DatabaseViewInfo databaseViewInfo = await ObjectManagementTestUtils.GetDatabaseObject(parametersForUpdate, testDatabaseInfo);
                    Assert.That(((DatabaseInfo)databaseViewInfo.ObjectInfo).Files.Count, Is.EqualTo(2), $"Create database should create two database files");
                    Assert.That(((DatabaseInfo)databaseViewInfo.ObjectInfo).Files[0].Type, Is.EqualTo("ROWS Data"), $"Database files first file should be Row type database files");
                    Assert.That(((DatabaseInfo)databaseViewInfo.ObjectInfo).Files[1].Type, Is.EqualTo("LOG"), $"Database files first file should be Log type database files");

                    List<DatabaseFile> databaseFile = new List<DatabaseFile>();

                    // copy exisitng Row data files to the list
                    databaseFile.Add(((DatabaseInfo)databaseViewInfo.ObjectInfo).Files[0]);
                    databaseFile.Add(((DatabaseInfo)databaseViewInfo.ObjectInfo).Files[1]);

                    // Update existing file
                    databaseFile[0].SizeInMb = 15; // size modified from 8 to 15
                    databaseFile[0].AutoFileGrowth = 74; // size modified from 64 to 74

                    // Add new Files of Row and Log types
                    var testDatabaseFiles = ObjectManagementTestUtils.GetTestDatabaseFiles();
                    databaseFile.AddRange(testDatabaseFiles);

                    // Attaching the files to the testdatabase
                    testDatabaseInfo.Files = databaseFile.ToArray();

                    // Validate the result files
                    await ObjectManagementTestUtils.SaveObject(parametersForUpdate, testDatabaseInfo);
                    DatabaseViewInfo updatedDatabaseViewInfo = await ObjectManagementTestUtils.GetDatabaseObject(parametersForUpdate, testDatabaseInfo);

                    // verify the modified properties
                    Assert.That(((DatabaseInfo)updatedDatabaseViewInfo.ObjectInfo).Files.Count, Is.EqualTo(3), $"Three files should exists, as we modified one and added one new files");
                    var file = ((DatabaseInfo)updatedDatabaseViewInfo.ObjectInfo).Files.FirstOrDefault(x => x.Name == databaseFile[0].Name);
                    Assert.That(file, Is.Not.Null, $"Primary file should exists");
                    Assert.That(file.SizeInMb, Is.EqualTo(15), $"Files updated value should match");
                    Assert.That(file.AutoFileGrowth, Is.EqualTo(74), $"Files updated value should match");

                    // Validate newly created files
                    file = ((DatabaseInfo)updatedDatabaseViewInfo.ObjectInfo).Files.FirstOrDefault(x => x.Name == testDatabaseFiles[0].Name);
                    Assert.That(file, Is.Not.Null, $"New file should be created");
                    Assert.That(file, Is.Not.EqualTo(0), $"Newly created file should have an Id");
                    
                    // Deleting newly created file
                    List<DatabaseFile> newfiles = ((DatabaseInfo)updatedDatabaseViewInfo.ObjectInfo).Files.ToList();
                    var fileIndexTobeRemoved = newfiles.FindIndex(x => x.Name == testDatabaseFiles[0].Name);
                    newfiles.RemoveAt(fileIndexTobeRemoved);
                    testDatabaseInfo.Files = newfiles.ToArray();

                    // Validate the result files
                    await ObjectManagementTestUtils.SaveObject(parametersForUpdate, testDatabaseInfo);
                    DatabaseViewInfo databaseViewInfoAfterFileDelete = await ObjectManagementTestUtils.GetDatabaseObject(parametersForUpdate, testDatabaseInfo);
                    Assert.That(((DatabaseInfo)databaseViewInfoAfterFileDelete.ObjectInfo).Files.Count, Is.EqualTo(2), $"Should have only 2 files as we removed one");
                }
            }
        }


        [Test]
        public async Task DetachDatabaseTest()
        {
            var connectionResult = await LiveConnectionHelper.InitLiveConnectionInfoAsync("master");
            using (SqlConnection sqlConn = ConnectionService.OpenSqlConnection(connectionResult.ConnectionInfo))
            {
                var server = new Server(new ServerConnection(sqlConn));

                var testDatabase = ObjectManagementTestUtils.GetTestDatabaseInfo();
                var objUrn = ObjectManagementTestUtils.GetDatabaseURN(testDatabase.Name);
                await ObjectManagementTestUtils.DropObject(connectionResult.ConnectionInfo.OwnerUri, objUrn);

                try
                {
                    // Create database to test with
                    var parametersForCreation = ObjectManagementTestUtils.GetInitializeViewRequestParams(connectionResult.ConnectionInfo.OwnerUri, "master", true, SqlObjectType.Database, "", "");
                    await ObjectManagementTestUtils.SaveObject(parametersForCreation, testDatabase);
                    Assert.That(DatabaseExists(testDatabase.Name!, server), $"Expected database '{testDatabase.Name}' was not created succesfully");

                    var handler = new DatabaseHandler(ConnectionService.Instance);
                    var connectionUri = connectionResult.ConnectionInfo.OwnerUri;

                    var detachParams = new DetachDatabaseRequestParams()
                    {
                        ConnectionUri = connectionUri,
                        ObjectUrn = objUrn,
                        DropConnections = true,
                        UpdateStatistics = true,
                        GenerateScript = false
                    };

                    // Get databases's files so we can reattach it later before dropping it
                    var fileCollection = new StringCollection();
                    var smoDatabase = server.GetSmoObject(objUrn) as Database;
                    foreach (FileGroup fileGroup in smoDatabase!.FileGroups)
                    {
                        foreach (DataFile file in fileGroup.Files)
                        {
                            fileCollection.Add(file.FileName);
                        }
                    }
                    foreach (LogFile file in smoDatabase.LogFiles)
                    {
                        fileCollection.Add(file.FileName);
                    }

                    var script = handler.Detach(detachParams);
                    Assert.That(script, Is.Empty, "Should only return an empty string if GenerateScript is false");

                    server.Databases.Refresh();
                    Assert.That(DatabaseExists(testDatabase.Name!, server), Is.False, $"Expected database '{testDatabase.Name}' was not detached succesfully");

                    server.AttachDatabase(testDatabase.Name, fileCollection);

                    server.Databases.Refresh();
                    Assert.That(DatabaseExists(testDatabase.Name!, server), $"Expected database '{testDatabase.Name}' was not re-attached succesfully");
                }
                finally
                {
                    DropDatabase(server, testDatabase.Name!);
                }
            }
        }

        [Test]
        public async Task DetachDatabaseScriptTest()
        {
            var connectionResult = await LiveConnectionHelper.InitLiveConnectionInfoAsync("master");
            using (SqlConnection sqlConn = ConnectionService.OpenSqlConnection(connectionResult.ConnectionInfo))
            {
                var server = new Server(new ServerConnection(sqlConn));

                var testDatabase = ObjectManagementTestUtils.GetTestDatabaseInfo();
                var objUrn = ObjectManagementTestUtils.GetDatabaseURN(testDatabase.Name);
                await ObjectManagementTestUtils.DropObject(connectionResult.ConnectionInfo.OwnerUri, objUrn);

                try
                {
                    // Create database to test with
                    var parametersForCreation = ObjectManagementTestUtils.GetInitializeViewRequestParams(connectionResult.ConnectionInfo.OwnerUri, "master", true, SqlObjectType.Database, "", "");
                    await ObjectManagementTestUtils.SaveObject(parametersForCreation, testDatabase);

                    var handler = new DatabaseHandler(ConnectionService.Instance);
                    var connectionUri = connectionResult.ConnectionInfo.OwnerUri;

                    // Default use case
                    var detachParams = new DetachDatabaseRequestParams()
                    {
                        ConnectionUri = connectionUri,
                        ObjectUrn = objUrn,
                        DropConnections = false,
                        UpdateStatistics = false,
                        GenerateScript = true
                    };
                    var expectedDetachScript = $"EXEC master.dbo.sp_detach_db @dbname = N'{testDatabase.Name}'";
                    var expectedAlterScript = $"ALTER DATABASE [{testDatabase.Name}] SET SINGLE_USER WITH ROLLBACK IMMEDIATE";
                    var expectedStatsScript = $"EXEC master.dbo.sp_detach_db @dbname = N'{testDatabase.Name}', @skipchecks = 'false'";

                    var actualScript = handler.Detach(detachParams);
                    Assert.That(actualScript, Does.Contain(expectedDetachScript).IgnoreCase);

                    // Drop connections only
                    detachParams.DropConnections = true;
                    actualScript = handler.Detach(detachParams);
                    Assert.That(actualScript, Does.Contain(expectedDetachScript).IgnoreCase);
                    Assert.That(actualScript, Does.Contain(expectedAlterScript).IgnoreCase);

                    // Update statistics only
                    detachParams.DropConnections = false;
                    detachParams.UpdateStatistics = true;
                    actualScript = handler.Detach(detachParams);
                    Assert.That(actualScript, Does.Contain(expectedStatsScript).IgnoreCase);

                    // Both drop and update
                    detachParams.DropConnections = true;
                    actualScript = handler.Detach(detachParams);
                    Assert.That(actualScript, Does.Contain(expectedAlterScript).IgnoreCase);
                    Assert.That(actualScript, Does.Contain(expectedStatsScript).IgnoreCase);
                }
                finally
                {
                    DropDatabase(server, testDatabase.Name!);
                }
            }
        }

        [Test]
        [TestCase(true)]
        [TestCase(false)]
        public async Task AttachDatabaseTest(bool generateScript)
        {
            using (SqlTestDb testDb = await SqlTestDb.CreateNewAsync(TestServerType.OnPrem, false, null, null, nameof(AttachDatabaseTest)))
            {
                var connectionResult = await LiveConnectionHelper.InitLiveConnectionInfoAsync("master", serverType: TestServerType.OnPrem);
                using (SqlConnection sqlConn = ConnectionService.OpenSqlConnection(connectionResult.ConnectionInfo))
                {
                    var serverConn = new ServerConnection(sqlConn);
                    var server = new Server(serverConn);
                    var objUrn = ObjectManagementTestUtils.GetDatabaseURN(testDb.DatabaseName);
                    var database = server.GetSmoObject(objUrn) as Database;

                    var originalOwner = database!.Owner;
                    var originalFilePaths = new List<string>();
                    foreach (FileGroup group in database.FileGroups)
                    {
                        foreach (DataFile file in group.Files)
                        {
                            originalFilePaths.Add(file.FileName);
                        }
                    }
                    foreach (LogFile file in database.LogFiles)
                    {
                        originalFilePaths.Add(file.FileName);
                    }

                    // Detach database so that we can re-attach it with the database handler method.
                    // Have to set database to single user mode to close active connections before detaching it.
                    database.DatabaseOptions.UserAccess = SqlServer.Management.Smo.DatabaseUserAccess.Single;
                    database.Alter(TerminationClause.RollbackTransactionsImmediately);
                    server.DetachDatabase(testDb.DatabaseName, false);
                    var dbExists = this.DatabaseExists(testDb.DatabaseName, server);
                    Assert.That(dbExists, Is.False, "Database was not correctly detached before doing attach test.");

                    try
                    {
                        var handler = new DatabaseHandler(ConnectionService.Instance);
                        var attachParams = new AttachDatabaseRequestParams()
                        {
                            ConnectionUri = connectionResult.ConnectionInfo.OwnerUri,
                            Databases = new DatabaseFileData[]
                            {
                                new DatabaseFileData()
                                {
                                    Owner = originalOwner,
                                    DatabaseName = testDb.DatabaseName,
                                    DatabaseFilePaths = originalFilePaths.ToArray()
                                }
                            },
                            GenerateScript = generateScript
                        };
                        var script = handler.Attach(attachParams);

                        if (generateScript)
                        {
                            dbExists = this.DatabaseExists(testDb.DatabaseName, server);
                            Assert.That(dbExists, Is.False, "Should not have attached DB when only generating a script.");

                            var queryBuilder = new StringBuilder(); 
                            queryBuilder.AppendLine("USE [master]");
                            queryBuilder.AppendLine($"CREATE DATABASE [{testDb.DatabaseName}] ON ");

                            for (int i = 0; i < originalFilePaths.Count - 1; i++)
                            {
                                var file = originalFilePaths[i];
                                queryBuilder.AppendLine($"( FILENAME = N'{file}' ),");
                            }
                            queryBuilder.AppendLine($"( FILENAME = N'{originalFilePaths[originalFilePaths.Count - 1]}' )");

                            queryBuilder.AppendLine(" FOR ATTACH");
                            queryBuilder.AppendLine($"if exists (select name from master.sys.databases sd where name = N'{testDb.DatabaseName}' and SUSER_SNAME(sd.owner_sid) = SUSER_SNAME() ) EXEC [{testDb.DatabaseName}].dbo.sp_changedbowner @loginame=N'{originalOwner}', @map=false");

                            Assert.That(script, Is.EqualTo(queryBuilder.ToString()), "Did not get expected attach database script");
                        }
                        else
                        {
                            Assert.That(script, Is.Empty, "Should not have generated a script for this Attach operation.");

                            server.Databases.Refresh();
                            dbExists = this.DatabaseExists(testDb.DatabaseName, server);
                            Assert.That(dbExists, "Database was not attached successfully");
                        }
                    }
                    finally
                    {
                        dbExists = this.DatabaseExists(testDb.DatabaseName, server);
                        if (!dbExists)
                        {
                            // Reattach database so it can get dropped during cleanup
                            var fileCollection = new StringCollection();
                            originalFilePaths.ForEach(file => fileCollection.Add(file));
                            server.AttachDatabase(testDb.DatabaseName, fileCollection);
                        }
                    }
                }
            }
        }

        [Test]
        public async Task DeleteDatabaseTest()
        {
            var connectionResult = await LiveConnectionHelper.InitLiveConnectionInfoAsync("master");
            using (SqlConnection sqlConn = ConnectionService.OpenSqlConnection(connectionResult.ConnectionInfo))
            {
                var server = new Server(new ServerConnection(sqlConn));

                var testDatabase = ObjectManagementTestUtils.GetTestDatabaseInfo();
                var objUrn = ObjectManagementTestUtils.GetDatabaseURN(testDatabase.Name);
                await ObjectManagementTestUtils.DropObject(connectionResult.ConnectionInfo.OwnerUri, objUrn);

                try
                {
                    // Create database to test with
                    var parametersForCreation = ObjectManagementTestUtils.GetInitializeViewRequestParams(connectionResult.ConnectionInfo.OwnerUri, "master", true, SqlObjectType.Database, "", "");
                    await ObjectManagementTestUtils.SaveObject(parametersForCreation, testDatabase);
                    Assert.That(DatabaseExists(testDatabase.Name!, server), $"Expected database '{testDatabase.Name}' was not created succesfully");

                    var handler = new DatabaseHandler(ConnectionService.Instance);
                    var connectionUri = connectionResult.ConnectionInfo.OwnerUri;

                    var deleteParams = new DropDatabaseRequestParams()
                    {
                        ConnectionUri = connectionUri,
                        ObjectUrn = objUrn,
                        DropConnections = false,
                        DeleteBackupHistory = false,
                        GenerateScript = false
                    };
                    var script = handler.Drop(deleteParams);

                    Assert.That(script, Is.Empty, "Should only return an empty string if GenerateScript is false");

                    server.Databases.Refresh();
                    Assert.That(DatabaseExists(testDatabase.Name!, server), Is.False, $"Database '{testDatabase.Name}' was not deleted succesfully");
                }
                finally
                {
                    DropDatabase(server, testDatabase.Name!);
                }
            }
        }

        [Test]
        public async Task DeleteDatabaseScriptTest()
        {
            var connectionResult = await LiveConnectionHelper.InitLiveConnectionInfoAsync("master");
            using (SqlConnection sqlConn = ConnectionService.OpenSqlConnection(connectionResult.ConnectionInfo))
            {
                var server = new Server(new ServerConnection(sqlConn));

                var testDatabase = ObjectManagementTestUtils.GetTestDatabaseInfo();
                var objUrn = ObjectManagementTestUtils.GetDatabaseURN(testDatabase.Name);
                await ObjectManagementTestUtils.DropObject(connectionResult.ConnectionInfo.OwnerUri, objUrn);

                try
                {
                    // Create database to test with
                    var parametersForCreation = ObjectManagementTestUtils.GetInitializeViewRequestParams(connectionResult.ConnectionInfo.OwnerUri, "master", true, SqlObjectType.Database, "", "");
                    await ObjectManagementTestUtils.SaveObject(parametersForCreation, testDatabase);

                    var handler = new DatabaseHandler(ConnectionService.Instance);
                    var connectionUri = connectionResult.ConnectionInfo.OwnerUri;

                    var deleteParams = new DropDatabaseRequestParams()
                    {
                        ConnectionUri = connectionUri,
                        ObjectUrn = objUrn,
                        DropConnections = false,
                        DeleteBackupHistory = false,
                        GenerateScript = true
                    };

                    var expectedDeleteScript = $"DROP DATABASE [{testDatabase.Name}]";
                    var expectedAlterScript = $"ALTER DATABASE [{testDatabase.Name}] SET  SINGLE_USER WITH ROLLBACK IMMEDIATE";
                    var expectedBackupScript = $"EXEC msdb.dbo.sp_delete_database_backuphistory @database_name = N'{testDatabase.Name}'";

                    var actualScript = handler.Drop(deleteParams);
                    Assert.That(DatabaseExists(testDatabase.Name!, server), "Database should not have been deleted when just generating a script.");
                    Assert.That(actualScript, Does.Contain(expectedDeleteScript).IgnoreCase);

                    // Drop connections only
                    deleteParams.DropConnections = true;
                    actualScript = handler.Drop(deleteParams);
                    Assert.That(actualScript, Does.Contain(expectedDeleteScript).IgnoreCase);
                    Assert.That(actualScript, Does.Contain(expectedAlterScript).IgnoreCase);

                    // Delete backup/restore history only
                    deleteParams.DropConnections = false;
                    deleteParams.DeleteBackupHistory = true;
                    actualScript = handler.Drop(deleteParams);
                    Assert.That(actualScript, Does.Contain(expectedBackupScript).IgnoreCase);

                    // Both drop and update
                    deleteParams.DropConnections = true;
                    actualScript = handler.Drop(deleteParams);
                    Assert.That(actualScript, Does.Contain(expectedAlterScript).IgnoreCase);
                    Assert.That(actualScript, Does.Contain(expectedBackupScript).IgnoreCase);
                }
                finally
                {
                    DropDatabase(server, testDatabase.Name!);
                }
            }
        }

        private bool DatabaseExists(string dbName, Server server)
        {
            server.Databases.Refresh();
            bool dbFound = false;
            foreach (Database db in server.Databases)
            {
                if (db.Name == dbName)
                {
                    dbFound = true;
                    break;
                }
            }
            return dbFound;
        }

        private void DropDatabase(Server server, string databaseName)
        {
            server.Databases.Refresh();
            foreach (Database db in server.Databases)
            {
                if (db.Name == databaseName)
                {
                    db.DropIfExists();
                    break;
                }
            }
        }
    }
}<|MERGE_RESOLUTION|>--- conflicted
+++ resolved
@@ -357,13 +357,8 @@
                         testDatabaseInfo.DatabaseScopedConfigurations[0].ValueForPrimary = "OFF";
                         testDatabaseInfo.DatabaseScopedConfigurations[0].ValueForSecondary = "OFF";
                     }
-<<<<<<< HEAD
-                    await ObjectManagementTestUtils.SaveObject(parametersForUpdate, testDatabaseInfo);
-                    DatabaseViewInfo updatedDatabaseViewInfo = await ObjectManagementTestUtils.GetDatabaseObject(parametersForUpdate, testDatabaseInfo);
-=======
                     await ObjectManagementTestUtils.SaveObject(parametersForUpdate, testDatabase);
                     DatabaseViewInfo updatedDatabaseViewInfo = await ObjectManagementTestUtils.GetDatabaseObject(parametersForUpdate, testDatabase);
->>>>>>> 52773bc2
 
                     // verify the modified properties
                     Assert.That(((DatabaseInfo)updatedDatabaseViewInfo.ObjectInfo).DatabaseScopedConfigurations[0].ValueForPrimary, Is.EqualTo(testDatabaseInfo.DatabaseScopedConfigurations[0].ValueForPrimary), $"DSC updated primary value should match");
