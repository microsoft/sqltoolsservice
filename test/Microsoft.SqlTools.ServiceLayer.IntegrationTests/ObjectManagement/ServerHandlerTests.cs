﻿//
// Copyright (c) Microsoft. All rights reserved.
// Licensed under the MIT license. See LICENSE file in the project root for full license information.
//

using System.Threading.Tasks;
using Microsoft.Data.SqlClient;
using Microsoft.SqlServer.Management.Common;
using Microsoft.SqlTools.ServiceLayer.IntegrationTests.Utility;
using Microsoft.SqlTools.ServiceLayer.ObjectManagement;
using Microsoft.SqlTools.ServiceLayer.Connection;

using NUnit.Framework;
using Microsoft.SqlTools.ServiceLayer.Test.Common;

using Server = Microsoft.SqlServer.Management.Smo.Server;
<<<<<<< HEAD
=======
using Microsoft.SqlTools.ServiceLayer.ServerConfigurations;
>>>>>>> 03a99e48

namespace Microsoft.SqlTools.ServiceLayer.IntegrationTests.ObjectManagement
{
    /// <summary>
    /// Tests for the Login management component
    /// </summary>
    public class ServerHandlerTests
    {
        /// <summary>
        /// Test GetServerProperties for Sql Server
        /// </summary>
        [Test]
        public async Task GetServerProperties()
        {
            var connectionResult = await LiveConnectionHelper.InitLiveConnectionInfoAsync("master", serverType: TestServerType.OnPrem);
            using (SqlConnection sqlConn = ConnectionService.OpenSqlConnection(connectionResult.ConnectionInfo))
            {
                var server = new Server(new ServerConnection(sqlConn));
                var serverHandler = new ServerHandler(ConnectionService.Instance);

                var requestParams = ObjectManagementTestUtils.GetInitializeViewRequestParams(connectionResult.ConnectionInfo.OwnerUri, "master", true, SqlObjectType.Server, "", "");
                var result = await serverHandler.InitializeObjectView(requestParams);
                Assert.That(result.ViewInfo.ObjectInfo, Is.Not.Null, $"Expected result should not be empty");
                Assert.That(result.ViewInfo.ObjectInfo.Name, Is.EqualTo(server.Name), $"Server name should not be empty");
                Assert.That(((ServerInfo)result.ViewInfo.ObjectInfo).Language, Is.Not.Null, $"Server language should not be null");
                Assert.That(((ServerInfo)result.ViewInfo.ObjectInfo).MemoryInMB, Is.GreaterThan(0), $"Server physical memory should be greater than 0");
                Assert.That(((ServerInfo)result.ViewInfo.ObjectInfo).Platform, Is.Not.Null, $"Server platform should not be null");
                Assert.That(((ServerInfo)result.ViewInfo.ObjectInfo).OperatingSystem, Is.Not.Null, $"Server operating system should not be null");
                Assert.That(((ServerInfo)result.ViewInfo.ObjectInfo).Processors, Is.Not.Null, $"Server processors should not be null");
                Assert.That(((ServerInfo)result.ViewInfo.ObjectInfo).IsClustered, Is.Not.Null, $"Server isClustered property should not be null");
                Assert.That(((ServerInfo)result.ViewInfo.ObjectInfo).IsHadrEnabled, Is.Not.Null, $"Server isHadrEnabled property should not be null");
                Assert.That(((ServerInfo)result.ViewInfo.ObjectInfo).IsPolyBaseInstalled, Is.Not.Null, $"Server isPolyBaseInstalled property should not be null");
            }
        }

        /// <summary>
        /// Test SetMemoryProperties for Sql Server
        /// </summary>
        [Test]
        public async Task SetMemoryProperties()
        {
            var connectionResult = await LiveConnectionHelper.InitLiveConnectionInfoAsync("master", serverType: TestServerType.OnPrem);
            using (SqlConnection sqlConn = ConnectionService.OpenSqlConnection(connectionResult.ConnectionInfo))
            {
                var server = new Server(new ServerConnection(sqlConn));
                var serverHandler = new ServerHandler(ConnectionService.Instance);
<<<<<<< HEAD
=======
                var serverConfig = new ServerConfigService();
>>>>>>> 03a99e48

                var requestParams = ObjectManagementTestUtils.GetInitializeViewRequestParams(connectionResult.ConnectionInfo.OwnerUri, "master", true, SqlObjectType.Server, "", "");
                var result = (ServerInfo)(await serverHandler.InitializeObjectView(requestParams)).ViewInfo.ObjectInfo;
                ServerInfo serverInfo = new ServerInfo()
                {
                    Name = result.Name,
                    HardwareGeneration = result.HardwareGeneration,
                    Language = result.Language,
                    MemoryInMB = result.MemoryInMB,
                    OperatingSystem = result.OperatingSystem,
                    Platform = result.Platform,
                    Processors = result.Processors,
                    IsClustered = result.IsClustered,
                    IsHadrEnabled = result.IsHadrEnabled,
                    IsPolyBaseInstalled = result.IsPolyBaseInstalled,
                    IsXTPSupported = result.IsXTPSupported,
                    Product = result.Product,
                    ReservedStorageSizeMB = result.ReservedStorageSizeMB,
                    RootDirectory = result.RootDirectory,
                    ServerCollation = result.ServerCollation,
                    ServiceTier = result.ServiceTier,
                    StorageSpaceUsageInMB = result.StorageSpaceUsageInMB,
                    Version = result.Version,
                    MinServerMemory = result.MinServerMemory,
                    MaxServerMemory = result.MaxServerMemory
                };

                // Change memory settings
<<<<<<< HEAD
                serverInfo.MinServerMemory.Value = 10;
                serverInfo.MaxServerMemory.Value = 500;
=======
                serverInfo.MinServerMemory = 10;
                serverInfo.MaxServerMemory = 500;
>>>>>>> 03a99e48

                Assert.AreNotEqual(result.MinServerMemory, serverInfo.MinServerMemory, "Server property should not be equal after update");
                Assert.AreNotEqual(result.MaxServerMemory, serverInfo.MaxServerMemory, "Server property should not be equal after update");

                await ObjectManagementTestUtils.SaveObject(requestParams, serverInfo);
                result = (ServerInfo)(await serverHandler.InitializeObjectView(requestParams)).ViewInfo.ObjectInfo;
                Assert.IsNotNull(result);
                Assert.AreEqual(result.MinServerMemory, serverInfo.MinServerMemory, "Server property should not be different after update");
                Assert.AreEqual(result.MaxServerMemory, serverInfo.MaxServerMemory, "Server property should not be different after update");
<<<<<<< HEAD

                serverInfo.MinServerMemory.Value = -1;
                serverInfo.MaxServerMemory.Value = 1000000;
                await ObjectManagementTestUtils.SaveObject(requestParams, serverInfo);
                Assert.Fail("Save operation should fail when setting not valid values for properties"); 
=======
>>>>>>> 03a99e48
            }
        }
    }
}<|MERGE_RESOLUTION|>--- conflicted
+++ resolved
@@ -14,10 +14,6 @@
 using Microsoft.SqlTools.ServiceLayer.Test.Common;
 
 using Server = Microsoft.SqlServer.Management.Smo.Server;
-<<<<<<< HEAD
-=======
-using Microsoft.SqlTools.ServiceLayer.ServerConfigurations;
->>>>>>> 03a99e48
 
 namespace Microsoft.SqlTools.ServiceLayer.IntegrationTests.ObjectManagement
 {
@@ -64,10 +60,6 @@
             {
                 var server = new Server(new ServerConnection(sqlConn));
                 var serverHandler = new ServerHandler(ConnectionService.Instance);
-<<<<<<< HEAD
-=======
-                var serverConfig = new ServerConfigService();
->>>>>>> 03a99e48
 
                 var requestParams = ObjectManagementTestUtils.GetInitializeViewRequestParams(connectionResult.ConnectionInfo.OwnerUri, "master", true, SqlObjectType.Server, "", "");
                 var result = (ServerInfo)(await serverHandler.InitializeObjectView(requestParams)).ViewInfo.ObjectInfo;
@@ -96,13 +88,8 @@
                 };
 
                 // Change memory settings
-<<<<<<< HEAD
                 serverInfo.MinServerMemory.Value = 10;
                 serverInfo.MaxServerMemory.Value = 500;
-=======
-                serverInfo.MinServerMemory = 10;
-                serverInfo.MaxServerMemory = 500;
->>>>>>> 03a99e48
 
                 Assert.AreNotEqual(result.MinServerMemory, serverInfo.MinServerMemory, "Server property should not be equal after update");
                 Assert.AreNotEqual(result.MaxServerMemory, serverInfo.MaxServerMemory, "Server property should not be equal after update");
@@ -112,14 +99,6 @@
                 Assert.IsNotNull(result);
                 Assert.AreEqual(result.MinServerMemory, serverInfo.MinServerMemory, "Server property should not be different after update");
                 Assert.AreEqual(result.MaxServerMemory, serverInfo.MaxServerMemory, "Server property should not be different after update");
-<<<<<<< HEAD
-
-                serverInfo.MinServerMemory.Value = -1;
-                serverInfo.MaxServerMemory.Value = 1000000;
-                await ObjectManagementTestUtils.SaveObject(requestParams, serverInfo);
-                Assert.Fail("Save operation should fail when setting not valid values for properties"); 
-=======
->>>>>>> 03a99e48
             }
         }
     }
