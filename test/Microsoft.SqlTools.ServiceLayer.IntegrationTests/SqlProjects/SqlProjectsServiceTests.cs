--- conflicted
+++ resolved
@@ -160,40 +160,11 @@
         }
 
         [Test]
-<<<<<<< HEAD
-        public async Task TestFolderAddDelete()
-=======
         public async Task TestDatabaseReferenceAddDelete()
->>>>>>> 9fe3aedd
         {
             // Setup
             SqlProjectsService service = new();
             string projectUri = await service.CreateSqlProject();
-<<<<<<< HEAD
-            Assert.AreEqual(0, service.Projects[projectUri].Folders.Count, "Baseline number of folders");
-
-            // Validate adding a folder
-            MockRequest<ResultStatus> requestMock = new();
-            FolderParams folderParams = new FolderParams()
-            {
-                ProjectUri = projectUri,
-                Path = "TestFolder"
-            };
-
-            await service.HandleAddFolderRequest(folderParams, requestMock.Object);
-
-            requestMock.AssertSuccess(nameof(service.HandleAddFolderRequest));
-            Assert.AreEqual(1, service.Projects[projectUri].Folders.Count, "Folder count after add");
-            Assert.IsTrue(Directory.Exists(Path.Join(Path.GetDirectoryName(projectUri), folderParams.Path)), $"Subfolder '{folderParams.Path}' expected to exist on disk");
-            Assert.IsTrue(service.Projects[projectUri].Folders.Contains(folderParams.Path), $"SqlObjectScripts expected to contain {folderParams.Path}");
-            
-            // Validate deleting a folder
-            requestMock = new();
-            await service.HandleDeleteFolderRequest(folderParams, requestMock.Object);
-
-            requestMock.AssertSuccess(nameof(service.HandleDeleteFolderRequest));
-            Assert.AreEqual(0, service.Projects[projectUri].Folders.Count, "Folder count after delete");
-=======
 
             SqlCmdVariable databaseVar = new SqlCmdVariable("$(OtherDb)", "OtherDbDefaultValue", "OtherDbValue");
             SqlCmdVariable serverVar = new SqlCmdVariable("$(OtherServer)", "OtherServerDefaultValue", "OtherServerValue");
@@ -275,7 +246,37 @@
             requestMock.AssertSuccess(nameof(service.HandleDeleteDatabaseReferenceRequest));
             Assert.AreEqual(2, service.Projects[projectUri].DatabaseReferences.Count, "Database references after deleting SQL project reference");
             Assert.IsFalse(service.Projects[projectUri].DatabaseReferences.Any(x => x is SqlProjectReference), "Database references list expected to not contain the SQL Project reference");
->>>>>>> 9fe3aedd
+        }
+
+        [Test]
+        public async Task TestFolderAddDelete()
+        {
+            // Setup
+            SqlProjectsService service = new();
+            string projectUri = await service.CreateSqlProject();
+            Assert.AreEqual(0, service.Projects[projectUri].Folders.Count, "Baseline number of folders");
+
+            // Validate adding a folder
+            MockRequest<ResultStatus> requestMock = new();
+            FolderParams folderParams = new FolderParams()
+            {
+                ProjectUri = projectUri,
+                Path = "TestFolder"
+            };
+
+            await service.HandleAddFolderRequest(folderParams, requestMock.Object);
+
+            requestMock.AssertSuccess(nameof(service.HandleAddFolderRequest));
+            Assert.AreEqual(1, service.Projects[projectUri].Folders.Count, "Folder count after add");
+            Assert.IsTrue(Directory.Exists(Path.Join(Path.GetDirectoryName(projectUri), folderParams.Path)), $"Subfolder '{folderParams.Path}' expected to exist on disk");
+            Assert.IsTrue(service.Projects[projectUri].Folders.Contains(folderParams.Path), $"SqlObjectScripts expected to contain {folderParams.Path}");
+
+            // Validate deleting a folder
+            requestMock = new();
+            await service.HandleDeleteFolderRequest(folderParams, requestMock.Object);
+
+            requestMock.AssertSuccess(nameof(service.HandleDeleteFolderRequest));
+            Assert.AreEqual(0, service.Projects[projectUri].Folders.Count, "Folder count after delete");
         }
 
         [Test]
