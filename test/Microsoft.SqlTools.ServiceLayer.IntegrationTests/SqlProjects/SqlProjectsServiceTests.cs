--- conflicted
+++ resolved
@@ -160,7 +160,6 @@
         }
 
         [Test]
-<<<<<<< HEAD
         public async Task TestDatabaseReferenceAddDelete()
         {
             // Setup
@@ -247,7 +246,9 @@
             requestMock.AssertSuccess(nameof(service.HandleDeleteDatabaseReferenceRequest));
             Assert.AreEqual(2, service.Projects[projectUri].DatabaseReferences.Count, "Database references after deleting SQL project reference");
             Assert.IsFalse(service.Projects[projectUri].DatabaseReferences.Any(x => x is SqlProjectReference), "Database references list expected to not contain the SQL Project reference");
-=======
+        }
+
+        [Test]
         public async Task TestSqlCmdVariablesAddDelete()
         {
             SqlProjectsService service = new();
@@ -300,7 +301,6 @@
 
             requestMock.AssertSuccess(nameof(service.HandleDeleteSqlCmdVariableRequest));
             Assert.AreEqual(0, service.Projects[projectUri].SqlCmdVariables.Count, "Number of SQLCMD variables after deletion not as expected");
->>>>>>> e2962390
         }
     }
 
