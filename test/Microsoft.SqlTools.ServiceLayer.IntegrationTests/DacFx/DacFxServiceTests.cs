--- conflicted
+++ resolved
@@ -731,7 +731,6 @@
             expectedResults.BlockOnPossibleDataLoss = new DeploymentOptionProperty<bool>(true);
             expectedResults.AllowIncompatiblePlatform = new DeploymentOptionProperty<bool>(true);
             expectedResults.DisableIndexesForDataPhase = new DeploymentOptionProperty<bool>(false);
-            expectedResults.IgnoreTableOptions = new DeploymentOptionProperty<bool>(false);
 
             var dacfxRequestContext = new Mock<RequestContext<DacFxOptionsResult>>();
             dacfxRequestContext.Setup((RequestContext<DacFxOptionsResult> x) => x.SendResult(It.Is<DacFxOptionsResult>((result) => ValidateOptions(expectedResults, result.DeploymentOptions) == true))).Returns(Task.FromResult(new object()));
@@ -757,7 +756,6 @@
             DeploymentOptions expectedResults = DeploymentOptions.GetDefaultPublishOptions();
             expectedResults.ExcludeObjectTypes = null;
             expectedResults.DisableIndexesForDataPhase = new DeploymentOptionProperty<bool>(false);
-            expectedResults.IgnoreTableOptions = new DeploymentOptionProperty<bool>(false);
 
             var dacfxRequestContext = new Mock<RequestContext<DacFxOptionsResult>>();
             dacfxRequestContext.Setup((RequestContext<DacFxOptionsResult> x) => x.SendResult(It.Is<DacFxOptionsResult>((result) => ValidateOptions(expectedResults, result.DeploymentOptions) == true))).Returns(Task.FromResult(new object()));
@@ -781,7 +779,6 @@
         public async Task ValidateGetDefaultPublishOptionsCallFromService()
         {
             DeploymentOptions expectedResults = DeploymentOptions.GetDefaultPublishOptions();
-            expectedResults.IgnoreTableOptions = new DeploymentOptionProperty<bool>(false);
 
             var dacfxRequestContext = new Mock<RequestContext<DacFxOptionsResult>>();
             dacfxRequestContext.Setup((RequestContext<DacFxOptionsResult> x) => x.SendResult(It.Is<DacFxOptionsResult>((result) => ValidateOptions(expectedResults, result.DeploymentOptions) == true))).Returns(Task.FromResult(new object()));
@@ -859,20 +856,7 @@
                 else
                 {
                     //Verifying expected and actual deployment options properties are equal
-                    Assert.True((defaultP == null && actualP == null) 
-                     || (defaultP == null && String.IsNullOrEmpty(actualP as string))
-<<<<<<< HEAD
-                     || defaultP.Equals(actualP)
-                     || (defaultPValue == null && actualPValue == null)
-=======
-                     // check the type of the properties, the descriptions will not match when overriding defaults
-                     || defaultP.GetType().Equals(actualP.GetType()) 
-                    , $"Actual Property from Service is not equal to default property for {v.Name}, Actual property: {actualP} and Default property: {defaultP}");
-
-                    // Verifying expected and actual deployment options property values are equal
-                    Assert.True((defaultPValue == null && actualPValue == null)
->>>>>>> e86b0bc8
-                     || (defaultPValue == null && String.IsNullOrEmpty(actualPValue as string))
+                    Assert.True((defaultPValue == null && String.IsNullOrEmpty(actualPValue as string))
                      || (defaultPValue).Equals(actualPValue)
                     , $"Actual Property from Service is not equal to default property for {v.Name}, Actual value: {actualPValue} and Default value: {defaultPValue}");
                 }
