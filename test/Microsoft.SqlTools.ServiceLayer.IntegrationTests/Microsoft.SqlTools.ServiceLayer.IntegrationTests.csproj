--- conflicted
+++ resolved
@@ -1,31 +1,27 @@
-<<<<<<< HEAD
 ﻿<Project Sdk="Microsoft.NET.Sdk">
-=======
-<Project Sdk="Microsoft.NET.Sdk">
   <Import Project="../../Common.props" />
->>>>>>> fb157520
   <PropertyGroup>
     <TargetFramework>netcoreapp2.1</TargetFramework>
-	  <GenerateAssemblyInfo>false</GenerateAssemblyInfo>
+    <GenerateAssemblyInfo>false</GenerateAssemblyInfo>
     <DebugType>portable</DebugType>
     <AssemblyName>Microsoft.SqlTools.ServiceLayer.IntegrationTests</AssemblyName>
     <PackageId>Microsoft.SqlTools.ServiceLayer.IntegrationTests</PackageId>
     <GenerateRuntimeConfigurationFiles>true</GenerateRuntimeConfigurationFiles>
-    <DefineConstants>$(DefineConstants);TRACE</DefineConstants>    
+    <DefineConstants>$(DefineConstants);TRACE</DefineConstants>
   </PropertyGroup>
   <ItemGroup>
     <None Include="App.config" />
   </ItemGroup>
   <ItemGroup>
- 	  <Reference Include="Newtonsoft.Json">
-	    <HintPath>../../bin/ref/Newtonsoft.Json.dll</HintPath>
-	  </Reference>
-	  <Reference Include="Moq">
-	    <HintPath>../../bin/ref/Moq.dll</HintPath>
-	  </Reference>
-	  <Reference Include="Castle.Core">
-	    <HintPath>../../bin/ref/Castle.Core.dll</HintPath>
-	  </Reference>
+    <Reference Include="Newtonsoft.Json">
+      <HintPath>../../bin/ref/Newtonsoft.Json.dll</HintPath>
+    </Reference>
+    <Reference Include="Moq">
+      <HintPath>../../bin/ref/Moq.dll</HintPath>
+    </Reference>
+    <Reference Include="Castle.Core">
+      <HintPath>../../bin/ref/Castle.Core.dll</HintPath>
+    </Reference>
     <ProjectReference Include="../../src/Microsoft.SqlTools.ServiceLayer/Microsoft.SqlTools.ServiceLayer.csproj" />
     <ProjectReference Include="../../src/Microsoft.SqlTools.Hosting/Microsoft.SqlTools.Hosting.csproj" />
     <ProjectReference Include="../../src/Microsoft.SqlTools.Credentials/Microsoft.SqlTools.Credentials.csproj" />
