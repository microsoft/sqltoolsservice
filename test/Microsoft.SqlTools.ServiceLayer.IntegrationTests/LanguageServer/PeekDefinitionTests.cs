--- conflicted
+++ resolved
@@ -6,16 +6,12 @@
 using System.Data.Common;
 using System.IO;
 using System.Threading;
+using System.Threading.Tasks;
 using Microsoft.SqlServer.Management.Common;
-<<<<<<< HEAD
-using Microsoft.SqlTools.ServiceLayer.Connection;
-using Microsoft.SqlTools.ServiceLayer.LanguageServices;
-=======
 using Microsoft.SqlServer.Management.SqlParser.Intellisense;
 using Microsoft.SqlTools.ServiceLayer.Connection;
 using Microsoft.SqlTools.ServiceLayer.LanguageServices;
 using Microsoft.SqlTools.ServiceLayer.Test.Common;
->>>>>>> 41d38b21
 using Microsoft.SqlTools.ServiceLayer.Workspace.Contracts;
 using Microsoft.SqlTools.Test.Utility;
 using Moq;
@@ -670,9 +666,9 @@
         /// Expect database name to be "master"
         /// </summary>
         [Fact]
-        public async Task GetDatabaseWithNoQueryConnectionTest()
-        {
-            ConnectionInfo connInfo = await TestObjects.InitLiveConnectionInfoForDefinition();
+        public void GetDatabaseWithNoQueryConnectionTest()
+        {
+            ConnectionInfo connInfo = TestObjects.InitLiveConnectionInfoForDefinition();
             ServerConnection serverConnection = TestObjects.InitLiveServerConnectionForDefinition(connInfo);
             DbConnection connection;
             //Check if query connection is present
@@ -689,9 +685,9 @@
         /// Expect database name to be query connection's database name
         /// </summary>
         [Fact]
-        public async Task GetDatabaseWithQueryConnectionTest()
-        {
-            ConnectionInfo connInfo = await TestObjects.InitLiveConnectionInfoForDefinition();
+        public void GetDatabaseWithQueryConnectionTest()
+        {
+            ConnectionInfo connInfo = TestObjects.InitLiveConnectionInfoForDefinition();
             ServerConnection serverConnection = TestObjects.InitLiveServerConnectionForDefinition(connInfo);
             //Mock a query connection object
             var mockQueryConnection = new Mock<DbConnection> { CallBase = true };
