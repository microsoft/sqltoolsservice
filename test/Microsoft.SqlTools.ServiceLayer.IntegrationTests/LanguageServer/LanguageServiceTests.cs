--- conflicted
+++ resolved
@@ -213,8 +213,6 @@
             Assert.True(LanguageService.Instance.BindingQueue.BindingContextMap.ContainsKey(connectionKey));
             Assert.False(object.ReferenceEquals(LanguageService.Instance.BindingQueue.BindingContextMap[connectionKey].ServerConnection, orgServerConnection));
         }
-<<<<<<< HEAD
-=======
 
         /// <summary>
         /// Verifies that clearing the Intellisense cache correctly refreshes the cache with new info from the DB.
@@ -273,6 +271,5 @@
                 testDb.Cleanup();
             }
         }
->>>>>>> 78f1ef3f
     }
 }