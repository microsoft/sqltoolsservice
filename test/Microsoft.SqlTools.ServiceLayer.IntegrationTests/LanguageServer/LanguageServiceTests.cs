//
// Copyright (c) Microsoft. All rights reserved.
// Licensed under the MIT license. See LICENSE file in the project root for full license information.
//

using System;
using System.Collections.Generic;
using System.IO;
using System.Reflection;
using System.Linq;
using System.Threading;
using System.Threading.Tasks;
using Microsoft.SqlTools.ServiceLayer.IntegrationTests.Utility;
using Microsoft.SqlTools.ServiceLayer.LanguageServices;
using Microsoft.SqlTools.ServiceLayer.LanguageServices.Completion.Extension;
using Microsoft.SqlTools.ServiceLayer.LanguageServices.Contracts;
using Microsoft.SqlTools.ServiceLayer.Test.Common;
using Microsoft.SqlTools.ServiceLayer.UnitTests.ServiceHost;
using Microsoft.SqlTools.ServiceLayer.Workspace.Contracts;
using Moq;
using Xunit;

namespace Microsoft.SqlTools.ServiceLayer.IntegrationTests.LanguageServer
{
    /// <summary>
    /// Tests for the ServiceHost Language Service tests
    /// </summary>
    public class LanguageServiceTests
    {
        private LiveConnectionHelper.TestConnectionResult GetLiveAutoCompleteTestObjects()
        {
            var textDocument = new TextDocumentPosition
            {
                TextDocument = new TextDocumentIdentifier { Uri = Constants.OwnerUri },
                Position = new Position
                {
                    Line = 0,
                    Character = 0
                }
            };

            var result = LiveConnectionHelper.InitLiveConnectionInfo();
            result.TextDocumentPosition = textDocument;
            return result;
        }

        /// <summary>
        /// Test the service initialization code path and verify nothing throws
        /// </summary>
        [Fact]
        public void ServiceInitialization()
        {
            try
            {
                TestServiceProvider serviceProvider = TestServiceProvider.Instance;
                Assert.NotNull(serviceProvider);
            }
            catch (System.ArgumentException)
            {

            }
            Assert.True(LanguageService.Instance.Context != null);
            Assert.True(LanguageService.Instance.ConnectionServiceInstance != null);
            Assert.True(LanguageService.Instance.CurrentWorkspaceSettings != null);
            Assert.True(LanguageService.Instance.CurrentWorkspace != null);
        }

        /// <summary>
        /// Test the service initialization code path and verify nothing throws
        /// </summary>
        //[Fact]
        public void PrepopulateCommonMetadata()
        {
            using (SelfCleaningTempFile queryTempFile = new SelfCleaningTempFile())
            {
                var result = LiveConnectionHelper.InitLiveConnectionInfo("master", queryTempFile.FilePath);
                var connInfo = result.ConnectionInfo;

                ScriptParseInfo scriptInfo = new ScriptParseInfo { IsConnected = true };

                LanguageService.Instance.PrepopulateCommonMetadata(connInfo, scriptInfo, null);
            }
        }

        /// <summary>
        /// This test tests auto completion
        /// </summary>
        [Fact]
        public void AutoCompleteFindCompletions()
        {
            var result = GetLiveAutoCompleteTestObjects();

            result.TextDocumentPosition.Position.Character = 7;
            result.ScriptFile.Contents = "select ";

            var autoCompleteService = LanguageService.Instance;
            var completions = autoCompleteService.GetCompletionItems(
                result.TextDocumentPosition,
                result.ScriptFile,
                result.ConnectionInfo).Result;

            Assert.True(completions.Length > 0);
        }

        public static string AssemblyDirectory
        {
            get
            {
                string codeBase = Assembly.GetExecutingAssembly().CodeBase;
                UriBuilder uri = new UriBuilder(codeBase);
                string path = Uri.UnescapeDataString(uri.Path);
                return Path.GetDirectoryName(path);
            }
        }

        /// <summary>
        /// This test tests completion extension interface in following aspects
        /// 1. Loading a sample completion extension assembly
        /// 2. Initializing a completion extension implementation
        /// 3. Excuting an auto completion with extension enabled
        /// </summary>
        [Fact]
        public async void AutoCompleteWithExtension()
        {
            var result = GetLiveAutoCompleteTestObjects();

            result.TextDocumentPosition.Position.Character = 10;
            result.ScriptFile = ScriptFileTests.GetTestScriptFile("select * f");
            result.TextDocumentPosition.TextDocument.Uri = result.ScriptFile.FilePath;

            var autoCompleteService = LanguageService.Instance;
            var requestContext = new Mock<SqlTools.Hosting.Protocol.RequestContext<bool>>();
            requestContext.Setup(x => x.SendResult(It.IsAny<bool>()))
                .Returns(Task.FromResult(true));
            requestContext.Setup(x => x.SendError(It.IsAny<string>(), 0))
                .Returns(Task.FromResult(true));

            //Create completion extension parameters
            var extensionParams = new CompletionExtensionParams()
            {
                AssemblyPath = Path.Combine(AssemblyDirectory, "Microsoft.SqlTools.Test.CompletionExtension.dll"),
                TypeName = "Microsoft.SqlTools.Test.CompletionExtension.CompletionExt",
                Properties = new Dictionary<string, object> { { "modelPath", "testModel" } }
            };

            //load and initialize completion extension, expect a success
            await autoCompleteService.HandleCompletionExtLoadRequest(extensionParams, requestContext.Object);

            requestContext.Verify(x => x.SendResult(It.IsAny<bool>()), Times.Once);
            requestContext.Verify(x => x.SendError(It.IsAny<string>(), 0), Times.Never);

            //Try to load the same completion extension second time, expect an error sent
            await autoCompleteService.HandleCompletionExtLoadRequest(extensionParams, requestContext.Object);

            requestContext.Verify(x => x.SendResult(It.IsAny<bool>()), Times.Once);
            requestContext.Verify(x => x.SendError(It.IsAny<string>(), 0), Times.Once);

            //Try to load the completion extension with new modified timestamp, expect a success
            var assemblyCopyPath = CopyFileWithNewModifiedTime(extensionParams.AssemblyPath);
            try
            {
                extensionParams = new CompletionExtensionParams()
                {
                    AssemblyPath = assemblyCopyPath,
                    TypeName = "Microsoft.SqlTools.Test.CompletionExtension.CompletionExt",
                    Properties = new Dictionary<string, object> { { "modelPath", "testModel" } }
                };
                //load and initialize completion extension
                await autoCompleteService.HandleCompletionExtLoadRequest(extensionParams, requestContext.Object);

<<<<<<< HEAD
                requestContext.Verify(x => x.SendResult(It.IsAny<bool>()), Times.Exactly(2));
                requestContext.Verify(x => x.SendError(It.IsAny<string>(), 0), Times.Once);
=======
            //Validate completion list is not empty
            Assert.True(completions != null && completions.Length > 0, "The completion list is null or empty!");
            //Validate the first completion item in the list is preselected
            Assert.True(completions[0].Preselect.HasValue && completions[0].Preselect.Value, "Preselect is not set properly in the first completion item by the completion extension!");
            //Validate the Command object attached to the completion item by the extension
            Assert.True(completions[0].Command != null && completions[0].Command.command == "vsintellicode.completionItemSelected", "Command is not set properly in the first completion item by the completion extension!");
>>>>>>> c919dba8

                ScriptParseInfo scriptInfo = new ScriptParseInfo { IsConnected = true };
                autoCompleteService.ParseAndBind(result.ScriptFile, result.ConnectionInfo);
                scriptInfo.ConnectionKey = autoCompleteService.BindingQueue.AddConnectionContext(result.ConnectionInfo);

                //Invoke auto completion with extension enabled
                var completions = autoCompleteService.GetCompletionItems(
                    result.TextDocumentPosition,
                    result.ScriptFile,
                    result.ConnectionInfo).Result;

                //Validate completion list is not empty
                Assert.True(completions != null && completions.Length > 0, "The completion list is null or empty!");
                //Validate the first completion item in the list is preselected
                Assert.True(completions[0].Preselect.HasValue && completions[0].Preselect.Value, "Preselect is not set properly in the first completion item by the completion extension!");
                //Validate the Command object attached to the completion item by the extension
                Assert.True(completions[0].Command != null && completions[0].Command.CommandStr == "vsintellicode.completionItemSelected", "Command is not set properly in the first completion item by the completion extension!");
            }
            finally
            {
                //clean up the temp file
                File.Delete(assemblyCopyPath);
            }
        }

        /// <summary>
        /// Make a copy of a file and update the last modified time
        /// </summary>
        /// <param name="filePath"></param>
        /// <returns></returns>
        private string CopyFileWithNewModifiedTime(string filePath)
        {
            var tempPath = Path.Combine(Path.GetTempPath(), Path.GetFileName(filePath));
            File.Copy(filePath, tempPath, overwrite: true);
            File.SetLastWriteTimeUtc(tempPath, DateTime.UtcNow);
            return tempPath;
        }

        /// <summary>
        /// Verify that GetSignatureHelp returns not null when the provided TextDocumentPosition
        /// has an associated ScriptParseInfo and the provided query has a function that should
        /// provide signature help.
        /// </summary>
        [Fact]
        public async Task GetSignatureHelpReturnsNotNullIfParseInfoInitialized()
        {
            // When we make a connection to a live database
            Hosting.ServiceHost.SendEventIgnoreExceptions = true;
            var result = LiveConnectionHelper.InitLiveConnectionInfo();

            // And we place the cursor after a function that should prompt for signature help
            string queryWithFunction = "EXEC sys.fn_isrolemember ";
            result.ScriptFile.Contents = queryWithFunction;
            TextDocumentPosition textDocument = new TextDocumentPosition
            {
                TextDocument = new TextDocumentIdentifier
                {
                    Uri = result.ScriptFile.ClientFilePath
                },
                Position = new Position
                {
                    Line = 0,
                    Character = queryWithFunction.Length
                }
            };

            // If the SQL has already been parsed
            var service = LanguageService.Instance;
            await service.UpdateLanguageServiceOnConnection(result.ConnectionInfo);
            Thread.Sleep(2000);

            // We should get back a non-null ScriptParseInfo
            ScriptParseInfo parseInfo = service.GetScriptParseInfo(result.ScriptFile.ClientFilePath);
            Assert.NotNull(parseInfo);

            // And we should get back a non-null SignatureHelp
            SignatureHelp signatureHelp = service.GetSignatureHelp(textDocument, result.ScriptFile);
            Assert.NotNull(signatureHelp);
        }

        /// <summary>
        /// Test overwriting the binding queue context
        /// </summary>
        [Fact]
        public void OverwriteBindingContext()
        {
            var result = LiveConnectionHelper.InitLiveConnectionInfo();

            // add a new connection context
            var connectionKey = LanguageService.Instance.BindingQueue.AddConnectionContext(result.ConnectionInfo, overwrite: true);
            Assert.True(LanguageService.Instance.BindingQueue.BindingContextMap.ContainsKey(connectionKey));

            // cache the server connection
            var orgServerConnection = LanguageService.Instance.BindingQueue.BindingContextMap[connectionKey].ServerConnection;
            Assert.NotNull(orgServerConnection);

            // add a new connection context
            connectionKey = LanguageService.Instance.BindingQueue.AddConnectionContext(result.ConnectionInfo, overwrite: true);
            Assert.True(LanguageService.Instance.BindingQueue.BindingContextMap.ContainsKey(connectionKey));
            Assert.False(object.ReferenceEquals(LanguageService.Instance.BindingQueue.BindingContextMap[connectionKey].ServerConnection, orgServerConnection));
        }

        /// <summary>
        /// Verifies that clearing the Intellisense cache correctly refreshes the cache with new info from the DB.
        /// </summary>
        [Fact]
        public async Task RebuildIntellisenseCacheClearsScriptParseInfoCorrectly()
        {
            var testDb = SqlTestDb.CreateNew(TestServerType.OnPrem, false, null, null, "LangSvcTest");
            try
            {
                var connectionInfoResult = LiveConnectionHelper.InitLiveConnectionInfo(testDb.DatabaseName);

                var langService = LanguageService.Instance;
                await langService.UpdateLanguageServiceOnConnection(connectionInfoResult.ConnectionInfo);
                var queryText = "SELECT * FROM dbo.";
                connectionInfoResult.ScriptFile.SetFileContents(queryText);

                var textDocumentPosition =
                    connectionInfoResult.TextDocumentPosition ??
                    new TextDocumentPosition()
                    {
                        TextDocument = new TextDocumentIdentifier
                        {
                            Uri = connectionInfoResult.ScriptFile.ClientFilePath
                        },
                        Position = new Position
                        {
                            Line = 0,
                            Character = queryText.Length
                        }
                    };

                // First check that we don't have any items in the completion list as expected
                var initialCompletionItems = await langService.GetCompletionItems(
                    textDocumentPosition, connectionInfoResult.ScriptFile, connectionInfoResult.ConnectionInfo);

                Assert.True(initialCompletionItems.Length == 0, $"Should not have any completion items initially. Actual : [{string.Join(',', initialCompletionItems.Select(ci => ci.Label))}]");

                // Now create a table that should show up in the completion list
                testDb.RunQuery("CREATE TABLE dbo.foo(col1 int)");

                // And refresh the cache
                await langService.HandleRebuildIntelliSenseNotification(
                    new RebuildIntelliSenseParams() { OwnerUri = connectionInfoResult.ScriptFile.ClientFilePath },
                    new TestEventContext());

                // Now we should expect to see the item show up in the completion list
                var afterTableCreationCompletionItems = await langService.GetCompletionItems(
                    textDocumentPosition, connectionInfoResult.ScriptFile, connectionInfoResult.ConnectionInfo);

                Assert.True(afterTableCreationCompletionItems.Length == 1, $"Should only have a single completion item after rebuilding Intellisense cache. Actual : [{string.Join(',', initialCompletionItems.Select(ci => ci.Label))}]");
                Assert.True(afterTableCreationCompletionItems[0].InsertText == "foo", $"Expected single completion item 'foo'. Actual : [{string.Join(',', initialCompletionItems.Select(ci => ci.Label))}]");
            }
            finally
            {
                testDb.Cleanup();
            }
        }
    }
}<|MERGE_RESOLUTION|>--- conflicted
+++ resolved
@@ -168,17 +168,8 @@
                 //load and initialize completion extension
                 await autoCompleteService.HandleCompletionExtLoadRequest(extensionParams, requestContext.Object);
 
-<<<<<<< HEAD
                 requestContext.Verify(x => x.SendResult(It.IsAny<bool>()), Times.Exactly(2));
                 requestContext.Verify(x => x.SendError(It.IsAny<string>(), 0), Times.Once);
-=======
-            //Validate completion list is not empty
-            Assert.True(completions != null && completions.Length > 0, "The completion list is null or empty!");
-            //Validate the first completion item in the list is preselected
-            Assert.True(completions[0].Preselect.HasValue && completions[0].Preselect.Value, "Preselect is not set properly in the first completion item by the completion extension!");
-            //Validate the Command object attached to the completion item by the extension
-            Assert.True(completions[0].Command != null && completions[0].Command.command == "vsintellicode.completionItemSelected", "Command is not set properly in the first completion item by the completion extension!");
->>>>>>> c919dba8
 
                 ScriptParseInfo scriptInfo = new ScriptParseInfo { IsConnected = true };
                 autoCompleteService.ParseAndBind(result.ScriptFile, result.ConnectionInfo);
@@ -195,7 +186,7 @@
                 //Validate the first completion item in the list is preselected
                 Assert.True(completions[0].Preselect.HasValue && completions[0].Preselect.Value, "Preselect is not set properly in the first completion item by the completion extension!");
                 //Validate the Command object attached to the completion item by the extension
-                Assert.True(completions[0].Command != null && completions[0].Command.CommandStr == "vsintellicode.completionItemSelected", "Command is not set properly in the first completion item by the completion extension!");
+                Assert.True(completions[0].Command != null && completions[0].Command.command == "vsintellicode.completionItemSelected", "Command is not set properly in the first completion item by the completion extension!");
             }
             finally
             {
