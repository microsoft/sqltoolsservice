//
// Copyright (c) Microsoft. All rights reserved.
// Licensed under the MIT license. See LICENSE file in the project root for full license information.
//

#nullable disable

using System.Collections.Generic;
<<<<<<< HEAD
using System.Linq;
using System.Threading;
using System.Threading.Tasks;
using Microsoft.SqlServer.Management.Sdk.Sfc;
using Microsoft.SqlServer.Management.XEvent;
using Microsoft.SqlTools.Hosting.Protocol;
=======
>>>>>>> 94956a69
using Microsoft.SqlTools.ServiceLayer.Connection;
using Microsoft.SqlTools.ServiceLayer.Profiler;
using Microsoft.SqlTools.ServiceLayer.Profiler.Contracts;

namespace Microsoft.SqlTools.ServiceLayer.UnitTests.Profiler
{
    public static class ProfilerTestObjects
    {
        public static List<ProfilerEvent> TestProfilerEvents
        {
            get
            {
                ProfilerEvent event1 = new ProfilerEvent("event1", "1/1/2017");
                event1.Values.Add("event_sequence", "1");
                ProfilerEvent event2 = new ProfilerEvent("event2", "1/2/2017");
                event2.Values.Add("event_sequence", "2");
                ProfilerEvent event3 = new ProfilerEvent("event3", "1/3/2017");
                event3.Values.Add("event_sequence", "3");
                
                return new List<ProfilerEvent>
                {
                    event1,
                    event2,
                    event3
                };
            }
        }
    }

    public class TestSessionListener : IProfilerSessionListener
    {
        public readonly Dictionary<string, List<ProfilerEvent>> AllEvents = new Dictionary<string, List<ProfilerEvent>>();

        public readonly List<string> StoppedSessions = new List<string>();
        public readonly List<string> ErrorMessages = new List<string>();

        public void EventsAvailable(string sessionId, List<ProfilerEvent> events, bool eventsLost)
        {
            if (!AllEvents.ContainsKey(sessionId))
            {
                AllEvents[sessionId] = new List<ProfilerEvent>();
            }
            AllEvents[sessionId].AddRange(events);            
        }

        public void SessionStopped(string viewerId, SessionId sessionId, string errorMessage)
        {
            StoppedSessions.Add(viewerId);
            ErrorMessages.Add(errorMessage);
        }
    }

    public class TestXEventSession : IXEventSession
    {
        private string testXEventXml =
            "<RingBufferTarget truncated=\"0\" processingTime=\"3\" totalEventsProcessed=\"1\" eventCount=\"1\" droppedCount=\"0\" memoryUsed=\"47996\">" +
            "	<event name=\"existing_connection\" package=\"sqlserver\" timestamp=\"2017-09-08T07:46:53.579Z\">" +
            "		<data name=\"session_id\">" +
            "			<type name=\"int16\" package=\"package0\"></type>" +
            "			<value>51</value>" +
            "		</data>" +
            "		<data name=\"is_dac\">" +
            "			<type name=\"boolean\" package=\"package0\"></type>" +
            "			<value>false</value>" +
            "		</data>" +
            "		<data name=\"database_id\">" +
            "			<type name=\"uint32\" package=\"package0\"></type>" +
            "			<value>1</value>" +
            "		</data>" +
            "		<data name=\"packet_size\">" +
            "			<type name=\"uint32\" package=\"package0\"></type>" +
            "			<value>4096</value>" +
            "		</data>" +
            "		<data name=\"transaction_count\">" +
            "			<type name=\"uint32\" package=\"package0\"></type>" +
            "			<value>0</value>" +
            "		</data>" +
            "		<data name=\"group_id\">" +
            "			<type name=\"uint32\" package=\"package0\"></type>" +
            "			<value>2</value>" +
            "		</data>" +
            "		<data name=\"duration\">" +
            "			<type name=\"uint64\" package=\"package0\"></type>" +
            "			<value>191053000</value>" +
            "		</data>" +
            "		<data name=\"client_pid\">" +
            "			<type name=\"uint32\" package=\"package0\"></type>" +
            "			<value>4680</value>" +
            "		</data>" +
            "		<data name=\"options\">" +
            "			<type name=\"binary_data\" package=\"package0\"></type>" +
            "			<value>2000002838f4010000000000</value>" +
            "		</data>" +
            "		<data name=\"options_text\">" +
            "			<type name=\"unicode_string\" package=\"package0\"></type>" +
            "			<value>" +
            "				<![CDATA[-- network protocol: LPC" +
            "set quoted_identifier on" +
            "set arithabort off" +
            "set numeric_roundabort off" +
            "set ansi_warnings on" +
            "set ansi_padding on" +
            "set ansi_nulls on" +
            "set concat_null_yields_null on" +
            "set cursor_close_on_commit off" +
            "set implicit_transactions off" +
            "set language us_english" +
            "set dateformat mdy" +
            "set datefirst 7" +
            "set transaction isolation level read committed" +
            "]]>" +
            "			</value>" +
            "		</data>" +
            "		<data name=\"started_event_session_name\">" +
            "			<type name=\"unicode_string\" package=\"package0\"></type>" +
            "			<value><![CDATA[Profiler]]></value>" +
            "		</data>" +
            "		<data name=\"database_name\">" +
            "			<type name=\"unicode_string\" package=\"package0\"></type>" +
            "			<value><![CDATA[]]></value>" +
            "		</data>" +
            "		<data name=\"client_app_name\">" +
            "			<type name=\"unicode_string\" package=\"package0\"></type>" +
            "			<value><![CDATA[Microsoft SQL Server Management Studio]]></value>" +
            "		</data>" +
            "		<data name=\"client_hostname\">" +
            "			<type name=\"unicode_string\" package=\"package0\"></type>" +
            "			<value><![CDATA[KARLBURTRAMC189]]></value>" +
            "		</data>" +
            "		<data name=\"nt_domain\">" +
            "			<type name=\"unicode_string\" package=\"package0\"></type>" +
            "			<value><![CDATA[]]></value>" +
            "		</data>" +
            "		<data name=\"nt_user\">" +
            "			<type name=\"unicode_string\" package=\"package0\"></type>" +
            "			<value><![CDATA[]]></value>" +
            "		</data>" +
            "		<data name=\"session_nt_domain\">" +
            "			<type name=\"unicode_string\" package=\"package0\"></type>" +
            "			<value><![CDATA[]]></value>" +
            "		</data>" +
            "		<data name=\"session_nt_user\">" +
            "			<type name=\"unicode_string\" package=\"package0\"></type>" +
            "			<value><![CDATA[]]></value>" +
            "		</data>" +
            "		<data name=\"server_principal_name\">" +
            "			<type name=\"unicode_string\" package=\"package0\"></type>" +
            "			<value><![CDATA[sa]]></value>" +
            "		</data>" +
            "		<data name=\"server_principal_sid\">" +
            "			<type name=\"binary_data\" package=\"package0\"></type>" +
            "			<value>01</value>" +
            "		</data>" +
            "		<data name=\"session_server_principal_name\">" +
            "			<type name=\"unicode_string\" package=\"package0\"></type>" +
            "			<value><![CDATA[sa]]></value>" +
            "		</data>" +
            "		<data name=\"session_server_principal_sid\">" +
            "			<type name=\"binary_data\" package=\"package0\"></type>" +
            "			<value>01</value>" +
            "		</data>" +
            "		<action name=\"session_id\" package=\"sqlserver\">" +
            "			<type name=\"uint16\" package=\"package0\"></type>" +
            "			<value>56</value>" +
            "		</action>" +
            "		<action name=\"server_principal_name\" package=\"sqlserver\">" +
            "			<type name=\"unicode_string\" package=\"package0\"></type>" +
            "			<value><![CDATA[sa]]></value>" +
            "		</action>" +
            "		<action name=\"nt_username\" package=\"sqlserver\">" +
            "			<type name=\"unicode_string\" package=\"package0\"></type>" +
            "			<value><![CDATA[]]></value>" +
            "		</action>" +
            "		<action name=\"client_pid\" package=\"sqlserver\">" +
            "			<type name=\"uint32\" package=\"package0\"></type>" +
            "			<value>930958063</value>" +
            "		</action>" +
            "		<action name=\"client_app_name\" package=\"sqlserver\">" +
            "			<type name=\"unicode_string\" package=\"package0\"></type>" +
            "			<value><![CDATA[Core .Net SqlClient Data Provider]]></value>" +
            "		</action>" +
            "		<action name=\"attach_activity_id_xfer\" package=\"package0\">" +
            "			<type name=\"activity_id_xfer\" package=\"package0\"></type>" +
            "			<value>A2873402-C433-4D1F-94C4-9CA99749453E-0</value>" +
            "		</action>" +
            "		<action name=\"attach_activity_id\" package=\"package0\">" +
            "			<type name=\"activity_id\" package=\"package0\"></type>" +
            "			<value>770C3538-EC3F-4A27-86A9-31A2FC777DBC-1</value>" +
            "		</action>" +
            "	</event>" +
            "</RingBufferTarget>";



        public SessionId Id { get { return new SessionId("testsession_51"); } }

        public void Start(){}

        public void Stop(){}
        public string GetTargetXml()
        {
            return testXEventXml;
        }
    }

    public class TestXEventSession1 : IXEventSession
    {
        private const string testXEventXml_1 =
            "<RingBufferTarget truncated=\"0\" processingTime=\"3\" totalEventsProcessed=\"1\" eventCount=\"1\" droppedCount=\"0\" memoryUsed=\"47996\">" +
            "	<event name=\"existing_connection\" package=\"sqlserver\" timestamp=\"2017-09-08T07:46:53.579Z\">" +
            "		<data name=\"session_id\">" +
            "			<type name=\"int16\" package=\"package0\"></type>" +
            "			<value>1</value>" +
            "		</data>" +
            "       <data name=\"event_sequence\">" +
            "			<type name=\"int16\" package=\"package0\"></type>" +
            "			<value>1</value>" +
            "		</data>" +
            "	</event>" +
            "</RingBufferTarget>";

        private const string testXEventXml_2 =
            "<RingBufferTarget truncated=\"0\" processingTime=\"3\" totalEventsProcessed=\"1\" eventCount=\"1\" droppedCount=\"0\" memoryUsed=\"47996\">" +
            "	<event name=\"existing_connection\" package=\"sqlserver\" timestamp=\"2017-09-08T07:46:53.579Z\">" +
            "		<data name=\"session_id\">" +
            "			<type name=\"int16\" package=\"package0\"></type>" +
            "			<value>1</value>" +
            "		</data>" +
            "       <data name=\"event_sequence\">" +
            "			<type name=\"int16\" package=\"package0\"></type>" +
            "			<value>1</value>" +
            "       </data>" +
            "	</event>" +
            "	<event name=\"existing_connection\" package=\"sqlserver\" timestamp=\"2017-10-08T07:46:53.579Z\">" +
            "		<data name=\"session_id\">" +
            "			<type name=\"int16\" package=\"package0\"></type>" +
            "			<value>1</value>" +
            "		</data>" +
            "       <data name=\"event_sequence\">" +
            "			<type name=\"int16\" package=\"package0\"></type>" +
            "			<value>2</value>" +
            "       </data>" +
            "	</event>" +
            "</RingBufferTarget>";

        private const string testXEventXml_3 =
            "<RingBufferTarget truncated=\"0\" processingTime=\"3\" totalEventsProcessed=\"1\" eventCount=\"1\" droppedCount=\"0\" memoryUsed=\"47996\">" +
            "	<event name=\"existing_connection\" package=\"sqlserver\" timestamp=\"2017-09-08T07:46:53.579Z\">" +
            "		<data name=\"session_id\">" +
            "			<type name=\"int16\" package=\"package0\"></type>" +
            "			<value>1</value>" +
            "		</data>" +
            "       <data name=\"event_sequence\">" +
            "			<type name=\"int16\" package=\"package0\"></type>" +
            "			<value>1</value>" +
            "       </data>" +
            "	</event>" +
            "	<event name=\"existing_connection\" package=\"sqlserver\" timestamp=\"2017-10-08T07:46:53.579Z\">" +
            "		<data name=\"session_id\">" +
            "			<type name=\"int16\" package=\"package0\"></type>" +
            "			<value>1</value>" +
            "		</data>" +
            "       <data name=\"event_sequence\">" +
            "			<type name=\"int16\" package=\"package0\"></type>" +
            "			<value>2</value>" +
            "       </data>" +
            "	</event>" +
            "	<event name=\"existing_connection\" package=\"sqlserver\" timestamp=\"2017-11-08T07:46:53.579Z\">" +
            "		<data name=\"session_id\">" +
            "			<type name=\"int16\" package=\"package0\"></type>" +
            "			<value>1</value>" +
            "		</data>" +
            "       <data name=\"event_sequence\">" +
            "			<type name=\"int16\" package=\"package0\"></type>" +
            "			<value>3</value>" +
            "       </data>" +
            "	</event>" +
            "</RingBufferTarget>";

        public SessionId Id { get { return new SessionId("testsession_1"); } }

        public void Start(){}

        public void Stop(){}

        private int pollCount = 0;
        private string[] poll_returns = { testXEventXml_1, testXEventXml_2, testXEventXml_3 };
        public string GetTargetXml()
        {
            string res = poll_returns[pollCount];
            pollCount++;
            pollCount = pollCount > 2 ? 0 : pollCount;
            return res;
        }
    }

        public class TestXEventSession2 : IXEventSession
    {
        private const string testXEventXml_1 =
            "<RingBufferTarget truncated=\"0\" processingTime=\"3\" totalEventsProcessed=\"1\" eventCount=\"1\" droppedCount=\"0\" memoryUsed=\"47996\">" +
            "	<event name=\"existing_connection\" package=\"sqlserver\" timestamp=\"2017-09-08T07:46:53.579Z\">" +
            "		<data name=\"session_id\">" +
            "			<type name=\"int16\" package=\"package0\"></type>" +
            "			<value>2</value>" +
            "		</data>" +
            "       <data name=\"event_sequence\">" +
            "			<type name=\"int16\" package=\"package0\"></type>" +
            "			<value>1</value>" +
            "       </data>" +
            "	</event>" +
            "</RingBufferTarget>";

        private const string testXEventXml_2 =
            "<RingBufferTarget truncated=\"0\" processingTime=\"3\" totalEventsProcessed=\"1\" eventCount=\"1\" droppedCount=\"0\" memoryUsed=\"47996\">" +
            "	<event name=\"existing_connection\" package=\"sqlserver\" timestamp=\"2017-09-08T07:46:53.579Z\">" +
            "		<data name=\"session_id\">" +
            "			<type name=\"int16\" package=\"package0\"></type>" +
            "			<value>2</value>" +
            "		</data>" +
            "       <data name=\"event_sequence\">" +
            "			<type name=\"int16\" package=\"package0\"></type>" +
            "			<value>1</value>" +
            "       </data>" +
            "	</event>" +
            "	<event name=\"existing_connection\" package=\"sqlserver\" timestamp=\"2017-10-08T07:46:53.579Z\">" +
            "		<data name=\"session_id\">" +
            "			<type name=\"int16\" package=\"package0\"></type>" +
            "			<value>2</value>" +
            "		</data>" +
            "       <data name=\"event_sequence\">" +
            "			<type name=\"int16\" package=\"package0\"></type>" +
            "			<value>2</value>" +
            "       </data>" +
            "	</event>" +
            "</RingBufferTarget>";

        private const string testXEventXml_3 =
            "<RingBufferTarget truncated=\"0\" processingTime=\"3\" totalEventsProcessed=\"1\" eventCount=\"1\" droppedCount=\"0\" memoryUsed=\"47996\">" +
            "	<event name=\"existing_connection\" package=\"sqlserver\" timestamp=\"2017-09-08T07:46:53.579Z\">" +
            "		<data name=\"session_id\">" +
            "			<type name=\"int16\" package=\"package0\"></type>" +
            "			<value>2</value>" +
            "		</data>" +
            "       <data name=\"event_sequence\">" +
            "			<type name=\"int16\" package=\"package0\"></type>" +
            "			<value>1</value>" +
            "       </data>" +
            "	</event>" +
            "	<event name=\"existing_connection\" package=\"sqlserver\" timestamp=\"2017-10-08T07:46:53.579Z\">" +
            "		<data name=\"session_id\">" +
            "			<type name=\"int16\" package=\"package0\"></type>" +
            "			<value>2</value>" +
            "		</data>" +
            "       <data name=\"event_sequence\">" +
            "			<type name=\"int16\" package=\"package0\"></type>" +
            "			<value>2</value>" +
            "       </data>" +
            "	</event>" +
            "	<event name=\"existing_connection\" package=\"sqlserver\" timestamp=\"2017-11-08T07:46:53.579Z\">" +
            "		<data name=\"session_id\">" +
            "			<type name=\"int16\" package=\"package0\"></type>" +
            "			<value>2</value>" +
            "		</data>" +
            "       <data name=\"event_sequence\">" +
            "			<type name=\"int16\" package=\"package0\"></type>" +
            "			<value>3</value>" +
            "       </data>" +
            "	</event>" +
            "</RingBufferTarget>";

        public SessionId Id { get { return new SessionId("testsession_2"); } }

        public void Start(){}

        public void Stop(){}

        private int pollCount = 0;
        private string[] poll_returns = { testXEventXml_1, testXEventXml_2, testXEventXml_3 };
        public string GetTargetXml()
        {
            string res = poll_returns[pollCount];
            pollCount++;
            pollCount = pollCount > 2 ? 0 : pollCount;
            return res;
        }
    }

    public class TestXEventSessionFactory : IXEventSessionFactory
    {
        private int sessionNum = 1;
        public IXEventSession GetXEventSession(string sessionName, ConnectionInfo connInfo)
        {
            if(sessionNum == 1)
            {
                sessionNum = 2;
                return new TestXEventSession1();
            }
            else
            {
                sessionNum = 1;
                return new TestXEventSession2();
            }
        }

        public IXEventSession CreateXEventSession(string createStatement, string sessionName, ConnectionInfo connInfo)
        {
            if(sessionNum == 1)
            {
                sessionNum = 2;
                return new TestXEventSession1();
            }
            else
            {
                sessionNum = 1;
                return new TestXEventSession2();
            }
        }

        public IXEventSession OpenLocalFileSession(string filePath)
        {
            throw new NotImplementedException();
        }
    }
}<|MERGE_RESOLUTION|>--- conflicted
+++ resolved
@@ -1,441 +1,438 @@
-//
-// Copyright (c) Microsoft. All rights reserved.
-// Licensed under the MIT license. See LICENSE file in the project root for full license information.
-//
-
-#nullable disable
-
-using System.Collections.Generic;
-<<<<<<< HEAD
+//
+// Copyright (c) Microsoft. All rights reserved.
+// Licensed under the MIT license. See LICENSE file in the project root for full license information.
+//
+
+#nullable disable
+
+using System.Collections.Generic;
 using System.Linq;
 using System.Threading;
 using System.Threading.Tasks;
-using Microsoft.SqlServer.Management.Sdk.Sfc;
+using Microsoft.SqlServer.Management.Sdk.Sfc;
 using Microsoft.SqlServer.Management.XEvent;
 using Microsoft.SqlTools.Hosting.Protocol;
-=======
->>>>>>> 94956a69
-using Microsoft.SqlTools.ServiceLayer.Connection;
-using Microsoft.SqlTools.ServiceLayer.Profiler;
-using Microsoft.SqlTools.ServiceLayer.Profiler.Contracts;
-
-namespace Microsoft.SqlTools.ServiceLayer.UnitTests.Profiler
-{
-    public static class ProfilerTestObjects
-    {
-        public static List<ProfilerEvent> TestProfilerEvents
-        {
-            get
-            {
-                ProfilerEvent event1 = new ProfilerEvent("event1", "1/1/2017");
-                event1.Values.Add("event_sequence", "1");
-                ProfilerEvent event2 = new ProfilerEvent("event2", "1/2/2017");
-                event2.Values.Add("event_sequence", "2");
-                ProfilerEvent event3 = new ProfilerEvent("event3", "1/3/2017");
-                event3.Values.Add("event_sequence", "3");
-                
-                return new List<ProfilerEvent>
-                {
-                    event1,
-                    event2,
-                    event3
-                };
-            }
-        }
-    }
-
-    public class TestSessionListener : IProfilerSessionListener
-    {
-        public readonly Dictionary<string, List<ProfilerEvent>> AllEvents = new Dictionary<string, List<ProfilerEvent>>();
-
+using Microsoft.SqlTools.ServiceLayer.Connection;
+using Microsoft.SqlTools.ServiceLayer.Profiler;
+using Microsoft.SqlTools.ServiceLayer.Profiler.Contracts;
+
+namespace Microsoft.SqlTools.ServiceLayer.UnitTests.Profiler
+{
+    public static class ProfilerTestObjects
+    {
+        public static List<ProfilerEvent> TestProfilerEvents
+        {
+            get
+            {
+                ProfilerEvent event1 = new ProfilerEvent("event1", "1/1/2017");
+                event1.Values.Add("event_sequence", "1");
+                ProfilerEvent event2 = new ProfilerEvent("event2", "1/2/2017");
+                event2.Values.Add("event_sequence", "2");
+                ProfilerEvent event3 = new ProfilerEvent("event3", "1/3/2017");
+                event3.Values.Add("event_sequence", "3");
+                
+                return new List<ProfilerEvent>
+                {
+                    event1,
+                    event2,
+                    event3
+                };
+            }
+        }
+    }
+
+    public class TestSessionListener : IProfilerSessionListener
+    {
+        public readonly Dictionary<string, List<ProfilerEvent>> AllEvents = new Dictionary<string, List<ProfilerEvent>>();
+
         public readonly List<string> StoppedSessions = new List<string>();
         public readonly List<string> ErrorMessages = new List<string>();
-
-        public void EventsAvailable(string sessionId, List<ProfilerEvent> events, bool eventsLost)
-        {
-            if (!AllEvents.ContainsKey(sessionId))
-            {
-                AllEvents[sessionId] = new List<ProfilerEvent>();
+
+        public void EventsAvailable(string sessionId, List<ProfilerEvent> events, bool eventsLost)
+        {
+            if (!AllEvents.ContainsKey(sessionId))
+            {
+                AllEvents[sessionId] = new List<ProfilerEvent>();
             }
             AllEvents[sessionId].AddRange(events);            
         }
-
+
         public void SessionStopped(string viewerId, SessionId sessionId, string errorMessage)
-        {
+        {
             StoppedSessions.Add(viewerId);
             ErrorMessages.Add(errorMessage);
-        }
-    }
-
-    public class TestXEventSession : IXEventSession
-    {
-        private string testXEventXml =
-            "<RingBufferTarget truncated=\"0\" processingTime=\"3\" totalEventsProcessed=\"1\" eventCount=\"1\" droppedCount=\"0\" memoryUsed=\"47996\">" +
-            "	<event name=\"existing_connection\" package=\"sqlserver\" timestamp=\"2017-09-08T07:46:53.579Z\">" +
-            "		<data name=\"session_id\">" +
-            "			<type name=\"int16\" package=\"package0\"></type>" +
-            "			<value>51</value>" +
-            "		</data>" +
-            "		<data name=\"is_dac\">" +
-            "			<type name=\"boolean\" package=\"package0\"></type>" +
-            "			<value>false</value>" +
-            "		</data>" +
-            "		<data name=\"database_id\">" +
-            "			<type name=\"uint32\" package=\"package0\"></type>" +
-            "			<value>1</value>" +
-            "		</data>" +
-            "		<data name=\"packet_size\">" +
-            "			<type name=\"uint32\" package=\"package0\"></type>" +
-            "			<value>4096</value>" +
-            "		</data>" +
-            "		<data name=\"transaction_count\">" +
-            "			<type name=\"uint32\" package=\"package0\"></type>" +
-            "			<value>0</value>" +
-            "		</data>" +
-            "		<data name=\"group_id\">" +
-            "			<type name=\"uint32\" package=\"package0\"></type>" +
-            "			<value>2</value>" +
-            "		</data>" +
-            "		<data name=\"duration\">" +
-            "			<type name=\"uint64\" package=\"package0\"></type>" +
-            "			<value>191053000</value>" +
-            "		</data>" +
-            "		<data name=\"client_pid\">" +
-            "			<type name=\"uint32\" package=\"package0\"></type>" +
-            "			<value>4680</value>" +
-            "		</data>" +
-            "		<data name=\"options\">" +
-            "			<type name=\"binary_data\" package=\"package0\"></type>" +
-            "			<value>2000002838f4010000000000</value>" +
-            "		</data>" +
-            "		<data name=\"options_text\">" +
-            "			<type name=\"unicode_string\" package=\"package0\"></type>" +
-            "			<value>" +
-            "				<![CDATA[-- network protocol: LPC" +
-            "set quoted_identifier on" +
-            "set arithabort off" +
-            "set numeric_roundabort off" +
-            "set ansi_warnings on" +
-            "set ansi_padding on" +
-            "set ansi_nulls on" +
-            "set concat_null_yields_null on" +
-            "set cursor_close_on_commit off" +
-            "set implicit_transactions off" +
-            "set language us_english" +
-            "set dateformat mdy" +
-            "set datefirst 7" +
-            "set transaction isolation level read committed" +
-            "]]>" +
-            "			</value>" +
-            "		</data>" +
-            "		<data name=\"started_event_session_name\">" +
-            "			<type name=\"unicode_string\" package=\"package0\"></type>" +
-            "			<value><![CDATA[Profiler]]></value>" +
-            "		</data>" +
-            "		<data name=\"database_name\">" +
-            "			<type name=\"unicode_string\" package=\"package0\"></type>" +
-            "			<value><![CDATA[]]></value>" +
-            "		</data>" +
-            "		<data name=\"client_app_name\">" +
-            "			<type name=\"unicode_string\" package=\"package0\"></type>" +
-            "			<value><![CDATA[Microsoft SQL Server Management Studio]]></value>" +
-            "		</data>" +
-            "		<data name=\"client_hostname\">" +
-            "			<type name=\"unicode_string\" package=\"package0\"></type>" +
-            "			<value><![CDATA[KARLBURTRAMC189]]></value>" +
-            "		</data>" +
-            "		<data name=\"nt_domain\">" +
-            "			<type name=\"unicode_string\" package=\"package0\"></type>" +
-            "			<value><![CDATA[]]></value>" +
-            "		</data>" +
-            "		<data name=\"nt_user\">" +
-            "			<type name=\"unicode_string\" package=\"package0\"></type>" +
-            "			<value><![CDATA[]]></value>" +
-            "		</data>" +
-            "		<data name=\"session_nt_domain\">" +
-            "			<type name=\"unicode_string\" package=\"package0\"></type>" +
-            "			<value><![CDATA[]]></value>" +
-            "		</data>" +
-            "		<data name=\"session_nt_user\">" +
-            "			<type name=\"unicode_string\" package=\"package0\"></type>" +
-            "			<value><![CDATA[]]></value>" +
-            "		</data>" +
-            "		<data name=\"server_principal_name\">" +
-            "			<type name=\"unicode_string\" package=\"package0\"></type>" +
-            "			<value><![CDATA[sa]]></value>" +
-            "		</data>" +
-            "		<data name=\"server_principal_sid\">" +
-            "			<type name=\"binary_data\" package=\"package0\"></type>" +
-            "			<value>01</value>" +
-            "		</data>" +
-            "		<data name=\"session_server_principal_name\">" +
-            "			<type name=\"unicode_string\" package=\"package0\"></type>" +
-            "			<value><![CDATA[sa]]></value>" +
-            "		</data>" +
-            "		<data name=\"session_server_principal_sid\">" +
-            "			<type name=\"binary_data\" package=\"package0\"></type>" +
-            "			<value>01</value>" +
-            "		</data>" +
-            "		<action name=\"session_id\" package=\"sqlserver\">" +
-            "			<type name=\"uint16\" package=\"package0\"></type>" +
-            "			<value>56</value>" +
-            "		</action>" +
-            "		<action name=\"server_principal_name\" package=\"sqlserver\">" +
-            "			<type name=\"unicode_string\" package=\"package0\"></type>" +
-            "			<value><![CDATA[sa]]></value>" +
-            "		</action>" +
-            "		<action name=\"nt_username\" package=\"sqlserver\">" +
-            "			<type name=\"unicode_string\" package=\"package0\"></type>" +
-            "			<value><![CDATA[]]></value>" +
-            "		</action>" +
-            "		<action name=\"client_pid\" package=\"sqlserver\">" +
-            "			<type name=\"uint32\" package=\"package0\"></type>" +
-            "			<value>930958063</value>" +
-            "		</action>" +
-            "		<action name=\"client_app_name\" package=\"sqlserver\">" +
-            "			<type name=\"unicode_string\" package=\"package0\"></type>" +
-            "			<value><![CDATA[Core .Net SqlClient Data Provider]]></value>" +
-            "		</action>" +
-            "		<action name=\"attach_activity_id_xfer\" package=\"package0\">" +
-            "			<type name=\"activity_id_xfer\" package=\"package0\"></type>" +
-            "			<value>A2873402-C433-4D1F-94C4-9CA99749453E-0</value>" +
-            "		</action>" +
-            "		<action name=\"attach_activity_id\" package=\"package0\">" +
-            "			<type name=\"activity_id\" package=\"package0\"></type>" +
-            "			<value>770C3538-EC3F-4A27-86A9-31A2FC777DBC-1</value>" +
-            "		</action>" +
-            "	</event>" +
-            "</RingBufferTarget>";
-
-
-
+        }
+    }
+
+    public class TestXEventSession : IXEventSession
+    {
+        private string testXEventXml =
+            "<RingBufferTarget truncated=\"0\" processingTime=\"3\" totalEventsProcessed=\"1\" eventCount=\"1\" droppedCount=\"0\" memoryUsed=\"47996\">" +
+            "	<event name=\"existing_connection\" package=\"sqlserver\" timestamp=\"2017-09-08T07:46:53.579Z\">" +
+            "		<data name=\"session_id\">" +
+            "			<type name=\"int16\" package=\"package0\"></type>" +
+            "			<value>51</value>" +
+            "		</data>" +
+            "		<data name=\"is_dac\">" +
+            "			<type name=\"boolean\" package=\"package0\"></type>" +
+            "			<value>false</value>" +
+            "		</data>" +
+            "		<data name=\"database_id\">" +
+            "			<type name=\"uint32\" package=\"package0\"></type>" +
+            "			<value>1</value>" +
+            "		</data>" +
+            "		<data name=\"packet_size\">" +
+            "			<type name=\"uint32\" package=\"package0\"></type>" +
+            "			<value>4096</value>" +
+            "		</data>" +
+            "		<data name=\"transaction_count\">" +
+            "			<type name=\"uint32\" package=\"package0\"></type>" +
+            "			<value>0</value>" +
+            "		</data>" +
+            "		<data name=\"group_id\">" +
+            "			<type name=\"uint32\" package=\"package0\"></type>" +
+            "			<value>2</value>" +
+            "		</data>" +
+            "		<data name=\"duration\">" +
+            "			<type name=\"uint64\" package=\"package0\"></type>" +
+            "			<value>191053000</value>" +
+            "		</data>" +
+            "		<data name=\"client_pid\">" +
+            "			<type name=\"uint32\" package=\"package0\"></type>" +
+            "			<value>4680</value>" +
+            "		</data>" +
+            "		<data name=\"options\">" +
+            "			<type name=\"binary_data\" package=\"package0\"></type>" +
+            "			<value>2000002838f4010000000000</value>" +
+            "		</data>" +
+            "		<data name=\"options_text\">" +
+            "			<type name=\"unicode_string\" package=\"package0\"></type>" +
+            "			<value>" +
+            "				<![CDATA[-- network protocol: LPC" +
+            "set quoted_identifier on" +
+            "set arithabort off" +
+            "set numeric_roundabort off" +
+            "set ansi_warnings on" +
+            "set ansi_padding on" +
+            "set ansi_nulls on" +
+            "set concat_null_yields_null on" +
+            "set cursor_close_on_commit off" +
+            "set implicit_transactions off" +
+            "set language us_english" +
+            "set dateformat mdy" +
+            "set datefirst 7" +
+            "set transaction isolation level read committed" +
+            "]]>" +
+            "			</value>" +
+            "		</data>" +
+            "		<data name=\"started_event_session_name\">" +
+            "			<type name=\"unicode_string\" package=\"package0\"></type>" +
+            "			<value><![CDATA[Profiler]]></value>" +
+            "		</data>" +
+            "		<data name=\"database_name\">" +
+            "			<type name=\"unicode_string\" package=\"package0\"></type>" +
+            "			<value><![CDATA[]]></value>" +
+            "		</data>" +
+            "		<data name=\"client_app_name\">" +
+            "			<type name=\"unicode_string\" package=\"package0\"></type>" +
+            "			<value><![CDATA[Microsoft SQL Server Management Studio]]></value>" +
+            "		</data>" +
+            "		<data name=\"client_hostname\">" +
+            "			<type name=\"unicode_string\" package=\"package0\"></type>" +
+            "			<value><![CDATA[KARLBURTRAMC189]]></value>" +
+            "		</data>" +
+            "		<data name=\"nt_domain\">" +
+            "			<type name=\"unicode_string\" package=\"package0\"></type>" +
+            "			<value><![CDATA[]]></value>" +
+            "		</data>" +
+            "		<data name=\"nt_user\">" +
+            "			<type name=\"unicode_string\" package=\"package0\"></type>" +
+            "			<value><![CDATA[]]></value>" +
+            "		</data>" +
+            "		<data name=\"session_nt_domain\">" +
+            "			<type name=\"unicode_string\" package=\"package0\"></type>" +
+            "			<value><![CDATA[]]></value>" +
+            "		</data>" +
+            "		<data name=\"session_nt_user\">" +
+            "			<type name=\"unicode_string\" package=\"package0\"></type>" +
+            "			<value><![CDATA[]]></value>" +
+            "		</data>" +
+            "		<data name=\"server_principal_name\">" +
+            "			<type name=\"unicode_string\" package=\"package0\"></type>" +
+            "			<value><![CDATA[sa]]></value>" +
+            "		</data>" +
+            "		<data name=\"server_principal_sid\">" +
+            "			<type name=\"binary_data\" package=\"package0\"></type>" +
+            "			<value>01</value>" +
+            "		</data>" +
+            "		<data name=\"session_server_principal_name\">" +
+            "			<type name=\"unicode_string\" package=\"package0\"></type>" +
+            "			<value><![CDATA[sa]]></value>" +
+            "		</data>" +
+            "		<data name=\"session_server_principal_sid\">" +
+            "			<type name=\"binary_data\" package=\"package0\"></type>" +
+            "			<value>01</value>" +
+            "		</data>" +
+            "		<action name=\"session_id\" package=\"sqlserver\">" +
+            "			<type name=\"uint16\" package=\"package0\"></type>" +
+            "			<value>56</value>" +
+            "		</action>" +
+            "		<action name=\"server_principal_name\" package=\"sqlserver\">" +
+            "			<type name=\"unicode_string\" package=\"package0\"></type>" +
+            "			<value><![CDATA[sa]]></value>" +
+            "		</action>" +
+            "		<action name=\"nt_username\" package=\"sqlserver\">" +
+            "			<type name=\"unicode_string\" package=\"package0\"></type>" +
+            "			<value><![CDATA[]]></value>" +
+            "		</action>" +
+            "		<action name=\"client_pid\" package=\"sqlserver\">" +
+            "			<type name=\"uint32\" package=\"package0\"></type>" +
+            "			<value>930958063</value>" +
+            "		</action>" +
+            "		<action name=\"client_app_name\" package=\"sqlserver\">" +
+            "			<type name=\"unicode_string\" package=\"package0\"></type>" +
+            "			<value><![CDATA[Core .Net SqlClient Data Provider]]></value>" +
+            "		</action>" +
+            "		<action name=\"attach_activity_id_xfer\" package=\"package0\">" +
+            "			<type name=\"activity_id_xfer\" package=\"package0\"></type>" +
+            "			<value>A2873402-C433-4D1F-94C4-9CA99749453E-0</value>" +
+            "		</action>" +
+            "		<action name=\"attach_activity_id\" package=\"package0\">" +
+            "			<type name=\"activity_id\" package=\"package0\"></type>" +
+            "			<value>770C3538-EC3F-4A27-86A9-31A2FC777DBC-1</value>" +
+            "		</action>" +
+            "	</event>" +
+            "</RingBufferTarget>";
+
+
+
         public SessionId Id { get { return new SessionId("testsession_51"); } }
-
-        public void Start(){}
-
-        public void Stop(){}
-        public string GetTargetXml()
-        {
-            return testXEventXml;
-        }
-    }
-
-    public class TestXEventSession1 : IXEventSession
-    {
-        private const string testXEventXml_1 =
-            "<RingBufferTarget truncated=\"0\" processingTime=\"3\" totalEventsProcessed=\"1\" eventCount=\"1\" droppedCount=\"0\" memoryUsed=\"47996\">" +
-            "	<event name=\"existing_connection\" package=\"sqlserver\" timestamp=\"2017-09-08T07:46:53.579Z\">" +
-            "		<data name=\"session_id\">" +
-            "			<type name=\"int16\" package=\"package0\"></type>" +
-            "			<value>1</value>" +
-            "		</data>" +
-            "       <data name=\"event_sequence\">" +
-            "			<type name=\"int16\" package=\"package0\"></type>" +
-            "			<value>1</value>" +
-            "		</data>" +
-            "	</event>" +
-            "</RingBufferTarget>";
-
-        private const string testXEventXml_2 =
-            "<RingBufferTarget truncated=\"0\" processingTime=\"3\" totalEventsProcessed=\"1\" eventCount=\"1\" droppedCount=\"0\" memoryUsed=\"47996\">" +
-            "	<event name=\"existing_connection\" package=\"sqlserver\" timestamp=\"2017-09-08T07:46:53.579Z\">" +
-            "		<data name=\"session_id\">" +
-            "			<type name=\"int16\" package=\"package0\"></type>" +
-            "			<value>1</value>" +
-            "		</data>" +
-            "       <data name=\"event_sequence\">" +
-            "			<type name=\"int16\" package=\"package0\"></type>" +
-            "			<value>1</value>" +
-            "       </data>" +
-            "	</event>" +
-            "	<event name=\"existing_connection\" package=\"sqlserver\" timestamp=\"2017-10-08T07:46:53.579Z\">" +
-            "		<data name=\"session_id\">" +
-            "			<type name=\"int16\" package=\"package0\"></type>" +
-            "			<value>1</value>" +
-            "		</data>" +
-            "       <data name=\"event_sequence\">" +
-            "			<type name=\"int16\" package=\"package0\"></type>" +
-            "			<value>2</value>" +
-            "       </data>" +
-            "	</event>" +
-            "</RingBufferTarget>";
-
-        private const string testXEventXml_3 =
-            "<RingBufferTarget truncated=\"0\" processingTime=\"3\" totalEventsProcessed=\"1\" eventCount=\"1\" droppedCount=\"0\" memoryUsed=\"47996\">" +
-            "	<event name=\"existing_connection\" package=\"sqlserver\" timestamp=\"2017-09-08T07:46:53.579Z\">" +
-            "		<data name=\"session_id\">" +
-            "			<type name=\"int16\" package=\"package0\"></type>" +
-            "			<value>1</value>" +
-            "		</data>" +
-            "       <data name=\"event_sequence\">" +
-            "			<type name=\"int16\" package=\"package0\"></type>" +
-            "			<value>1</value>" +
-            "       </data>" +
-            "	</event>" +
-            "	<event name=\"existing_connection\" package=\"sqlserver\" timestamp=\"2017-10-08T07:46:53.579Z\">" +
-            "		<data name=\"session_id\">" +
-            "			<type name=\"int16\" package=\"package0\"></type>" +
-            "			<value>1</value>" +
-            "		</data>" +
-            "       <data name=\"event_sequence\">" +
-            "			<type name=\"int16\" package=\"package0\"></type>" +
-            "			<value>2</value>" +
-            "       </data>" +
-            "	</event>" +
-            "	<event name=\"existing_connection\" package=\"sqlserver\" timestamp=\"2017-11-08T07:46:53.579Z\">" +
-            "		<data name=\"session_id\">" +
-            "			<type name=\"int16\" package=\"package0\"></type>" +
-            "			<value>1</value>" +
-            "		</data>" +
-            "       <data name=\"event_sequence\">" +
-            "			<type name=\"int16\" package=\"package0\"></type>" +
-            "			<value>3</value>" +
-            "       </data>" +
-            "	</event>" +
-            "</RingBufferTarget>";
-
+
+        public void Start(){}
+
+        public void Stop(){}
+        public string GetTargetXml()
+        {
+            return testXEventXml;
+        }
+    }
+
+    public class TestXEventSession1 : IXEventSession
+    {
+        private const string testXEventXml_1 =
+            "<RingBufferTarget truncated=\"0\" processingTime=\"3\" totalEventsProcessed=\"1\" eventCount=\"1\" droppedCount=\"0\" memoryUsed=\"47996\">" +
+            "	<event name=\"existing_connection\" package=\"sqlserver\" timestamp=\"2017-09-08T07:46:53.579Z\">" +
+            "		<data name=\"session_id\">" +
+            "			<type name=\"int16\" package=\"package0\"></type>" +
+            "			<value>1</value>" +
+            "		</data>" +
+            "       <data name=\"event_sequence\">" +
+            "			<type name=\"int16\" package=\"package0\"></type>" +
+            "			<value>1</value>" +
+            "		</data>" +
+            "	</event>" +
+            "</RingBufferTarget>";
+
+        private const string testXEventXml_2 =
+            "<RingBufferTarget truncated=\"0\" processingTime=\"3\" totalEventsProcessed=\"1\" eventCount=\"1\" droppedCount=\"0\" memoryUsed=\"47996\">" +
+            "	<event name=\"existing_connection\" package=\"sqlserver\" timestamp=\"2017-09-08T07:46:53.579Z\">" +
+            "		<data name=\"session_id\">" +
+            "			<type name=\"int16\" package=\"package0\"></type>" +
+            "			<value>1</value>" +
+            "		</data>" +
+            "       <data name=\"event_sequence\">" +
+            "			<type name=\"int16\" package=\"package0\"></type>" +
+            "			<value>1</value>" +
+            "       </data>" +
+            "	</event>" +
+            "	<event name=\"existing_connection\" package=\"sqlserver\" timestamp=\"2017-10-08T07:46:53.579Z\">" +
+            "		<data name=\"session_id\">" +
+            "			<type name=\"int16\" package=\"package0\"></type>" +
+            "			<value>1</value>" +
+            "		</data>" +
+            "       <data name=\"event_sequence\">" +
+            "			<type name=\"int16\" package=\"package0\"></type>" +
+            "			<value>2</value>" +
+            "       </data>" +
+            "	</event>" +
+            "</RingBufferTarget>";
+
+        private const string testXEventXml_3 =
+            "<RingBufferTarget truncated=\"0\" processingTime=\"3\" totalEventsProcessed=\"1\" eventCount=\"1\" droppedCount=\"0\" memoryUsed=\"47996\">" +
+            "	<event name=\"existing_connection\" package=\"sqlserver\" timestamp=\"2017-09-08T07:46:53.579Z\">" +
+            "		<data name=\"session_id\">" +
+            "			<type name=\"int16\" package=\"package0\"></type>" +
+            "			<value>1</value>" +
+            "		</data>" +
+            "       <data name=\"event_sequence\">" +
+            "			<type name=\"int16\" package=\"package0\"></type>" +
+            "			<value>1</value>" +
+            "       </data>" +
+            "	</event>" +
+            "	<event name=\"existing_connection\" package=\"sqlserver\" timestamp=\"2017-10-08T07:46:53.579Z\">" +
+            "		<data name=\"session_id\">" +
+            "			<type name=\"int16\" package=\"package0\"></type>" +
+            "			<value>1</value>" +
+            "		</data>" +
+            "       <data name=\"event_sequence\">" +
+            "			<type name=\"int16\" package=\"package0\"></type>" +
+            "			<value>2</value>" +
+            "       </data>" +
+            "	</event>" +
+            "	<event name=\"existing_connection\" package=\"sqlserver\" timestamp=\"2017-11-08T07:46:53.579Z\">" +
+            "		<data name=\"session_id\">" +
+            "			<type name=\"int16\" package=\"package0\"></type>" +
+            "			<value>1</value>" +
+            "		</data>" +
+            "       <data name=\"event_sequence\">" +
+            "			<type name=\"int16\" package=\"package0\"></type>" +
+            "			<value>3</value>" +
+            "       </data>" +
+            "	</event>" +
+            "</RingBufferTarget>";
+
         public SessionId Id { get { return new SessionId("testsession_1"); } }
-
-        public void Start(){}
-
-        public void Stop(){}
-
-        private int pollCount = 0;
-        private string[] poll_returns = { testXEventXml_1, testXEventXml_2, testXEventXml_3 };
-        public string GetTargetXml()
-        {
-            string res = poll_returns[pollCount];
-            pollCount++;
-            pollCount = pollCount > 2 ? 0 : pollCount;
-            return res;
-        }
-    }
-
-        public class TestXEventSession2 : IXEventSession
-    {
-        private const string testXEventXml_1 =
-            "<RingBufferTarget truncated=\"0\" processingTime=\"3\" totalEventsProcessed=\"1\" eventCount=\"1\" droppedCount=\"0\" memoryUsed=\"47996\">" +
-            "	<event name=\"existing_connection\" package=\"sqlserver\" timestamp=\"2017-09-08T07:46:53.579Z\">" +
-            "		<data name=\"session_id\">" +
-            "			<type name=\"int16\" package=\"package0\"></type>" +
-            "			<value>2</value>" +
-            "		</data>" +
-            "       <data name=\"event_sequence\">" +
-            "			<type name=\"int16\" package=\"package0\"></type>" +
-            "			<value>1</value>" +
-            "       </data>" +
-            "	</event>" +
-            "</RingBufferTarget>";
-
-        private const string testXEventXml_2 =
-            "<RingBufferTarget truncated=\"0\" processingTime=\"3\" totalEventsProcessed=\"1\" eventCount=\"1\" droppedCount=\"0\" memoryUsed=\"47996\">" +
-            "	<event name=\"existing_connection\" package=\"sqlserver\" timestamp=\"2017-09-08T07:46:53.579Z\">" +
-            "		<data name=\"session_id\">" +
-            "			<type name=\"int16\" package=\"package0\"></type>" +
-            "			<value>2</value>" +
-            "		</data>" +
-            "       <data name=\"event_sequence\">" +
-            "			<type name=\"int16\" package=\"package0\"></type>" +
-            "			<value>1</value>" +
-            "       </data>" +
-            "	</event>" +
-            "	<event name=\"existing_connection\" package=\"sqlserver\" timestamp=\"2017-10-08T07:46:53.579Z\">" +
-            "		<data name=\"session_id\">" +
-            "			<type name=\"int16\" package=\"package0\"></type>" +
-            "			<value>2</value>" +
-            "		</data>" +
-            "       <data name=\"event_sequence\">" +
-            "			<type name=\"int16\" package=\"package0\"></type>" +
-            "			<value>2</value>" +
-            "       </data>" +
-            "	</event>" +
-            "</RingBufferTarget>";
-
-        private const string testXEventXml_3 =
-            "<RingBufferTarget truncated=\"0\" processingTime=\"3\" totalEventsProcessed=\"1\" eventCount=\"1\" droppedCount=\"0\" memoryUsed=\"47996\">" +
-            "	<event name=\"existing_connection\" package=\"sqlserver\" timestamp=\"2017-09-08T07:46:53.579Z\">" +
-            "		<data name=\"session_id\">" +
-            "			<type name=\"int16\" package=\"package0\"></type>" +
-            "			<value>2</value>" +
-            "		</data>" +
-            "       <data name=\"event_sequence\">" +
-            "			<type name=\"int16\" package=\"package0\"></type>" +
-            "			<value>1</value>" +
-            "       </data>" +
-            "	</event>" +
-            "	<event name=\"existing_connection\" package=\"sqlserver\" timestamp=\"2017-10-08T07:46:53.579Z\">" +
-            "		<data name=\"session_id\">" +
-            "			<type name=\"int16\" package=\"package0\"></type>" +
-            "			<value>2</value>" +
-            "		</data>" +
-            "       <data name=\"event_sequence\">" +
-            "			<type name=\"int16\" package=\"package0\"></type>" +
-            "			<value>2</value>" +
-            "       </data>" +
-            "	</event>" +
-            "	<event name=\"existing_connection\" package=\"sqlserver\" timestamp=\"2017-11-08T07:46:53.579Z\">" +
-            "		<data name=\"session_id\">" +
-            "			<type name=\"int16\" package=\"package0\"></type>" +
-            "			<value>2</value>" +
-            "		</data>" +
-            "       <data name=\"event_sequence\">" +
-            "			<type name=\"int16\" package=\"package0\"></type>" +
-            "			<value>3</value>" +
-            "       </data>" +
-            "	</event>" +
-            "</RingBufferTarget>";
-
+
+        public void Start(){}
+
+        public void Stop(){}
+
+        private int pollCount = 0;
+        private string[] poll_returns = { testXEventXml_1, testXEventXml_2, testXEventXml_3 };
+        public string GetTargetXml()
+        {
+            string res = poll_returns[pollCount];
+            pollCount++;
+            pollCount = pollCount > 2 ? 0 : pollCount;
+            return res;
+        }
+    }
+
+        public class TestXEventSession2 : IXEventSession
+    {
+        private const string testXEventXml_1 =
+            "<RingBufferTarget truncated=\"0\" processingTime=\"3\" totalEventsProcessed=\"1\" eventCount=\"1\" droppedCount=\"0\" memoryUsed=\"47996\">" +
+            "	<event name=\"existing_connection\" package=\"sqlserver\" timestamp=\"2017-09-08T07:46:53.579Z\">" +
+            "		<data name=\"session_id\">" +
+            "			<type name=\"int16\" package=\"package0\"></type>" +
+            "			<value>2</value>" +
+            "		</data>" +
+            "       <data name=\"event_sequence\">" +
+            "			<type name=\"int16\" package=\"package0\"></type>" +
+            "			<value>1</value>" +
+            "       </data>" +
+            "	</event>" +
+            "</RingBufferTarget>";
+
+        private const string testXEventXml_2 =
+            "<RingBufferTarget truncated=\"0\" processingTime=\"3\" totalEventsProcessed=\"1\" eventCount=\"1\" droppedCount=\"0\" memoryUsed=\"47996\">" +
+            "	<event name=\"existing_connection\" package=\"sqlserver\" timestamp=\"2017-09-08T07:46:53.579Z\">" +
+            "		<data name=\"session_id\">" +
+            "			<type name=\"int16\" package=\"package0\"></type>" +
+            "			<value>2</value>" +
+            "		</data>" +
+            "       <data name=\"event_sequence\">" +
+            "			<type name=\"int16\" package=\"package0\"></type>" +
+            "			<value>1</value>" +
+            "       </data>" +
+            "	</event>" +
+            "	<event name=\"existing_connection\" package=\"sqlserver\" timestamp=\"2017-10-08T07:46:53.579Z\">" +
+            "		<data name=\"session_id\">" +
+            "			<type name=\"int16\" package=\"package0\"></type>" +
+            "			<value>2</value>" +
+            "		</data>" +
+            "       <data name=\"event_sequence\">" +
+            "			<type name=\"int16\" package=\"package0\"></type>" +
+            "			<value>2</value>" +
+            "       </data>" +
+            "	</event>" +
+            "</RingBufferTarget>";
+
+        private const string testXEventXml_3 =
+            "<RingBufferTarget truncated=\"0\" processingTime=\"3\" totalEventsProcessed=\"1\" eventCount=\"1\" droppedCount=\"0\" memoryUsed=\"47996\">" +
+            "	<event name=\"existing_connection\" package=\"sqlserver\" timestamp=\"2017-09-08T07:46:53.579Z\">" +
+            "		<data name=\"session_id\">" +
+            "			<type name=\"int16\" package=\"package0\"></type>" +
+            "			<value>2</value>" +
+            "		</data>" +
+            "       <data name=\"event_sequence\">" +
+            "			<type name=\"int16\" package=\"package0\"></type>" +
+            "			<value>1</value>" +
+            "       </data>" +
+            "	</event>" +
+            "	<event name=\"existing_connection\" package=\"sqlserver\" timestamp=\"2017-10-08T07:46:53.579Z\">" +
+            "		<data name=\"session_id\">" +
+            "			<type name=\"int16\" package=\"package0\"></type>" +
+            "			<value>2</value>" +
+            "		</data>" +
+            "       <data name=\"event_sequence\">" +
+            "			<type name=\"int16\" package=\"package0\"></type>" +
+            "			<value>2</value>" +
+            "       </data>" +
+            "	</event>" +
+            "	<event name=\"existing_connection\" package=\"sqlserver\" timestamp=\"2017-11-08T07:46:53.579Z\">" +
+            "		<data name=\"session_id\">" +
+            "			<type name=\"int16\" package=\"package0\"></type>" +
+            "			<value>2</value>" +
+            "		</data>" +
+            "       <data name=\"event_sequence\">" +
+            "			<type name=\"int16\" package=\"package0\"></type>" +
+            "			<value>3</value>" +
+            "       </data>" +
+            "	</event>" +
+            "</RingBufferTarget>";
+
         public SessionId Id { get { return new SessionId("testsession_2"); } }
-
-        public void Start(){}
-
-        public void Stop(){}
-
-        private int pollCount = 0;
-        private string[] poll_returns = { testXEventXml_1, testXEventXml_2, testXEventXml_3 };
-        public string GetTargetXml()
-        {
-            string res = poll_returns[pollCount];
-            pollCount++;
-            pollCount = pollCount > 2 ? 0 : pollCount;
-            return res;
-        }
-    }
-
-    public class TestXEventSessionFactory : IXEventSessionFactory
-    {
-        private int sessionNum = 1;
-        public IXEventSession GetXEventSession(string sessionName, ConnectionInfo connInfo)
-        {
-            if(sessionNum == 1)
-            {
-                sessionNum = 2;
-                return new TestXEventSession1();
-            }
-            else
-            {
-                sessionNum = 1;
-                return new TestXEventSession2();
-            }
-        }
-
-        public IXEventSession CreateXEventSession(string createStatement, string sessionName, ConnectionInfo connInfo)
-        {
-            if(sessionNum == 1)
-            {
-                sessionNum = 2;
-                return new TestXEventSession1();
-            }
-            else
-            {
-                sessionNum = 1;
-                return new TestXEventSession2();
-            }
-        }
-
-        public IXEventSession OpenLocalFileSession(string filePath)
-        {
-            throw new NotImplementedException();
-        }
-    }
-}+
+        public void Start(){}
+
+        public void Stop(){}
+
+        private int pollCount = 0;
+        private string[] poll_returns = { testXEventXml_1, testXEventXml_2, testXEventXml_3 };
+        public string GetTargetXml()
+        {
+            string res = poll_returns[pollCount];
+            pollCount++;
+            pollCount = pollCount > 2 ? 0 : pollCount;
+            return res;
+        }
+    }
+
+    public class TestXEventSessionFactory : IXEventSessionFactory
+    {
+        private int sessionNum = 1;
+        public IXEventSession GetXEventSession(string sessionName, ConnectionInfo connInfo)
+        {
+            if(sessionNum == 1)
+            {
+                sessionNum = 2;
+                return new TestXEventSession1();
+            }
+            else
+            {
+                sessionNum = 1;
+                return new TestXEventSession2();
+            }
+        }
+
+        public IXEventSession CreateXEventSession(string createStatement, string sessionName, ConnectionInfo connInfo)
+        {
+            if(sessionNum == 1)
+            {
+                sessionNum = 2;
+                return new TestXEventSession1();
+            }
+            else
+            {
+                sessionNum = 1;
+                return new TestXEventSession2();
+            }
+        }
+
+        public IXEventSession OpenLocalFileSession(string filePath)
+        {
+            throw new NotImplementedException();
+        }
+    }
+}