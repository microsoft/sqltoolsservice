--- conflicted
+++ resolved
@@ -94,120 +94,6 @@
             var SchemaHierarchy_PartitionSchemes = SR.SchemaHierarchy_PartitionSchemes;
             var SchemaHierarchy_Permissions = SR.SchemaHierarchy_Permissions;
             var SchemaHierarchy_PrimaryKeys = SR.SchemaHierarchy_PrimaryKeys;
-<<<<<<< HEAD
-            var schemaHierarchyPrimaryKeys = SR.SchemaHierarchy_PrimaryKeys;
-            var schemaHierarchyProgrammability = SR.SchemaHierarchy_Programmability;
-            var schemaHierarchyQueues = SR.SchemaHierarchy_Queues;
-            var schemaHierarchyRemoteServiceBindings = SR.SchemaHierarchy_RemoteServiceBindings;
-            var schemaHierarchyReturnedColumns = SR.SchemaHierarchy_ReturnedColumns;
-            var schemaHierarchyRoles = SR.SchemaHierarchy_Roles;
-            var schemaHierarchyRoutes = SR.SchemaHierarchy_Routes;
-            var schemaHierarchyRules = SR.SchemaHierarchy_Rules;
-            var schemaHierarchySchemas = SR.SchemaHierarchy_Schemas;
-            var schemaHierarchySecurity = SR.SchemaHierarchy_Security;
-            var schemaHierarchyServerObjects = SR.SchemaHierarchy_ServerObjects;
-            var schemaHierarchyManagement = SR.SchemaHierarchy_Management;
-            var schemaHierarchyServerTriggers = SR.SchemaHierarchy_ServerTriggers;
-            var schemaHierarchyServiceBroker = SR.SchemaHierarchy_ServiceBroker;
-            var schemaHierarchyServices = SR.SchemaHierarchy_Services;
-            var schemaHierarchySignatures = SR.SchemaHierarchy_LogFiles;
-            var schemaHierarchyStatistics = SR.SchemaHierarchy_Statistics;
-            var schemaHierarchyStorage = SR.SchemaHierarchy_Storage;
-            var schemaHierarchyStoredProcedures = SR.SchemaHierarchy_StoredProcedures;
-            var schemaHierarchySymmetricKeys = SR.SchemaHierarchy_SymmetricKeys;
-            var schemaHierarchySynonyms = SR.SchemaHierarchy_Synonyms;
-            var schemaHierarchyTables = SR.SchemaHierarchy_Tables;
-            var schemaHierarchyTriggers = SR.SchemaHierarchy_Triggers;
-            var schemaHierarchyTypes = SR.SchemaHierarchy_Types;
-            var schemaHierarchyUniqueKeys = SR.SchemaHierarchy_UniqueKeys;
-            var schemaHierarchyUserDefinedDataTypes = SR.SchemaHierarchy_UserDefinedDataTypes;
-            var schemaHierarchyUserDefinedTypes = SR.SchemaHierarchy_UserDefinedTypes;
-            var schemaHierarchyUsers = SR.SchemaHierarchy_Users;
-            var schemaHierarchyViews = SR.SchemaHierarchy_Views;
-            var schemaHierarchyXmlIndexes = SR.SchemaHierarchy_XmlIndexes;
-            var schemaHierarchyXMLSchemaCollections = SR.SchemaHierarchy_XMLSchemaCollections;
-            var schemaHierarchyUserDefinedTableTypes = SR.SchemaHierarchy_UserDefinedTableTypes;
-            var schemaHierarchyFilegroupFiles = SR.SchemaHierarchy_FilegroupFiles;
-            var missingCaption = SR.MissingCaption;
-            var schemaHierarchyBrokerPriorities = SR.SchemaHierarchy_BrokerPriorities;
-            var schemaHierarchyCryptographicProviders = SR.SchemaHierarchy_CryptographicProviders;
-            var schemaHierarchyDatabaseAuditSpecifications = SR.SchemaHierarchy_DatabaseAuditSpecifications;
-            var schemaHierarchyDatabaseEncryptionKeys = SR.SchemaHierarchy_DatabaseEncryptionKeys;
-            var schemaHierarchyEventSessions = SR.SchemaHierarchy_EventSessions;
-            var schemaHierarchyFullTextStopLists = SR.SchemaHierarchy_FullTextStopLists;
-            var schemaHierarchyResourcePools = SR.SchemaHierarchy_ResourcePools;
-            var schemaHierarchyServerAudits = SR.SchemaHierarchy_ServerAudits;
-            var schemaHierarchyServerAuditSpecifications = SR.SchemaHierarchy_ServerAuditSpecifications;
-            var schemaHierarchySpatialIndexes = SR.SchemaHierarchy_SpatialIndexes;
-            var schemaHierarchyWorkloadGroups = SR.SchemaHierarchy_WorkloadGroups;
-            var schemaHierarchySqlFiles = SR.SchemaHierarchy_SqlFiles;
-            var schemaHierarchyServerFunctions = SR.SchemaHierarchy_ServerFunctions;
-            var schemaHierarchySqlType = SR.SchemaHierarchy_SqlType;
-            var schemaHierarchyServerOptions = SR.SchemaHierarchy_ServerOptions;
-            var schemaHierarchyDatabaseDiagrams = SR.SchemaHierarchy_DatabaseDiagrams;
-            var schemaHierarchySystemTables = SR.SchemaHierarchy_SystemTables;
-            var schemaHierarchyDatabases = SR.SchemaHierarchy_Databases;
-            var schemaHierarchySystemContracts = SR.SchemaHierarchy_SystemContracts;
-            var schemaHierarchySystemDatabases = SR.SchemaHierarchy_SystemDatabases;
-            var schemaHierarchySystemMessageTypes = SR.SchemaHierarchy_SystemMessageTypes;
-            var schemaHierarchySystemQueues = SR.SchemaHierarchy_SystemQueues;
-            var schemaHierarchySystemServices = SR.SchemaHierarchy_SystemServices;
-            var schemaHierarchySystemStoredProcedures = SR.SchemaHierarchy_SystemStoredProcedures;
-            var schemaHierarchySystemViews = SR.SchemaHierarchy_SystemViews;
-            var schemaHierarchyDataTierApplications = SR.SchemaHierarchy_DataTierApplications;
-            var schemaHierarchyExtendedStoredProcedures = SR.SchemaHierarchy_ExtendedStoredProcedures;
-            var schemaHierarchySystemAggregateFunctions = SR.SchemaHierarchy_SystemAggregateFunctions;
-            var schemaHierarchySystemApproximateNumerics = SR.SchemaHierarchy_SystemApproximateNumerics;
-            var schemaHierarchySystemBinaryStrings = SR.SchemaHierarchy_SystemBinaryStrings;
-            var schemaHierarchySystemCharacterStrings = SR.SchemaHierarchy_SystemCharacterStrings;
-            var schemaHierarchySystemCLRDataTypes = SR.SchemaHierarchy_SystemCLRDataTypes;
-            var schemaHierarchySystemConfigurationFunctions = SR.SchemaHierarchy_SystemConfigurationFunctions;
-            var schemaHierarchySystemCursorFunctions = SR.SchemaHierarchy_SystemCursorFunctions;
-            var schemaHierarchySystemDataTypes = SR.SchemaHierarchy_SystemDataTypes;
-            var schemaHierarchySystemDateAndTime = SR.SchemaHierarchy_SystemDateAndTime;
-            var schemaHierarchySystemDateAndTimeFunctions = SR.SchemaHierarchy_SystemDateAndTimeFunctions;
-            var schemaHierarchySystemExactNumerics = SR.SchemaHierarchy_SystemExactNumerics;
-            var schemaHierarchySystemFunctions = SR.SchemaHierarchy_SystemFunctions;
-            var schemaHierarchySystemHierarchyIdFunctions = SR.SchemaHierarchy_SystemHierarchyIdFunctions;
-            var schemaHierarchySystemMathematicalFunctions = SR.SchemaHierarchy_SystemMathematicalFunctions;
-            var schemaHierarchySystemMetadataFunctionions = SR.SchemaHierarchy_SystemMetadataFunctions;
-            var schemaHierarchySystemOtherDataTypes = SR.SchemaHierarchy_SystemOtherDataTypes;
-            var schemaHierarchySystemOtherFunctions = SR.SchemaHierarchy_SystemOtherFunctions;
-            var schemaHierarchySystemRowsetFunctions = SR.SchemaHierarchy_SystemRowsetFunctions;
-            var schemaHierarchySystemSecurityFunctions = SR.SchemaHierarchy_SystemSecurityFunctions;
-            var schemaHierarchySystemSpatialDataTypes = SR.SchemaHierarchy_SystemSpatialDataTypes;
-            var schemaHierarchySystemStringFunctions = SR.SchemaHierarchy_SystemStringFunctions;
-            var schemaHierarchySystemSystemStatisticalFunctions = SR.SchemaHierarchy_SystemSystemStatisticalFunctions;
-            var schemaHierarchySystemTextAndImageFunctions = SR.SchemaHierarchy_SystemTextAndImageFunctions;
-            var schemaHierarchySystemUnicodeCharacterStrings = SR.SchemaHierarchy_SystemUnicodeCharacterStrings;
-            var schemaHierarchyAggregateFunctions = SR.SchemaHierarchy_AggregateFunctions;
-            var schemaHierarchyScalarValuedFunctions = SR.SchemaHierarchy_ScalarValuedFunctions;
-            var schemaHierarchyTableValuedFunctions = SR.SchemaHierarchy_TableValuedFunctions;
-            var schemaHierarchySystemExtendedStoredProcedures = SR.SchemaHierarchy_SystemExtendedStoredProcedures;
-            var schemaHierarchyBuiltInType = SR.SchemaHierarchy_BuiltInType;
-            var schemaHierarchyBuiltInServerRole = SR.SchemaHierarchy_BuiltInServerRole;
-            var schemaHierarchyUserWithPassword = SR.SchemaHierarchy_UserWithPassword;
-            var schemaHierarchySearchPropertyList = SR.SchemaHierarchy_SearchPropertyList;
-            var schemaHierarchySecurityPolicies = SR.SchemaHierarchy_SecurityPolicies;
-            var schemaHierarchySecurityPredicates = SR.SchemaHierarchy_SecurityPredicates;
-            var schemaHierarchyServerRole = SR.SchemaHierarchy_ServerRole;
-            var schemaHierarchySearchPropertyLists = SR.SchemaHierarchy_SearchPropertyLists;
-            var schemaHierarchyColumnStoreIndexes = SR.SchemaHierarchy_ColumnStoreIndexes;
-            var schemaHierarchyTableTypeIndexes = SR.SchemaHierarchy_TableTypeIndexes;
-            var schemaHierarchyServerInstance = SR.SchemaHierarchy_ServerInstance;
-            var schemaHierarchySelectiveXmlIndexes = SR.SchemaHierarchy_SelectiveXmlIndexes;
-            var schemaHierarchyXmlNamespaces = SR.SchemaHierarchy_XmlNamespaces;
-            var schemaHierarchyXmlTypedPromotedPaths = SR.SchemaHierarchy_XmlTypedPromotedPaths;
-            var schemaHierarchySqlTypedPromotedPaths = SR.SchemaHierarchy_SqlTypedPromotedPaths;
-            var schemaHierarchyDatabaseScopedCredentials = SR.SchemaHierarchy_DatabaseScopedCredentials;
-            var schemaHierarchyExternalDataSources = SR.SchemaHierarchy_ExternalDataSources;
-            var schemaHierarchyExternalFileFormats = SR.SchemaHierarchy_ExternalFileFormats;
-            var schemaHierarchyExternalResources = SR.SchemaHierarchy_ExternalResources;
-            var schemaHierarchyExternalTables = SR.SchemaHierarchy_ExternalTables;
-            var schemaHierarchyAlwaysEncryptedKeys = SR.SchemaHierarchy_AlwaysEncryptedKeys;
-            var schemaHierarchyColumnMasterKeys = SR.SchemaHierarchy_ColumnMasterKeys;
-            var schemaHierarchyColumnEncryptionKeys = SR.SchemaHierarchy_ColumnEncryptionKeys;
-=======
             var schemaHierarchyPrimaryKeys = SR.SchemaHierarchy_PrimaryKeys;
             var schemaHierarchyProgrammability = SR.SchemaHierarchy_Programmability;
             var schemaHierarchyQueues = SR.SchemaHierarchy_Queues;
@@ -320,7 +206,6 @@
             var schemaHierarchyAlwaysEncryptedKeys = SR.SchemaHierarchy_AlwaysEncryptedKeys;
             var schemaHierarchyColumnMasterKeys = SR.SchemaHierarchy_ColumnMasterKeys;
             var schemaHierarchyColumnEncryptionKeys = SR.SchemaHierarchy_ColumnEncryptionKeys;
->>>>>>> 84ec20d2
         }
 
         [Fact]
