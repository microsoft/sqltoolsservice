--- conflicted
+++ resolved
@@ -39,16 +39,15 @@
 		<Service Include="{82a7f48d-3b50-4b1e-b82e-3ada8210c358}" />
 	</ItemGroup>
 	<ItemGroup>
-<<<<<<< HEAD
-	  <None Update="Profiler\TestXel_0.xel">
-	    <CopyToOutputDirectory>PreserveNewest</CopyToOutputDirectory>
-	  </None>
-=======
 		<Content Remove=".\ShowPlan\TestExecution.xml" />
 		<EmbeddedResource Include="ShowPlan\TestShowPlan.xml" />
 	</ItemGroup>
 	<ItemGroup>
 		<EmbeddedResource Include="ShowPlan\TestShowPlanRecommendations.xml" />
->>>>>>> 94956a69
+	</ItemGroup>
+	<ItemGroup>
+	  <None Update="Profiler\TestXel_0.xel">
+	    <CopyToOutputDirectory>PreserveNewest</CopyToOutputDirectory>
+	  </None>
 	</ItemGroup>
 </Project>