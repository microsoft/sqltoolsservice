--- conflicted
+++ resolved
@@ -11,17 +11,10 @@
 	<ItemGroup>
 		<PackageReference Include="System.Text.Encoding.CodePages" />
 		<PackageReference Include="Microsoft.NET.Test.Sdk" />
-<<<<<<< HEAD
-		<PackageReference Include="Moq" />
-		<PackageReference Include="NUnit" />
-		<PackageReference Include="xunit" />
-		<PackageReference Include="xunit.runner.visualstudio" />
-=======
 		<PackageReference Include="Moq"  />
 		<PackageReference Include="nunit" />
 		<PackageReference Include="nunit3testadapter" />
 		<PackageReference Include="nunit.console" />
->>>>>>> 8ca59efc
 		<PackageReference Include="Microsoft.Data.SqlClient" />
 	</ItemGroup>
 	<ItemGroup>
