//
// Copyright (c) Microsoft. All rights reserved.
// Licensed under the MIT license. See LICENSE file in the project root for full license information.
//

using System;
using System.Threading;
using Microsoft.SqlServer.Management.Common;
using Microsoft.SqlServer.Management.SmoMetadataProvider;
using Microsoft.SqlServer.Management.SqlParser.Binder;
using Microsoft.SqlServer.Management.SqlParser.Common;
using Microsoft.SqlServer.Management.SqlParser.MetadataProvider;
using Microsoft.SqlServer.Management.SqlParser.Parser;
using Microsoft.SqlTools.ServiceLayer.LanguageServices;
using Microsoft.SqlTools.ServiceLayer.LanguageServices.Contracts;
using Xunit;

namespace Microsoft.SqlTools.ServiceLayer.UnitTests.LanguageServer
{

    /// <summary>
    /// Test class for the test binding context
    /// </summary>
    public class TestBindingContext : IBindingContext
    {
        public TestBindingContext()
        {
            this.BindingLock = new ManualResetEvent(true);
            this.BindingTimeout = 3000;
        }

        public bool IsConnected { get; set; }

        public ServerConnection ServerConnection { get; set; }

        public MetadataDisplayInfoProvider MetadataDisplayInfoProvider { get; set; }

        public SmoMetadataProvider SmoMetadataProvider { get; set; }

        public IBinder Binder { get; set; }

        public ManualResetEvent BindingLock { get; set; } 

        public int BindingTimeout { get; set; } 

        public ParseOptions ParseOptions { get; }

        public ServerVersion ServerVersion { get; }

        public DatabaseEngineType DatabaseEngineType {  get; }

        public TransactSqlVersion TransactSqlVersion { get; }

        public DatabaseCompatibilityLevel DatabaseCompatibilityLevel { get; }  
    }

    /// <summary>
    /// Tests for the Binding Queue
    /// </summary>
    public class BindingQueueTests
    {
        private int bindCallCount = 0;
        
        private int timeoutCallCount = 0;

        private int bindCallbackDelay = 0;

        private bool isCancelationRequested = false;

        private IBindingContext bindingContext = null;

        private BindingQueue<TestBindingContext> bindingQueue = null;

        private void InitializeTestSettings()
        {
            this.bindCallCount = 0;
            this.timeoutCallCount = 0;
            this.bindCallbackDelay = 10;
            this.isCancelationRequested = false;
            this.bindingContext = GetMockBindingContext();
            this.bindingQueue = new BindingQueue<TestBindingContext>();
        }

        private IBindingContext GetMockBindingContext()
        {
            return new TestBindingContext();
        }

        /// <summary>
        /// Test bind operation callback
        /// </summary>
        private object TestBindOperation(
            IBindingContext bindContext, 
            CancellationToken cancelToken)
        {
            cancelToken.WaitHandle.WaitOne(this.bindCallbackDelay);
            this.isCancelationRequested = cancelToken.IsCancellationRequested;
            if (!this.isCancelationRequested)
            {
                ++this.bindCallCount;
            }
            return new CompletionItem[0];
        }

        /// <summary>
        /// Test callback for the bind timeout operation
        /// </summary>
        private object TestTimeoutOperation(
            IBindingContext bindingContext)
        {
            ++this.timeoutCallCount;
            return new CompletionItem[0];
        }

        /// <summary>
        /// Queues a single task
        /// </summary>
        [Fact]
        public void QueueOneBindingOperationTest()
        {
            InitializeTestSettings();

            this.bindingQueue.QueueBindingOperation(
                key: "testkey",
                bindOperation: TestBindOperation,
                timeoutOperation: TestTimeoutOperation);    

            Thread.Sleep(1000);      
            
            this.bindingQueue.StopQueueProcessor(15000);     

            Assert.Equal(1, this.bindCallCount);
            Assert.Equal(0, this.timeoutCallCount);  
            Assert.False(this.isCancelationRequested);
        }

        /// <summary>
        /// Queues a single task
        /// </summary>
        [Fact]
        public void QueueWithUnhandledExceptionTest()
        {
            InitializeTestSettings();
            ManualResetEvent mre = new ManualResetEvent(false);
            bool isExceptionHandled = false;
            object defaultReturnObject = new object();
            var queueItem = this.bindingQueue.QueueBindingOperation(
                key: "testkey",
                bindOperation: (context, CancellationToken) => { throw new Exception("Unhandled!!"); },
                timeoutOperation: TestTimeoutOperation,
                errorHandler: (exception) => {
                    isExceptionHandled = true;
                    mre.Set();
                    return defaultReturnObject;
                });

            mre.WaitOne(10000);
            
            this.bindingQueue.StopQueueProcessor(15000);

            Assert.True(isExceptionHandled);
            var result = queueItem.GetResultAsT<object>();
            Assert.Equal(defaultReturnObject, result);
        }

        /// <summary>
        /// Queue a 100 short tasks
        /// </summary>
<<<<<<< HEAD
        //[Fact]
=======
        // Disable flaky test (mairvine - 3/15/2018)
        // [Fact]
>>>>>>> 2c7de499
        public void Queue100BindingOperationTest()
        {
            InitializeTestSettings();

            for (int i = 0; i < 100; ++i)
            {
                this.bindingQueue.QueueBindingOperation(
                    key: "testkey",
                    bindOperation: TestBindOperation,
                    timeoutOperation: TestTimeoutOperation);
            }
            
            Thread.Sleep(2000);

            this.bindingQueue.StopQueueProcessor(15000);     

            Assert.Equal(100, this.bindCallCount);
            Assert.Equal(0, this.timeoutCallCount);
            Assert.False(this.isCancelationRequested);
        }

        /// <summary>
        /// Queue an task with a long operation causing a timeout
        /// </summary>
        [Fact]
        public void QueueWithTimeout()
        {
            InitializeTestSettings();

            this.bindCallbackDelay = 1000;

            this.bindingQueue.QueueBindingOperation(
                key: "testkey",
                bindingTimeout: bindCallbackDelay / 2,
                bindOperation: TestBindOperation,
                timeoutOperation: TestTimeoutOperation);

            Thread.Sleep(this.bindCallbackDelay + 100);
            
            this.bindingQueue.StopQueueProcessor(15000);

            Assert.Equal(0, this.bindCallCount);
            Assert.Equal(1, this.timeoutCallCount);
            Assert.True(this.isCancelationRequested);
        }
    }
}<|MERGE_RESOLUTION|>--- conflicted
+++ resolved
@@ -166,12 +166,8 @@
         /// <summary>
         /// Queue a 100 short tasks
         /// </summary>
-<<<<<<< HEAD
-        //[Fact]
-=======
         // Disable flaky test (mairvine - 3/15/2018)
         // [Fact]
->>>>>>> 2c7de499
         public void Queue100BindingOperationTest()
         {
             InitializeTestSettings();
