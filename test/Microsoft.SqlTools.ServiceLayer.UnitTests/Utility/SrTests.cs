//
// Copyright (c) Microsoft. All rights reserved.
// Licensed under the MIT license. See LICENSE file in the project root for full license information.
//

using System.Globalization;
using Xunit;

<<<<<<< HEAD
using ServiceLayerSr = Microsoft.SqlTools.ServiceLayer.SR;
=======
using ServiceLayerSr = Microsoft.SqlTools.ServiceLayer.Localization.sr;
using HostingSr = Microsoft.SqlTools.Hosting.Localization.sr;
using CredentialSr = Microsoft.SqlTools.Credentials.Localization.sr;
>>>>>>> 8c0885da

namespace Microsoft.SqlTools.ServiceLayer.UnitTests.Utility
{
    public class SrTests
    {
        /// <summary>
        /// Add and remove and item in a LongList
        /// </summary>
        [Fact]
        public void SrPropertiesTest()
        {
            Assert.NotNull(SR.QueryServiceSubsetBatchNotCompleted);
            Assert.NotNull(SR.QueryServiceFileWrapperWriteOnly);
            Assert.NotNull(SR.QueryServiceFileWrapperNotInitialized);
            Assert.NotNull(SR.QueryServiceColumnNull);

<<<<<<< HEAD
=======
            Assert.NotNull(ServiceLayerSr.ResourceManager);
>>>>>>> 8c0885da
            ServiceLayerSr.Culture = CultureInfo.CurrentCulture;
            Assert.NotNull(ServiceLayerSr.Culture);
            Assert.NotNull(ServiceLayerSr.BatchParser_CircularReference);
            Assert.NotNull(ServiceLayerSr.BatchParser_CommentNotTerminated);
            Assert.NotNull(ServiceLayerSr.BatchParser_IncorrectSyntax);
            Assert.NotNull(ServiceLayerSr.BatchParser_StringNotTerminated);
            Assert.NotNull(ServiceLayerSr.BatchParser_VariableNotDefined);
            Assert.NotNull(ServiceLayerSr.BatchParserWrapperExecutionEngineBatchCancelling);
            Assert.NotNull(ServiceLayerSr.BatchParserWrapperExecutionEngineBatchMessage);
            Assert.NotNull(ServiceLayerSr.BatchParserWrapperExecutionEngineBatchResultSetFinished);
            Assert.NotNull(ServiceLayerSr.BatchParserWrapperExecutionEngineBatchResultSetProcessing);
            Assert.NotNull(ServiceLayerSr.BatchParserWrapperExecutionEngineError);
            Assert.NotNull(ServiceLayerSr.BatchParserWrapperExecutionError);
            Assert.NotNull(ServiceLayerSr.ConnectionParamsValidateNullConnection);
            Assert.NotNull(ServiceLayerSr.ConnectionParamsValidateNullOwnerUri);
            Assert.NotNull(ServiceLayerSr.ConnectionParamsValidateNullServerName);
            Assert.NotNull(ServiceLayerSr.ConnectionParamsValidateNullSqlAuth(""));
            Assert.NotNull(ServiceLayerSr.ConnectionServiceConnectErrorNullParams);
            Assert.NotNull(ServiceLayerSr.ConnectionServiceConnectionCanceled);
            Assert.NotNull(ServiceLayerSr.ConnectionServiceConnStringInvalidAuthType(""));
            Assert.NotNull(ServiceLayerSr.ConnectionServiceConnStringInvalidIntent(""));
            Assert.NotNull(ServiceLayerSr.ConnectionServiceDbErrorDefaultNotConnected(""));
            Assert.NotNull(ServiceLayerSr.ConnectionServiceListDbErrorNotConnected(""));
            Assert.NotNull(ServiceLayerSr.ConnectionServiceListDbErrorNullOwnerUri);
            Assert.NotNull(ServiceLayerSr.EE_BatchError_Exception);
            Assert.NotNull(ServiceLayerSr.EE_BatchExecutionError_Halting);
            Assert.NotNull(ServiceLayerSr.EE_BatchExecutionError_Ignoring);
            Assert.NotNull(ServiceLayerSr.EE_BatchExecutionInfo_RowsAffected);
            Assert.NotNull(ServiceLayerSr.EE_BatchSqlMessageNoLineInfo);
            Assert.NotNull(ServiceLayerSr.EE_BatchSqlMessageNoProcedureInfo);
            Assert.NotNull(ServiceLayerSr.EE_BatchSqlMessageWithProcedureInfo);
            Assert.NotNull(ServiceLayerSr.EE_ExecutionError_CommandNotSupported);
            Assert.NotNull(ServiceLayerSr.EE_ExecutionError_VariableNotFound);
            Assert.NotNull(ServiceLayerSr.EE_ExecutionInfo_FinalizingLoop);
            Assert.NotNull(ServiceLayerSr.EE_ExecutionInfo_InitilizingLoop);
            Assert.NotNull(ServiceLayerSr.EE_ExecutionInfo_QueryCancelledbyUser);
            Assert.NotNull(ServiceLayerSr.EE_ExecutionNotYetCompleteError);
            Assert.NotNull(ServiceLayerSr.EE_ScriptError_Error);
            Assert.NotNull(ServiceLayerSr.EE_ScriptError_FatalError);
            Assert.NotNull(ServiceLayerSr.EE_ScriptError_ParsingSyntax);
            Assert.NotNull(ServiceLayerSr.EE_ScriptError_Warning);
            Assert.NotNull(ServiceLayerSr.ErrorEmptyStringReplacement);
            Assert.NotNull(ServiceLayerSr.PeekDefinitionAzureError(""));
            Assert.NotNull(ServiceLayerSr.PeekDefinitionDatabaseError);
            Assert.NotNull(ServiceLayerSr.PeekDefinitionError(""));
            Assert.NotNull(ServiceLayerSr.PeekDefinitionNoResultsError);
            Assert.NotNull(ServiceLayerSr.PeekDefinitionNotConnectedError);
            Assert.NotNull(ServiceLayerSr.PeekDefinitionTimedoutError);
            Assert.NotNull(ServiceLayerSr.QueryServiceAffectedOneRow);
            Assert.NotNull(ServiceLayerSr.QueryServiceAffectedRows(0));
            Assert.NotNull(ServiceLayerSr.QueryServiceCancelAlreadyCompleted);
            Assert.NotNull(ServiceLayerSr.QueryServiceCancelDisposeFailed);
            Assert.NotNull(ServiceLayerSr.QueryServiceColumnNull);
            Assert.NotNull(ServiceLayerSr.QueryServiceCompletedSuccessfully);
            Assert.NotNull(ServiceLayerSr.QueryServiceDataReaderByteCountInvalid);
            Assert.NotNull(ServiceLayerSr.QueryServiceDataReaderCharCountInvalid);
            Assert.NotNull(ServiceLayerSr.QueryServiceDataReaderXmlCountInvalid);
            Assert.NotNull(ServiceLayerSr.QueryServiceErrorFormat(0,0,0,0,"",""));
            Assert.NotNull(ServiceLayerSr.QueryServiceExecutionPlanNotFound);
            Assert.NotNull(ServiceLayerSr.QueryServiceFileWrapperNotInitialized);
            Assert.NotNull(ServiceLayerSr.QueryServiceFileWrapperReadOnly);
            Assert.NotNull(ServiceLayerSr.QueryServiceFileWrapperWriteOnly);
            Assert.NotNull(ServiceLayerSr.QueryServiceMessageSenderNotSql);
            Assert.NotNull(ServiceLayerSr.QueryServiceQueryCancelled);
            Assert.NotNull(ServiceLayerSr.QueryServiceQueryFailed(""));
            Assert.NotNull(ServiceLayerSr.QueryServiceQueryInProgress);
            Assert.NotNull(ServiceLayerSr.QueryServiceQueryInvalidOwnerUri);
            Assert.NotNull(ServiceLayerSr.QueryServiceRequestsNoQuery);
            Assert.NotNull(ServiceLayerSr.QueryServiceResultSetNoColumnSchema);
            Assert.NotNull(ServiceLayerSr.QueryServiceResultSetNotRead);
            Assert.NotNull(ServiceLayerSr.QueryServiceResultSetRowCountOutOfRange);
            Assert.NotNull(ServiceLayerSr.QueryServiceResultSetStartRowOutOfRange);
            Assert.NotNull(ServiceLayerSr.QueryServiceSaveAsFail("",""));
            Assert.NotNull(ServiceLayerSr.QueryServiceSaveAsInProgress);
            Assert.NotNull(ServiceLayerSr.QueryServiceSaveAsMiscStartingError);
            Assert.NotNull(ServiceLayerSr.QueryServiceSaveAsResultSetNotComplete);
            Assert.NotNull(ServiceLayerSr.QueryServiceSubsetBatchNotCompleted);
            Assert.NotNull(ServiceLayerSr.QueryServiceSubsetBatchOutOfRange);
            Assert.NotNull(ServiceLayerSr.QueryServiceSubsetResultSetOutOfRange);
            Assert.NotNull(ServiceLayerSr.TestLocalizationConstant);
            Assert.NotNull(ServiceLayerSr.TroubleshootingAssistanceMessage);
            Assert.NotNull(ServiceLayerSr.WorkspaceServiceBufferPositionOutOfOrder(0,0,0,0));
            Assert.NotNull(ServiceLayerSr.WorkspaceServicePositionColumnOutOfRange(0));
            Assert.NotNull(ServiceLayerSr.WorkspaceServicePositionLineOutOfRange);
        }
    }
}<|MERGE_RESOLUTION|>--- conflicted
+++ resolved
@@ -6,13 +6,7 @@
 using System.Globalization;
 using Xunit;
 
-<<<<<<< HEAD
 using ServiceLayerSr = Microsoft.SqlTools.ServiceLayer.SR;
-=======
-using ServiceLayerSr = Microsoft.SqlTools.ServiceLayer.Localization.sr;
-using HostingSr = Microsoft.SqlTools.Hosting.Localization.sr;
-using CredentialSr = Microsoft.SqlTools.Credentials.Localization.sr;
->>>>>>> 8c0885da
 
 namespace Microsoft.SqlTools.ServiceLayer.UnitTests.Utility
 {
@@ -24,16 +18,13 @@
         [Fact]
         public void SrPropertiesTest()
         {
-            Assert.NotNull(SR.QueryServiceSubsetBatchNotCompleted);
-            Assert.NotNull(SR.QueryServiceFileWrapperWriteOnly);
-            Assert.NotNull(SR.QueryServiceFileWrapperNotInitialized);
-            Assert.NotNull(SR.QueryServiceColumnNull);
+            ServiceLayerSr.Culture = CultureInfo.CurrentCulture;
 
-<<<<<<< HEAD
-=======
-            Assert.NotNull(ServiceLayerSr.ResourceManager);
->>>>>>> 8c0885da
-            ServiceLayerSr.Culture = CultureInfo.CurrentCulture;
+            // Assert all needed constants exist 
+            Assert.NotNull(ServiceLayerSr.QueryServiceSubsetBatchNotCompleted);
+            Assert.NotNull(ServiceLayerSr.QueryServiceFileWrapperWriteOnly);
+            Assert.NotNull(ServiceLayerSr.QueryServiceFileWrapperNotInitialized);
+            Assert.NotNull(ServiceLayerSr.QueryServiceColumnNull);
             Assert.NotNull(ServiceLayerSr.Culture);
             Assert.NotNull(ServiceLayerSr.BatchParser_CircularReference);
             Assert.NotNull(ServiceLayerSr.BatchParser_CommentNotTerminated);
