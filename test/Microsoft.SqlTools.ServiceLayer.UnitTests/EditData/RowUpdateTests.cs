--- conflicted
+++ resolved
@@ -125,11 +125,7 @@
 
             // If: 
             // ... I add updates to all the cells in the row
-<<<<<<< HEAD
-            RowUpdate ru = new RowUpdate(0, rs, etm);
-=======
-            RowUpdate ru = new RowUpdate(0, rs, data.TableMetadata);
->>>>>>> e7b76a6d
+            RowUpdate ru = new RowUpdate(0, rs, data.TableMetadata);
             Common.AddCells(ru, 1);
 
             // ... Then I update a cell back to it's old value
@@ -204,11 +200,7 @@
             ResultSet rs = await Common.GetResultSet(data.DbColumns, true);
 
             // If: I ask for a script to be generated for update
-<<<<<<< HEAD
-            RowUpdate ru = new RowUpdate(0, rs, etm);
-=======
-            RowUpdate ru = new RowUpdate(0, rs, data.TableMetadata);
->>>>>>> e7b76a6d
+            RowUpdate ru = new RowUpdate(0, rs, data.TableMetadata);
             Common.AddCells(ru, 1);
             string script = ru.GetScript();
 
@@ -242,16 +234,9 @@
         {
             // Setup: 
             // ... Create a row update with cell updates
-<<<<<<< HEAD
-            var columns = Common.GetColumns(includeIdentity);
-            var rs = await Common.GetResultSet(columns, includeIdentity);
-            var etm = Common.GetStandardMetadata(columns, isMemoryOptimized);
-            RowUpdate ru = new RowUpdate(0, rs, etm);
-=======
             var data = new Common.TestDbColumnsWithTableMetadata(isMemoryOptimized, includeIdentity, 0, 0);
             var rs = await Common.GetResultSet(data.DbColumns, includeIdentity);
             RowUpdate ru = new RowUpdate(0, rs, data.TableMetadata);
->>>>>>> e7b76a6d
             Common.AddCells(ru, includeIdentity ? 1 : 0);
 
             // ... Mock db connection for building the command
