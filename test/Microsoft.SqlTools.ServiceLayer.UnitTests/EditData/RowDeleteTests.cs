--- conflicted
+++ resolved
@@ -193,11 +193,7 @@
             Assert.Throws<InvalidOperationException>(() => rd.RevertCell(0));
         }
 
-<<<<<<< HEAD
-        [Fact]
-=======
-        [Test]
->>>>>>> 19d20a23
+        [Test]
         public async Task GetVerifyQuery()
         {
             // Setup: Create a row update and set the first row cell to have values
@@ -232,16 +228,6 @@
 
             // ... There should be a table
             string tbl = m.Groups[1].Value;
-<<<<<<< HEAD
-            Assert.Equal(data.TableMetadata.EscapedMultipartName, tbl);
-
-            // ... There should be as many where components as there are keys
-            string[] whereComponents = m.Groups[2].Value.Split(new[] { "AND" }, StringSplitOptions.None);
-            Assert.Equal(expectedKeys, whereComponents.Length);
-
-            // ... Mock db connection for building the command
-            var mockConn = new TestSqlConnection(new[] { testResultSet });
-=======
             Assert.AreEqual(data.TableMetadata.EscapedMultipartName, tbl);
 
             // ... There should be as many where components as there are keys
@@ -250,7 +236,6 @@
 
             // ... Mock db connection for building the command
             var mockConn = new TestEditDataSqlConnection(new[] { testResultSet });
->>>>>>> 19d20a23
 
             // If: I attempt to get a command for a simulated delete of a row with duplicates.
             // Then: The Command will throw an exception as it detects there are
