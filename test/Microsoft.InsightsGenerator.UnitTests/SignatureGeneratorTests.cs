﻿using System;
using System.Collections.Generic;
using System.Text;
using Xunit;


namespace Microsoft.InsightsGenerator.UnitTests
{
    public class SignatureGeneratorTests
    {

        [Fact]
        public void TopTest()
        {
            SignatureGenerator sigGen = new SignatureGenerator(sampleDataArray(false));
            sigGen.OverallTopInsights(3, 0, 1);

            foreach (List<string> list in sigGen.Result.Insights)
            {
                foreach (string str in list)
                {
                    Console.WriteLine(str);
                }
            }
        }

        [Fact]
        public void TopSliceTest()
        {
            SignatureGenerator sigGen = new SignatureGenerator(sampleDataArray(false));
            sigGen.SlicedTopInsights(3, 0, 2, 1);

            foreach (List<string> list in sigGen.Result.Insights)
            {
                foreach (string str in list)
                {
                    Console.WriteLine(str);
                }
            }
        }

        [Fact]
        public void BottomTest()
        {
            SignatureGenerator sigGen = new SignatureGenerator(sampleDataArray(false));
            sigGen.OverallBottomInsights(3, 0, 1);

            foreach (List<string> list in sigGen.Result.Insights)
            {
                foreach (string str in list)
                {
                    Console.WriteLine(str);
                }
            }
        }

        [Fact]
        public void BottomSliceTest()
        {
            SignatureGenerator sigGen = new SignatureGenerator(sampleDataArray(false));
            sigGen.SlicedBottomInsights(3, 0, 2, 1);

            foreach (List<string> list in sigGen.Result.Insights)
            {
                foreach (string str in list)
                {
                    Console.WriteLine(str);
                }
            }
        }

        [Fact]
        public void AverageTest()
        {
            SignatureGenerator sigGen = new SignatureGenerator(sampleDataArray(false));
            sigGen.OverallAverageInsights(1);

            foreach (List<string> list in sigGen.Result.Insights)
            {
                foreach (string str in list)
                {
                    Console.WriteLine(str);
                }
            }
        }

        [Fact]
        public void SumTest()
        {
            SignatureGenerator sigGen = new SignatureGenerator(sampleDataArray(false));
            sigGen.OverallSumInsights(1);

            foreach (List<string> list in sigGen.Result.Insights)
            {
                foreach (string str in list)
                {
                    Console.WriteLine(str);
                }
            }
        }

        [Fact]
        public void SlicedSumTest()
        {
            SignatureGenerator sigGen = new SignatureGenerator(sampleDataArray(false));
            sigGen.SlicedSumInsights(2, 1);

            foreach (List<string> list in sigGen.Result.Insights)
            {
                foreach (string str in list)
                {
                    Console.WriteLine(str);
                }
            }
        }

        [Fact]
        public void SlicedAverageTest()
        {
            SignatureGenerator sigGen = new SignatureGenerator(sampleDataArray(false));
            sigGen.SlicedAverageInsights(2, 1);

            foreach (List<string> list in sigGen.Result.Insights)
            {
                foreach (string str in list)
                {
                    Console.WriteLine(str);
                }
            }
        }

        [Fact]
        public void SlicedPercentageTest()
        {
            SignatureGenerator sigGen = new SignatureGenerator(sampleDataArray(false));
            sigGen.SlicedPercentageInsights(2, 1);

            foreach (List<string> list in sigGen.Result.Insights)
            {
                foreach (string str in list)
                {
                    Console.WriteLine(str);
                }
            }
        }

        [Fact]
        public void MaxAndMinInsightsTest() 
        {
            SignatureGenerator sigGen = new SignatureGenerator(sampleDataArray(false));
            sigGen.OverallMaxInsights(1);
            sigGen.OverallMinInsights(1);

            foreach (List<string> list in sigGen.Result.Insights)
            {
                foreach (string str in list)
                {
                    Console.WriteLine(str);
                }
            }
        }

        [Fact]
        public void MaxAndMinSlicedInsightsTest()
        {
            SignatureGenerator sigGen = new SignatureGenerator(sampleDataArray(false));
            sigGen.SlicedMaxInsights(2,1);
            sigGen.SlicedMinInsights(2,1);

            foreach (List<string> list in sigGen.Result.Insights)
            {
                foreach (string str in list)
                {
                    Console.WriteLine(str);
                }
            }
        }

<<<<<<< HEAD
        [Fact]
        public void LearnTest()
        {
            SignatureGenerator sigGen = new SignatureGenerator(sampleDataArray(false));
            sigGen.Learn();
            foreach (List<string> list in sigGen.Result.Insights)
            {
                foreach (string str in list)
                {
                    Console.WriteLine(str);
                }
            }
        }

=======
>>>>>>> e58135b8
        public DataArray sampleDataArray(bool timeinput)
        {
            DataArray sample = new DataArray();

            var inputDataType = DataArray.DataType.String;
            if (timeinput)
            {
                inputDataType = DataArray.DataType.DateTime;
            }

            sample.ColumnNames = new string[] { "input_g_0", "output_0", "slicer_0" };
            sample.ColumnDataType = new DataArray.DataType[] { inputDataType, DataArray.DataType.Number, DataArray.DataType.String };
            string sampleTableString =
                @"China	455	Category1
Turkey	254	Category1
United States	188	Category1
Japan	171	Category2
United States	106	Category3
Brazil	91	Category3
Thailand	67	Category1
Korea	61	Category3
Russia	61	Category1
China	60	Category3
Brazil	57	Category1
Germany	51	Category3
Turkey	49	Category3
Russia	45	Category3
Japan	44	Category3
United States	38	Category4
Thailand	37	Category3
India	36	Category3
Germany	35	Category1
France	33	Category1
India	31	Category1
Japan	28	Category1
Mexico	27	Category3
Canada	23	Category3
Mexico	22	Category1
Vietnam	22	Category3
Korea	21	Category1
Korea	21	Category5
United Kingdom	20	Category3
Vietnam	18	Category1
Canada	17	Category1
United Kingdom	17	Category1
China	12	Category4
France	12	Category3
China	10	Category2
Korea	8	Category4
Brazil	6	Category4
Russia	6	Category4
United States	6	Category5
France	5	Category4
Germany	5	Category4
United Kingdom	5	Category4
Thailand	4	Category4
Turkey	4	Category4
Canada	3	Category5
Mexico	3	Category4
United States	3	Category2
Canada	2	Category4
Germany	1	Category2
India	1	Category4
India	1	Category5
Japan	1	Category4
Japan	1	Category5
Korea	1	Category2";

            string[] sampleRows = sampleTableString.Split("\n");
            List<string[]> sampleRowList = new List<string[]>();
            foreach (var row in sampleRows)
            {
                sampleRowList.Add(row.Split("	"));
            }

            var columnTypes = new string[] { "input_g_1", "output_1", "slicer_1" };
            sample.Cells = sampleRowList.ToArray();
            sample.TransformedColumnNames = columnTypes;
            return sample;
        }
    }
}<|MERGE_RESOLUTION|>--- conflicted
+++ resolved
@@ -176,7 +176,6 @@
             }
         }
 
-<<<<<<< HEAD
         [Fact]
         public void LearnTest()
         {
@@ -190,9 +189,6 @@
                 }
             }
         }
-
-=======
->>>>>>> e58135b8
         public DataArray sampleDataArray(bool timeinput)
         {
             DataArray sample = new DataArray();
