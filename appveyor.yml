--- conflicted
+++ resolved
@@ -1,11 +1,8 @@
 version: 1.0.{build}
 branches:
   only:
-<<<<<<< HEAD
   - master
-=======
   - dev
->>>>>>> e1c0c255
 configuration: Debug
 init:
 - cmd: >-
@@ -21,11 +18,7 @@
 
     echo		"user": "sa", >> %USERPROFILE%\settings.json
 
-<<<<<<< HEAD
     echo		"password": "Password12!", >> %USERPROFILE%\settings.json
-=======
-    echo		"password": "<Insert Password Here>", >> %USERPROFILE%\settings.json
->>>>>>> e1c0c255
 
     echo		"serverType": "OnPrem" >> %USERPROFILE%\settings.json
 
@@ -36,11 +29,7 @@
     echo } >> %USERPROFILE%\settings.json
 environment:
   COVERALLS_REPO_TOKEN:
-<<<<<<< HEAD
     secure: TdRl5QauaJp7Yxu5cP1vurvVqgJDF7kJUgXmUfNNHCuREpvz1+/vErWDrOAXovNO
-=======
-    secure: <Insert your secure token here>
->>>>>>> e1c0c255
   SettingsFileName: '%USERPROFILE%\settings.json'
   ProjectPath: C:\projects\sqltoolsservice
 services: mssql2016
